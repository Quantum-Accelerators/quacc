from functools import partial

import pytest
from ase.build import bulk

from quacc import SETTINGS

ct = pytest.importorskip("covalent")
pytestmark = pytest.mark.skipif(
    SETTINGS.WORKFLOW_ENGINE != "covalent",
    reason="This test requires the Covalent workflow engine",
)

<<<<<<< HEAD
from quacc.recipes.emt.core import relax_job
from quacc.recipes.emt.slabs import bulk_to_slabs_flow


def test_covalent_functools(tmp_path, monkeypatch):
    monkeypatch.chdir(tmp_path)
    atoms = bulk("Cu")
    dispatch_id = ct.dispatch(bulk_to_slabs_flow)(
        atoms, slab_relax_job=partial(relax_job, opt_params={"fmax": 0.1})
    )
    output = ct.get_result(dispatch_id, wait=True)
    assert output.status == "COMPLETED"
    assert len(output.result) == 4
    assert "atoms" in output.result[-1]
=======
from quacc.recipes.emt.core import relax_job  # skipcq: PYL-C0412
>>>>>>> decf50f0


def test_phonon_flow(tmp_path, monkeypatch):
    pytest.importorskip("phonopy")
    from quacc.recipes.emt.phonons import phonon_flow

    monkeypatch.chdir(tmp_path)
    atoms = bulk("Cu")
    dispatch_id = ct.dispatch(phonon_flow)(atoms)
    output = ct.get_result(dispatch_id, wait=True)
    assert output.status == "COMPLETED"
    assert output.result["results"]["thermal_properties"]["temperatures"].shape == (
        101,
    )


def test_phonon_flow_multistep(tmp_path, monkeypatch):
    pytest.importorskip("phonopy")
    from quacc.recipes.emt.phonons import phonon_flow

    monkeypatch.chdir(tmp_path)
    atoms = bulk("Cu")
    relaxed = relax_job(atoms)
    dispatch_id = ct.dispatch(phonon_flow)(relaxed["atoms"])
    output = ct.get_result(dispatch_id, wait=True)
    assert output.status == "COMPLETED"
    assert output.result["results"]["thermal_properties"]["temperatures"].shape == (
        101,
    )<|MERGE_RESOLUTION|>--- conflicted
+++ resolved
@@ -11,9 +11,8 @@
     reason="This test requires the Covalent workflow engine",
 )
 
-<<<<<<< HEAD
-from quacc.recipes.emt.core import relax_job
-from quacc.recipes.emt.slabs import bulk_to_slabs_flow
+from quacc.recipes.emt.core import relax_job  # skipcq: PYL-C0412
+from quacc.recipes.emt.slabs import bulk_to_slabs_flow  # skipcq: PYL-C0412
 
 
 def test_covalent_functools(tmp_path, monkeypatch):
@@ -26,9 +25,6 @@
     assert output.status == "COMPLETED"
     assert len(output.result) == 4
     assert "atoms" in output.result[-1]
-=======
-from quacc.recipes.emt.core import relax_job  # skipcq: PYL-C0412
->>>>>>> decf50f0
 
 
 def test_phonon_flow(tmp_path, monkeypatch):
