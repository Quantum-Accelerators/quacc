--- conflicted
+++ resolved
@@ -150,13 +150,6 @@
     )
     assert np.array_equal(output["atoms"].cell.array, atoms.cell.array) is False
 
-<<<<<<< HEAD
-=======
-
-def test_relax_errors(tmpdir):
-    tmpdir.chdir()
-
->>>>>>> c429d610
     with pytest.raises(ValueError):
         atoms = bulk("Cu") * (2, 1, 1)
         atoms[0].position += 0.5
