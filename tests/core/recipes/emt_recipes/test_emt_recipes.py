<<<<<<< HEAD
import logging
import pickle
=======
>>>>>>> 85670318
from pathlib import Path

import numpy as np
import pytest
from ase.build import bulk, molecule
from ase.constraints import FixAtoms
from ase.md.andersen import Andersen
from ase.md.langevin import Langevin
from ase.md.npt import NPT
from ase.md.nptberendsen import NPTBerendsen
from ase.md.nvtberendsen import NVTBerendsen
from ase.optimize import FIRE

from quacc.recipes.emt.core import relax_job, static_job
from quacc.recipes.emt.md import md_job
from quacc.recipes.emt.slabs import bulk_to_slabs_flow

LOGGER = logging.getLogger(__name__)
LOGGER.propagate = True


def test_static_job(tmp_path, monkeypatch):
    monkeypatch.chdir(tmp_path)

    atoms = bulk("Cu") * (2, 2, 2)
    atoms[0].position += [0.1, 0.1, 0.1]
    atoms.info = {"test": "hello"}

    output = static_job(atoms)
    assert output["nsites"] == len(atoms)
    assert output["parameters"]["asap_cutoff"] is False
    assert output["results"]["energy"] == pytest.approx(0.07001766638245854)
    assert output["atoms"].info["test"] == "hello"
    assert output["atoms"].info.get("_id")

    output = static_job(atoms, asap_cutoff=True)
    assert output["nsites"] == len(atoms)
    assert output["parameters"]["asap_cutoff"] is True
    assert output["results"]["energy"] == pytest.approx(0.11074520235398744)


def test_relax_job(tmp_path, monkeypatch):
    monkeypatch.chdir(tmp_path)

    atoms = bulk("Cu") * (2, 2, 2)
    atoms[0].position += [0.1, 0.1, 0.1]

    output = relax_job(atoms)
    assert output["nsites"] == len(atoms)
    assert output["parameters"]["asap_cutoff"] is False
    assert output["results"]["energy"] == pytest.approx(-0.045446842063617154)
    assert np.max(np.linalg.norm(output["results"]["forces"], axis=1)) < 0.01
    assert len(output["trajectory"]) > 1
    assert output["atoms"] != output["input_atoms"]["atoms"]
    assert output["trajectory"][0] == output["input_atoms"]["atoms"]
    assert output["trajectory"][-1] == output["atoms"]
    assert (
        output["trajectory_results"][0]["energy"]
        > output["trajectory_results"][-1]["energy"]
    )
    assert output["trajectory_results"][-1]["energy"] == output["results"]["energy"]

    atoms = bulk("Cu") * (2, 2, 2)
    atoms[0].position += [0.1, 0.1, 0.1]

    output = relax_job(atoms, relax_cell=True)
    assert output["nsites"] == len(atoms)
    assert output["parameters"]["asap_cutoff"] is False
    assert np.max(np.linalg.norm(output["results"]["forces"], axis=1)) < 0.01

    atoms = molecule("N2")
    output = relax_job(atoms)
    assert output["natoms"] == len(atoms)
    assert output["parameters"]["asap_cutoff"] is False
    assert np.max(np.linalg.norm(output["results"]["forces"], axis=1)) < 0.01

    atoms = bulk("Cu") * (2, 2, 2)
    atoms[0].position += [0.1, 0.1, 0.1]
    output = relax_job(atoms, opt_params={"fmax": 0.03}, asap_cutoff=True)
    assert output["nsites"] == len(atoms)
    assert output["parameters"]["asap_cutoff"] is True
    assert output["results"]["energy"] == pytest.approx(-0.004774645162642699)
    assert 0.01 < np.max(np.linalg.norm(output["results"]["forces"], axis=1)) < 0.03

    atoms = bulk("Cu") * (2, 2, 2)
    atoms[0].position += [0.1, 0.1, 0.1]
    c = FixAtoms(indices=[0, 1])
    atoms.set_constraint(c)
    output = relax_job(
        atoms, opt_params={"fmax": 0.03, "optimizer": FIRE}, asap_cutoff=True
    )
    assert output["nsites"] == len(atoms)
    assert output["parameters"]["asap_cutoff"] is True
    assert output["results"]["energy"] == pytest.approx(0.04996032884581858)


def test_md_jobs(tmp_path, monkeypatch):
    monkeypatch.chdir(tmp_path)

    atoms = molecule("H2O")
    old_positions = atoms.positions.copy()
    output = md_job(atoms)

    assert output["parameters"]["asap_cutoff"] is False
    assert len(output["trajectory"]) == 501
    assert output["name"] == "EMT MD"
    assert output["parameters_md"]["timestep"] == pytest.approx(1.0)
    assert output["trajectory_log"][-1]["temperature"] == pytest.approx(1575.886)
    assert output["trajectory_log"][0]["temperature"] == pytest.approx(0.0)
    assert output["trajectory_log"][1]["temperature"] == pytest.approx(759.680)
    assert output["trajectory_log"][10]["time"] == pytest.approx(0.01)
    assert atoms.positions == pytest.approx(old_positions)

    atoms = molecule("H2O")
    old_positions = atoms.positions.copy()

    rng = np.random.default_rng(seed=42)

    output = md_job(
        atoms,
        maxwell_boltzmann_params={"temperature": 1000, "rng": rng},
        md_params={"timestep": 0.5, "steps": 20},
    )

    assert output["parameters"]["asap_cutoff"] is False
    assert len(output["trajectory"]) == 21
    assert output["name"] == "EMT MD"
    assert output["parameters_md"]["timestep"] == pytest.approx(0.5)
    assert output["trajectory_log"][-1]["temperature"] == pytest.approx(1023.384)
    assert output["trajectory_log"][0]["temperature"] == pytest.approx(915.678)
    assert output["trajectory_log"][1]["temperature"] == pytest.approx(1060.650)
    assert output["trajectory_log"][10]["time"] == pytest.approx(0.005)
    assert atoms.positions == pytest.approx(old_positions)

    with pytest.raises(ValueError, match="Quacc does not support"):
        output = md_job(atoms, md_params={"dynamics_kwargs": {"trajectory": "md.traj"}})

    atoms = molecule("H2O", vacuum=10.0)
    old_positions = atoms.positions.copy()
    output = md_job(
        atoms,
        md_params={
            "timestep": 1.0,
            "dynamics": NPT,
            "dynamics_kwargs": {"temperature": 1000, "ttime": 50},
        },
    )

    assert output["parameters"]["asap_cutoff"] is False
    assert len(output["trajectory"]) == 500
    assert output["name"] == "EMT MD"
    assert output["trajectory_log"][0]["temperature"] == pytest.approx(759.8829)
    assert output["trajectory_results"][-1]["energy"] == pytest.approx(2.0363759)


def test_md_logger(tmp_path, monkeypatch, caplog):
    monkeypatch.chdir(tmp_path)

    atoms = molecule("H2O", vacuum=10.0)

    md_params = {
        "timestep": 1.0,
        "steps": 10,
        "dynamics": NPT,
        "dynamics_kwargs": {
            "temperature": 1000,
            "ttime": 50,
            "externalstress": 1,
            "pfactor": 40,
        },
    }

    with caplog.at_level(logging.WARNING):
        output_npt = md_job(atoms, md_params=md_params)

    md_params = {
        "steps": 10,
        "dynamics": Langevin,
        "dynamics_kwargs": {
            "temperature_K": 1000,
            "friction": 0.01,
            "fix_com": False,
            "dt": 2.0,
        },
    }

    with caplog.at_level(logging.WARNING):
        output_langevin = md_job(atoms, md_params=md_params)

    assert output_langevin["parameters_md"]["md-type"] == "Langevin"
    assert output_langevin["parameters_md"]["timestep"] == pytest.approx(2.0)

    md_params = {
        "timestep": 1.0,
        "steps": 10,
        "dynamics": Andersen,
        "dynamics_kwargs": {
            "temperature": 1000,
            "andersen_prob": 0.001,
            "fixcm": False,
        },
    }

    with caplog.at_level(logging.WARNING):
        output_andersen = md_job(atoms, md_params=md_params)

    assert output_andersen["parameters_md"]["md-type"] == "Andersen"

    md_params = {
        "timestep": 1.0,
        "steps": 10,
        "dynamics": NVTBerendsen,
        "dynamics_kwargs": {"temperature": 1000, "taut": 10},
    }

    with caplog.at_level(logging.WARNING):
        output_nvt = md_job(atoms, md_params=md_params)

    assert output_nvt["parameters_md"]["md-type"] == "NVTBerendsen"

    md_params = {
        "timestep": 1.0,
        "steps": 10,
        "dynamics": NPTBerendsen,
        "dynamics_kwargs": {
            "temperature": 1000,
            "pressure_au": 1,
            "taut": 0.2,
            "taup": 0.5,
            "compressibility_au": 0.5,
        },
    }

    with caplog.at_level(logging.WARNING):
        output_npt_berendsen = md_job(atoms, md_params=md_params)

    assert output_npt_berendsen["parameters_md"]["md-type"] == "NPTBerendsen"

    md_params = {
        "timestep": 1.0,
        "steps": 10,
        "dynamics": NPTBerendsen,
        "dynamics_kwargs": {
            "temperature": 1000,
            "pressure": 1,
            "taut": 0.2,
            "taup": 0.5,
            "compressibility": 0.5,
        },
    }

    with caplog.at_level(logging.WARNING):
        output_npt_berendsen_bis = md_job(atoms, md_params=md_params)

    assert (
        output_npt_berendsen_bis["trajectory_log"]
        == output_npt_berendsen["trajectory_log"]
    )

    assert "ASE deprecated" in caplog.text
    assert "compressibility_au" in caplog.text
    assert "pressure_au" in caplog.text
    assert "temperature_K" in caplog.text
    assert "fixcm" in caplog.text
    assert "dt" in caplog.text

def test_md_restart(tmp_path, monkeypatch):

    atoms = molecule("H2O", vacuum=10.0)

    md_params = {
        "timestep": 1.0,
        "steps": 5,
        "dynamics": NPT,
        "dynamics_kwargs": {
            "temperature": 1000,
            "ttime": 50,
            "externalstress": 1,
            "pfactor": 40,
        },
    }

    output_npt = md_job(atoms, md_params=md_params)

    output_npt_restart = md_job(
        output_npt["atoms"],
        md_params=md_params,
        restart_data=output_npt["restart_data"],
    )

    md_params["steps"] = 10

    output_npt_full = md_job(
        atoms,
        md_params=md_params,
    )

    # ANDERSEN

    md_params = {
        "timestep": 1.0,
        "steps": 5,
        "dynamics": Andersen,
        "dynamics_kwargs": {
            "temperature": 1000,
            "andersen_prob": 0.001,
        },
    }

    output_andersen = md_job(atoms, md_params=md_params)

    output_andersen_restart = md_job(
        output_npt["atoms"],
        md_params=md_params,
        restart_data=output_npt["restart_data"],
    )

    md_params["steps"] = 10

    output_andersen_full = md_job(
        atoms,
        md_params=md_params,
    )

    # LANGEVIN

    md_params = {
        "timestep": 1.0,
        "steps": 5,
        "dynamics": Langevin,
        "dynamics_kwargs": {
            "temperature_K": 1000,
            "friction": 0.01,
            "fix_com": False,
        }
    }

    output_langevin = md_job(atoms, md_params=md_params)

    output_langevin_restart = md_job(
        output_langevin["atoms"],
        md_params=md_params,
        restart_data=output_langevin["restart_data"],
    )

    md_params["steps"] = 10
    
    output_langevin_full = md_job(
        atoms,
        md_params=md_params,
    )

    # NVT

    md_params = {
        "timestep": 1.0,
        "steps": 5,
        "dynamics": NVTBerendsen,
        "dynamics_kwargs": {
            "temperature": 1000,
            "taut": 10,
        }
    }

    output_nvt = md_job(atoms, md_params=md_params)

    output_nvt_restart = md_job(
        output_nvt["atoms"],
        md_params=md_params,
        restart_data=output_nvt["restart_data"],
    )

    md_params["steps"] = 10

    output_nvt_full = md_job(
        atoms,
        md_params=md_params,
    )

    # NPT BERENDSEN

    md_params = {
        "timestep": 1.0,
        "steps": 5,
        "dynamics": NPTBerendsen,
        "dynamics_kwargs": {
            "temperature": 1000,
            "pressure": 1,
            "taut": 0.2,
            "taup": 0.5,
            "compressibility": 0.5,
        }
    }

    output_npt_berendsen = md_job(atoms, md_params=md_params)

    output_npt_berendsen_restart = md_job(
        output_npt_berendsen["atoms"],
        md_params=md_params,
        restart_data=output_npt_berendsen["restart_data"],
    )

    md_params["steps"] = 10

    output_npt_berendsen_full = md_job(
        atoms,
        md_params=md_params,
    )


def test_slab_dynamic_jobs(tmp_path, monkeypatch):
    monkeypatch.chdir(tmp_path)

    atoms = bulk("Cu")

    outputs = bulk_to_slabs_flow(atoms, run_static=False)
    assert len(outputs) == 4
    assert outputs[0]["nsites"] == 80
    assert outputs[1]["nsites"] == 96
    assert outputs[2]["nsites"] == 80
    assert outputs[3]["nsites"] == 64
    assert [output["parameters"]["asap_cutoff"] is False for output in outputs]
    assert [output["name"] == "EMT Relax" for output in outputs]

    outputs = bulk_to_slabs_flow(
        atoms,
        run_static=False,
        job_params={"relax_job": {"opt_params": {"fmax": 1.0}, "asap_cutoff": True}},
    )
    assert len(outputs) == 4
    assert outputs[0]["nsites"] == 80
    assert outputs[1]["nsites"] == 96
    assert outputs[2]["nsites"] == 80
    assert outputs[3]["nsites"] == 64
    assert [output["parameters"]["asap_cutoff"] is True for output in outputs]


def test_customizer():
    atoms = bulk("Cu")
    results = bulk_to_slabs_flow(
        atoms, job_params={"static_job": {"asap_cutoff": True}}
    )
    for result in results:
        assert result["parameters"]["asap_cutoff"] is True


def test_customizer_v2():
    atoms = bulk("Cu")
    results = bulk_to_slabs_flow(atoms, job_params={"relax_job": {"asap_cutoff": True}})
    for result in results:
        assert result["parameters"]["asap_cutoff"] is False
        assert Path(result["dir_name"], "quacc_results.pkl.gz").exists()


def test_all_customizers():
    atoms = bulk("Cu")
    results = bulk_to_slabs_flow(atoms, job_params={"all": {"asap_cutoff": True}})
    for result in results:
        assert result["parameters"]["asap_cutoff"] is True


def test_all_customizers_v2():
    atoms = bulk("Cu")
    results = bulk_to_slabs_flow(
        atoms,
        job_params={"all": {"asap_cutoff": True}, "static_job": {"asap_cutoff": False}},
    )
    for result in results:
        assert result["parameters"]["asap_cutoff"] is False<|MERGE_RESOLUTION|>--- conflicted
+++ resolved
@@ -1,8 +1,5 @@
-<<<<<<< HEAD
 import logging
 import pickle
-=======
->>>>>>> 85670318
 from pathlib import Path
 
 import numpy as np
