--- conflicted
+++ resolved
@@ -4,12 +4,9 @@
 import pytest
 from ase.build import bulk, molecule
 from ase.constraints import FixAtoms
-<<<<<<< HEAD
 from ase.md.npt import NPT
+from ase.optimize import FIRE
 from ase.units import fs
-=======
-from ase.optimize import FIRE
->>>>>>> 31693479
 
 from quacc.recipes.emt.core import relax_job, static_job
 from quacc.recipes.emt.md import md_job
