import numpy as np
import pytest
from ase import Atoms
from ase.calculators.emt import EMT
from ase.optimize import BFGS


def mock_get_potential_energy(self, **kwargs):
    # Instead of running .get_potential_energy(), we mock it by attaching
    # dummy results to the atoms object and returning a fake energy. This
    # works because the real atoms.get_potential_energy() takes one argument
    # (i.e. self) and that self object is the atoms object.
    e = -1.0
    self.calc.results = {"energy": e, "forces": np.array([[0.0, 0.0, 0.0]] * len(self))}
    return e


@pytest.fixture(autouse=True)
def patch_get_potential_energy(monkeypatch):
    # Monkeypatch the .get_potential_energy() method of the Atoms object so
    # we aren't running the actual calculation during testing.
    monkeypatch.setattr(Atoms, "get_potential_energy", mock_get_potential_energy)


def mock_dynrun(atoms, **kwargs):
    dummy_atoms = atoms.copy()
    dummy_atoms.calc = EMT()
    dyn = BFGS(dummy_atoms, restart=False, trajectory="opt.traj")
    dyn.run(fmax=100.0)
    dyn.atoms.calc.parameters = atoms.calc.parameters
    return dyn


@pytest.fixture(autouse=True)
def patch_dynrun(monkeypatch):
    monkeypatch.setattr("quacc.recipes.vasp.qmof.run_opt", mock_dynrun)


def mock_summarize_run(atoms, **kwargs):
    from quacc.schemas.ase import summarize_run as calc_summarize_run

    # Instead of running the VASP-specific summarize_run(), we mock it with the
    # general calculator schema which does not require VASP files to be
    # in the working directory and will work with pytest.

    move_magmoms = kwargs.get("move_magmoms", True)
    additional_fields = kwargs.get("additional_fields")
    output = calc_summarize_run(
<<<<<<< HEAD
        atoms, move_magmoms=move_magmoms, additional_fields=additional_fields
=======
        atoms, Atoms(), prep_next_run=prep_next_run, additional_fields=additional_fields
>>>>>>> a866d54c
    )
    output["output"] = {
        "energy": -1.0,
        "bandgap": 0.0 if "Al" in atoms.get_chemical_symbols() else 0.5,
    }
    return output


@pytest.fixture(autouse=True)
def patch_summarize_run(monkeypatch):
    # Monkeypatch the summarize_run() function so that we aren't relying on real
    # VASP files to be in the working directory during the test.
    monkeypatch.setattr(
        "quacc.recipes.vasp._base.vasp_summarize_run", mock_summarize_run
    )<|MERGE_RESOLUTION|>--- conflicted
+++ resolved
@@ -46,11 +46,7 @@
     move_magmoms = kwargs.get("move_magmoms", True)
     additional_fields = kwargs.get("additional_fields")
     output = calc_summarize_run(
-<<<<<<< HEAD
-        atoms, move_magmoms=move_magmoms, additional_fields=additional_fields
-=======
-        atoms, Atoms(), prep_next_run=prep_next_run, additional_fields=additional_fields
->>>>>>> a866d54c
+        atoms, Atoms(), move_magmoms=move_magmoms, additional_fields=additional_fields
     )
     output["output"] = {
         "energy": -1.0,
