from pathlib import Path

import pytest
from ase.calculators.emt import EMT
from ase.io import read, write
from emmet.core.tasks import TaskDoc

FILE_DIR = Path(__file__).parent
PSEUDO_DIR = FILE_DIR / "fake_pseudos"

MOCK_TASKDOC = TaskDoc.from_directory(FILE_DIR / "mocked_vasp_run")


def mock_run(self, *args, **kwargs):
    write(Path(self.directory) / "CONTCAR", self.atoms)


@pytest.fixture(autouse=True)
def patch_run(monkeypatch):
    from quacc.calculators.vasp.vasp import Vasp

    monkeypatch.setenv("VASP_PP_PATH", str(PSEUDO_DIR))
    monkeypatch.setattr(Vasp, "_run", mock_run)


def mock_read_results(self, *args, **kwargs):
    atoms = self.atoms
    atoms.calc = EMT()
    atoms.get_potential_energy()
    self.results.update(atoms.calc.results)


@pytest.fixture(autouse=True)
def patch_read_results(monkeypatch):
    from quacc.calculators.vasp.vasp import Vasp

    monkeypatch.setattr(Vasp, "read_results", mock_read_results)


def mock_taskdoc(*args, **kwargs):
<<<<<<< HEAD
    from quacc.atoms.core import check_is_metal

    MOCK_TASKDOC.output.bandgap = 0.0 if check_is_metal(read("POSCAR.gz")) else 0.5
=======
>>>>>>> 495528be
    return MOCK_TASKDOC


@pytest.fixture(autouse=True)
def patch_taskdoc(monkeypatch):
    monkeypatch.setattr("quacc.schemas.vasp.TaskDoc.from_directory", mock_taskdoc)<|MERGE_RESOLUTION|>--- conflicted
+++ resolved
@@ -38,12 +38,9 @@
 
 
 def mock_taskdoc(*args, **kwargs):
-<<<<<<< HEAD
     from quacc.atoms.core import check_is_metal
 
-    MOCK_TASKDOC.output.bandgap = 0.0 if check_is_metal(read("POSCAR.gz")) else 0.5
-=======
->>>>>>> 495528be
+    MOCK_TASKDOC.output.bandgap = 0.0 if check_is_metal(read("CONTCAR")) else 0.5
     return MOCK_TASKDOC
 
 
