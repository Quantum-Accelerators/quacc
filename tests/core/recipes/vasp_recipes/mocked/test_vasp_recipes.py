--- conflicted
+++ resolved
@@ -852,11 +852,7 @@
         assert mp_gga_static_job(atoms, xc="hse06")
     assert "is not MP-compatible" in caplog.text
 
-<<<<<<< HEAD
 @pytest.mark.skipif(ValidationDoc is None, reason="pymatgen-io-validation is not installed")
-=======
-
->>>>>>> 44da2911
 def test_mp_gga_relax_flow(caplog):
     atoms = bulk("Ni") * (2, 1, 1)
     atoms[0].symbol = "O"
