import pytest
from ase.build import bulk, molecule

from quacc import SETTINGS
from quacc.recipes.vasp.core import double_relax_flow, relax_job, static_job
from quacc.recipes.vasp.mp import (
    mp_gga_relax_flow,
    mp_gga_relax_job,
    mp_gga_static_job,
    mp_metagga_prerelax_job,
    mp_metagga_relax_flow,
    mp_metagga_relax_job,
    mp_metagga_static_job,
)
from quacc.recipes.vasp.qmof import qmof_relax_job
from quacc.recipes.vasp.slabs import bulk_to_slabs_flow, slab_to_ads_flow
from quacc.recipes.vasp.slabs import relax_job as slab_relax_job
from quacc.recipes.vasp.slabs import static_job as slab_static_job

DEFAULT_SETTINGS = SETTINGS.model_copy()


def test_static_job(tmp_path, monkeypatch):
    monkeypatch.chdir(tmp_path)

    atoms = bulk("Al")

    output = static_job(atoms)
    assert output["nsites"] == len(atoms)
    assert "isym" not in output["parameters"]
    assert output["parameters"]["nsw"] == 0
    assert output["parameters"]["lwave"] is True
    assert output["parameters"]["encut"] == 520
    assert output["parameters"]["efermi"] == "midgap"

    output = static_job(atoms, ncore=2, kpar=4)
    assert output["parameters"]["encut"] == 520
    assert output["parameters"]["ncore"] == 2
    assert output["parameters"]["kpar"] == 4

    output = static_job(atoms, preset="QMOFSet", ismear=0, sigma=0.01, nedos=None)
    assert output["parameters"]["encut"] == 520
    assert output["parameters"]["ismear"] == 0
    assert output["parameters"]["sigma"] == 0.01

    output = static_job(atoms, ivdw=11, lasph=False, prec=None, lwave=None, efermi=None)
    assert output["parameters"]["ivdw"] == 11
    assert output["parameters"]["lasph"] is False
    assert "prec" not in output["parameters"]
    assert "lwave" not in output["parameters"]
    assert "efermi" not in output["parameters"]


def test_static_job_incar_copilot_aggressive(tmp_path, monkeypatch):
    monkeypatch.chdir(tmp_path)

    atoms = bulk("Al")

    SETTINGS.VASP_INCAR_COPILOT = "aggressive"
    output = static_job(atoms, ivdw=11, lasph=False, prec=None, lwave=None, efermi=None)
    assert output["parameters"]["ivdw"] == 11
    assert output["parameters"]["lasph"] is False
    assert "prec" not in output["parameters"]
    assert "lwave" not in output["parameters"]
    assert output["parameters"]["efermi"] == "midgap"
    SETTINGS.VASP_INCAR_COPILOT = DEFAULT_SETTINGS.VASP_INCAR_COPILOT


def test_relax_job(tmp_path, monkeypatch):
    monkeypatch.chdir(tmp_path)

    atoms = bulk("Al")

    output = relax_job(atoms)
    assert output["nsites"] == len(atoms)
    assert output["parameters"]["isym"] == 0
    assert output["parameters"]["nsw"] > 0
    assert output["parameters"]["isif"] == 3
    assert output["parameters"]["lwave"] is False
    assert output["parameters"]["encut"] == 520

    output = relax_job(atoms, nelmin=6)
    assert output["nsites"] == len(atoms)
    assert output["parameters"]["isym"] == 0
    assert output["parameters"]["nsw"] > 0
    assert output["parameters"]["isif"] == 3
    assert output["parameters"]["lwave"] is False
    assert output["parameters"]["encut"] == 520
    assert output["parameters"]["nelmin"] == 6

    output = relax_job(atoms, relax_cell=False)
    assert output["nsites"] == len(atoms)
    assert output["parameters"]["isym"] == 0
    assert output["parameters"]["nsw"] > 0
    assert output["parameters"]["lwave"] is False
    assert output["parameters"]["encut"] == 520
    assert output["parameters"]["isif"] == 2


def test_doublerelax_flow(tmp_path, monkeypatch):
    monkeypatch.chdir(tmp_path)

    atoms = bulk("Al")

    output = double_relax_flow(atoms)
    assert output["relax1"]["nsites"] == len(atoms)
    assert output["relax1"]["parameters"]["isym"] == 0
    assert output["relax1"]["parameters"]["nsw"] > 0
    assert output["relax1"]["parameters"]["isif"] == 3
    assert output["relax1"]["parameters"]["lwave"] is False
    assert output["relax1"]["parameters"]["encut"] == 520
    assert output["relax2"]["nsites"] == len(atoms)
    assert output["relax2"]["parameters"]["isym"] == 0
    assert output["relax2"]["parameters"]["nsw"] > 0
    assert output["relax2"]["parameters"]["isif"] == 3
    assert output["relax2"]["parameters"]["lwave"] is False
    assert output["relax2"]["parameters"]["encut"] == 520

    output = double_relax_flow(atoms, relax2_kwargs={"nelmin": 6})
    assert output["relax1"]["nsites"] == len(atoms)
    assert output["relax1"]["parameters"]["isym"] == 0
    assert output["relax1"]["parameters"]["nsw"] > 0
    assert output["relax1"]["parameters"]["isif"] == 3
    assert output["relax1"]["parameters"]["lwave"] is False
    assert output["relax1"]["parameters"]["encut"] == 520
    assert output["relax2"]["nsites"] == len(atoms)
    assert output["relax2"]["parameters"]["isym"] == 0
    assert output["relax2"]["parameters"]["nsw"] > 0
    assert output["relax2"]["parameters"]["isif"] == 3
    assert output["relax2"]["parameters"]["lwave"] is False
    assert output["relax2"]["parameters"]["encut"] == 520
    assert output["relax2"]["parameters"]["nelmin"] == 6

    output = double_relax_flow(atoms, relax_cell=False)
    assert output["relax1"]["nsites"] == len(atoms)
    assert output["relax1"]["parameters"]["isym"] == 0
    assert output["relax1"]["parameters"]["nsw"] > 0
    assert output["relax1"]["parameters"]["lwave"] is False
    assert output["relax1"]["parameters"]["isif"] == 2
    assert output["relax1"]["parameters"]["encut"] == 520
    assert output["relax2"]["nsites"] == len(atoms)
    assert output["relax2"]["parameters"]["isym"] == 0
    assert output["relax2"]["parameters"]["nsw"] > 0
    assert output["relax2"]["parameters"]["lwave"] is False
    assert output["relax2"]["parameters"]["encut"] == 520
    assert output["relax2"]["parameters"]["isif"] == 2

    assert double_relax_flow(atoms, relax1_kwargs={"kpts": [1, 1, 1]})


def test_slab_static_job(tmp_path, monkeypatch):
    monkeypatch.chdir(tmp_path)

    atoms = bulk("Al")

    output = slab_static_job(atoms)
    assert output["nsites"] == len(atoms)
    assert output["parameters"]["idipol"] == 3
    assert output["parameters"]["nsw"] == 0
    assert output["parameters"]["lvhar"] is True
    assert output["parameters"]["encut"] == 450

    output = slab_static_job(atoms, nelmin=6)
    assert output["nsites"] == len(atoms)
    assert output["parameters"]["idipol"] == 3
    assert output["parameters"]["nsw"] == 0
    assert output["parameters"]["lvhar"] is True
    assert output["parameters"]["encut"] == 450
    assert output["parameters"]["nelmin"] == 6

    output = slab_static_job(atoms, encut=None)
    assert output["nsites"] == len(atoms)
    assert output["parameters"]["idipol"] == 3
    assert output["parameters"]["nsw"] == 0
    assert output["parameters"]["lvhar"] is True
    assert "encut" not in output["parameters"]


def test_slab_relax_job(tmp_path, monkeypatch):
    monkeypatch.chdir(tmp_path)

    atoms = bulk("Al")

    output = slab_relax_job(atoms)
    assert output["nsites"] == len(atoms)
    assert output["parameters"]["isif"] == 2
    assert output["parameters"]["nsw"] > 0
    assert output["parameters"]["isym"] == 0
    assert output["parameters"]["lwave"] is False
    assert output["parameters"]["encut"] == 450

    output = slab_relax_job(atoms, nelmin=6)
    assert output["nsites"] == len(atoms)
    assert output["parameters"]["isif"] == 2
    assert output["parameters"]["nsw"] > 0
    assert output["parameters"]["isym"] == 0
    assert output["parameters"]["lwave"] is False
    assert output["parameters"]["encut"] == 450
    assert output["parameters"]["nelmin"] == 6


def test_slab_dynamic_jobs(tmp_path, monkeypatch):
    monkeypatch.chdir(tmp_path)

    atoms = bulk("Al")

    ### --------- Test bulk_to_slabs_flow --------- ###

    outputs = bulk_to_slabs_flow(atoms, run_static=False)
    assert len(outputs) == 4
    assert outputs[0]["nsites"] == 45
    assert outputs[1]["nsites"] == 45
    assert outputs[2]["nsites"] == 54
    assert outputs[3]["nsites"] == 42
    assert [output["parameters"]["isif"] == 2 for output in outputs]

    outputs = bulk_to_slabs_flow(atoms)
    assert len(outputs) == 4
    assert outputs[0]["nsites"] == 45
    assert outputs[1]["nsites"] == 45
    assert outputs[2]["nsites"] == 54
    assert outputs[3]["nsites"] == 42
    assert [output["parameters"]["nsw"] == 0 for output in outputs]

    outputs = bulk_to_slabs_flow(
        atoms,
        job_params={"relax_job": {"preset": "SlabSet", "nelmin": 6}},
        run_static=False,
    )
    assert len(outputs) == 4
    assert outputs[0]["nsites"] == 45
    assert outputs[1]["nsites"] == 45
    assert outputs[2]["nsites"] == 54
    assert outputs[3]["nsites"] == 42
    assert [output["parameters"]["isif"] == 2 for output in outputs]
    assert [output["parameters"]["nelmin"] == 6 for output in outputs]
    assert [output["parameters"]["encut"] == 450 for output in outputs]

    outputs = bulk_to_slabs_flow(
        atoms, job_params={"relax_job": {"preset": "SlabSet", "nelmin": 6}}
    )
    assert len(outputs) == 4
    assert outputs[0]["nsites"] == 45
    assert outputs[1]["nsites"] == 45
    assert outputs[2]["nsites"] == 54
    assert outputs[3]["nsites"] == 42
    assert [output["parameters"]["nsw"] == 0 for output in outputs]
    assert [output["parameters"]["nelmin"] == 6 for output in outputs]
    assert [output["parameters"]["encut"] == 450 for output in outputs]

    ### --------- Test slab_to_ads_flow --------- ###
    atoms = outputs[0]["atoms"]
    adsorbate = molecule("H2")

    outputs = slab_to_ads_flow(atoms, adsorbate, run_static=False)

    assert [output["nsites"] == 82 for output in outputs]
    assert [output["parameters"]["isif"] == 2 for output in outputs]

    outputs = slab_to_ads_flow(atoms, adsorbate)
    assert [output["nsites"] == 82 for output in outputs]
    assert [output["parameters"]["nsw"] == 0 for output in outputs]

    outputs = slab_to_ads_flow(
        atoms,
        adsorbate,
        job_params={"relax_job": {"preset": "SlabSet", "nelmin": 6}},
        run_static=False,
    )

    assert [output["nsites"] == 82 for output in outputs]
    assert [output["parameters"]["isif"] == 2 for output in outputs]
    assert [output["parameters"]["nelmin"] == 6 for output in outputs]
    assert [output["parameters"]["encut"] == 450 for output in outputs]

    outputs = slab_to_ads_flow(
        atoms, adsorbate, job_params={"relax_job": {"preset": "SlabSet", "nelmin": 6}}
    )

    assert [output["nsites"] == 82 for output in outputs]
    assert [output["parameters"]["nsw"] == 0 for output in outputs]
    assert [output["parameters"]["nelmin"] == 6 for output in outputs]
    assert [output["parameters"]["encut"] == 450 for output in outputs]

    adsorbate2 = molecule("CH3")
    adsorbate2.set_initial_magnetic_moments([1, 0, 0, 0])
    outputs = slab_to_ads_flow(atoms, adsorbate2)
    assert [output["nsites"] == 84 for output in outputs]
    assert [output["parameters"]["nsw"] == 0 for output in outputs]


def test_qmof(tmp_path, monkeypatch):
    monkeypatch.chdir(tmp_path)

    atoms = bulk("Al")
    output = qmof_relax_job(atoms)
    assert output["prerelax_lowacc"]["nsites"] == len(atoms)
    assert output["prerelax_lowacc"]["parameters"]["sigma"] == 0.01
    assert output["prerelax_lowacc"]["parameters"]["isym"] == 0
    assert output["prerelax_lowacc"]["parameters"]["nsw"] == 0
    assert "isif" not in output["prerelax_lowacc"]["parameters"]
    assert "encut" not in output["prerelax_lowacc"]["parameters"]

    assert output["position_relax_lowacc"]["nsites"] == len(atoms)
    assert output["position_relax_lowacc"]["parameters"]["sigma"] == 0.01
    assert output["position_relax_lowacc"]["parameters"]["isym"] == 0
    assert output["position_relax_lowacc"]["parameters"]["nsw"] > 0
    assert output["position_relax_lowacc"]["parameters"]["isif"] == 2
    assert "encut" not in output["prerelax_lowacc"]["parameters"]

    assert output["volume_relax_lowacc"]["nsites"] == len(atoms)
    assert output["volume_relax_lowacc"]["parameters"]["encut"] == 520
    assert output["volume_relax_lowacc"]["parameters"]["sigma"] == 0.01
    assert output["volume_relax_lowacc"]["parameters"]["isym"] == 0
    assert output["volume_relax_lowacc"]["parameters"]["nsw"] > 0
    assert output["volume_relax_lowacc"]["parameters"]["isif"] == 3

    assert output["double_relax"][0]["nsites"] == len(atoms)
    assert output["double_relax"][0]["parameters"]["encut"] == 520
    assert output["double_relax"][0]["parameters"]["sigma"] == 0.01
    assert output["double_relax"][0]["parameters"]["isym"] == 0
    assert output["double_relax"][0]["parameters"]["nsw"] > 0
    assert output["double_relax"][0]["parameters"]["isif"] == 3

    assert output["double_relax"][1]["nsites"] == len(atoms)
    assert output["double_relax"][1]["parameters"]["encut"] == 520
    assert output["double_relax"][1]["parameters"]["isym"] == 0
    assert output["double_relax"][1]["parameters"]["nsw"] > 0
    assert output["double_relax"][1]["parameters"]["isif"] == 3

    assert output["nsites"] == len(atoms)
    assert output["parameters"]["encut"] == 520
    assert output["parameters"]["sigma"] == 0.01
    assert output["parameters"]["isym"] == 0
    assert output["parameters"]["nsw"] == 0
    assert output["parameters"]["laechg"] is True

    output = qmof_relax_job(atoms, run_prerelax=False)
    assert output["prerelax_lowacc"] is None

    output = qmof_relax_job(atoms, preset="BulkSet", nelmin=6)
    assert output["double_relax"][0]["parameters"]["encut"] == 520
    assert output["double_relax"][0]["parameters"]["nelmin"] == 6
    assert output["double_relax"][0]["parameters"]["sigma"] == 0.05

    assert output["double_relax"][1]["parameters"]["encut"] == 520
    assert output["double_relax"][1]["parameters"]["nelmin"] == 6
    assert output["double_relax"][1]["parameters"]["sigma"] == 0.05

    assert output["parameters"]["encut"] == 520
    assert output["parameters"]["nelmin"] == 6
    assert output["parameters"]["sigma"] == 0.05

    output = qmof_relax_job(atoms, relax_cell=False)
    assert "volume-relax" not in output

    assert output["double_relax"][0]["parameters"]["isif"] == 2
    assert output["double_relax"][1]["parameters"]["isif"] == 2


def test_mp_metagga_prerelax_job(tmp_path, monkeypatch):
    monkeypatch.chdir(tmp_path)

    atoms = bulk("Al")
    output = mp_metagga_prerelax_job(atoms)
    assert output["nsites"] == len(atoms)
    assert output["parameters"] == {
        "algo": "all",
        "ediff": 1e-5,
        "ediffg": -0.05,
        "efermi": "midgap",  # added by copilot
        "enaug": 1360,
        "encut": 680,
        "gga": "ps",
        "ibrion": 2,
        "isif": 3,
        "ismear": 0,
        "ispin": 2,
        "kspacing": 0.22,
        "laechg": False,  # disabled by us
        "lasph": True,
        "lcharg": True,
        "lelf": False,
        "lmixtau": True,
        "lorbit": 11,
        "lreal": "auto",
        "lvtot": False,  # disabled by us
        "lwave": True,
        "magmom": [0.6],
        "nelm": 200,
        "nsw": 99,
        "prec": "accurate",
        "setups": {"Al": ""},
        "sigma": 0.05,
        "pp": "pbe",
    }

    output = mp_metagga_prerelax_job(atoms, bandgap=0)
    assert output["nsites"] == len(atoms)
    assert output["parameters"]["gga"] == "ps"
    assert output["parameters"]["ediffg"] == -0.05
    assert output["parameters"]["encut"] == 680
    assert output["parameters"]["kspacing"] == 0.22
    assert output["parameters"]["ismear"] == 0
    assert output["parameters"]["sigma"] == 0.05
    assert output["parameters"]["pp"] == "pbe"
    assert "metagga" not in output["parameters"]

    output = mp_metagga_prerelax_job(atoms, bandgap=100)
    assert output["nsites"] == len(atoms)
    assert output["parameters"]["gga"] == "ps"
    assert output["parameters"]["ediffg"] == -0.05
    assert output["parameters"]["encut"] == 680
    assert output["parameters"]["kspacing"] == 0.44
    assert output["parameters"]["ismear"] == 0
    assert output["parameters"]["sigma"] == 0.05
    assert output["parameters"]["pp"] == "pbe"
    assert "metagga" not in output["parameters"]


def test_mp_metagga_relax_job(tmp_path, monkeypatch):
    monkeypatch.chdir(tmp_path)

    atoms = bulk("Al")

    ref_parameters = {
        "algo": "all",
        "ediff": 1e-5,
        "ediffg": -0.02,
        "efermi": "midgap",  # added by copilot
        "enaug": 1360,
        "encut": 680,
        "ibrion": 2,
        "isif": 3,
        "ismear": 0,
        "ispin": 2,
        "kspacing": 0.22,
        "laechg": False,  # disabled by us
        "lasph": True,
        "lcharg": True,
        "lelf": False,
        "lmixtau": True,
        "lorbit": 11,
        "lreal": "auto",
        "lvtot": False,  # disabled by us
        "lwave": True,
        "magmom": [0.6],
        "metagga": "r2scan",
        "nelm": 200,
        "nsw": 99,
        "prec": "accurate",
        "sigma": 0.05,
        "pp": "pbe",
        "setups": {"Al": ""},
    }
    ref_parameters2 = ref_parameters.copy()
    ref_parameters2["magmom"] = [0.0]

    output = mp_metagga_relax_job(atoms)
    assert output["parameters"] == ref_parameters
    assert output["nsites"] == len(atoms)

    output = mp_metagga_relax_job(atoms, bandgap=0)
    assert output["nsites"] == len(atoms)
    assert output["parameters"]["metagga"].lower() == "r2scan"
    assert output["parameters"]["ediffg"] == -0.02
    assert output["parameters"]["encut"] == 680
    assert output["parameters"]["kspacing"] == 0.22
    assert output["parameters"]["ismear"] == 0
    assert output["parameters"]["sigma"] == 0.05
    assert output["parameters"]["pp"] == "pbe"

    output = mp_metagga_relax_job(atoms, bandgap=100)
    assert output["nsites"] == len(atoms)
    assert output["parameters"]["metagga"].lower() == "r2scan"
    assert output["parameters"]["ediffg"] == -0.02
    assert output["parameters"]["encut"] == 680
    assert output["parameters"]["kspacing"] == 0.44
    assert output["parameters"]["ismear"] == 0
    assert output["parameters"]["sigma"] == 0.05
    assert output["parameters"]["pp"] == "pbe"


def test_mp_metagga_static_job(tmp_path, monkeypatch):
    monkeypatch.chdir(tmp_path)

    atoms = bulk("Al")

    output = mp_metagga_static_job(atoms)
    assert output["nsites"] == len(atoms)
    assert output["parameters"] == {
        "algo": "fast",
        "ediff": 1e-05,
        "efermi": "midgap",  # added by copilot
        "enaug": 1360,
        "encut": 680,
        "ismear": -5,
        "ispin": 2,
        "kspacing": 0.22,
        "laechg": True,
        "lasph": True,
        "lcharg": True,
        "lelf": False,
        "lmixtau": True,
        "lorbit": 11,
        "lreal": False,
        "lvtot": True,
        "lwave": True,  # enabled by us
        "magmom": [0.6],
        "metagga": "r2scan",
        "nelm": 200,
        "nsw": 0,
        "prec": "accurate",
        "sigma": 0.05,
        "pp": "pbe",
        "setups": {"Al": ""},
    }


def test_mp_metagga_relax_flow(tmp_path, monkeypatch):
    monkeypatch.chdir(tmp_path)

    atoms = bulk("Al")

    output = mp_metagga_relax_flow(atoms)
    assert output["static"]["nsites"] == len(atoms)
    assert output["prerelax"]["parameters"]["gga"] == "ps"
    assert output["prerelax"]["parameters"]["ismear"] == 0
    assert output["prerelax"]["parameters"]["pp"] == "pbe"
    assert output["prerelax"]["parameters"]["magmom"] == [0.6]
    assert output["relax1"]["parameters"]["magmom"] == [0.0]
    assert output["relax2"]["parameters"]["magmom"] == [0.0]
    assert output["relax2"]["parameters"]["metagga"].lower() == "r2scan"
    assert output["relax2"]["parameters"]["ediffg"] == -0.02
    assert output["relax2"]["parameters"]["encut"] == 680
    assert output["relax2"]["parameters"]["ismear"] == 0
    assert output["relax2"]["parameters"]["sigma"] == 0.05
    assert output["relax2"]["parameters"]["kspacing"] == 0.22
    assert output["relax2"]["parameters"]["pp"] == "pbe"

    atoms = bulk("C")
    atoms.set_initial_magnetic_moments([0.0, 0.0])
    output = mp_metagga_relax_flow(atoms)
    assert output["prerelax"]["parameters"]["ismear"] == 0
    assert output["prerelax"]["parameters"]["pp"] == "pbe"
    assert output["prerelax"]["parameters"]["magmom"] == [0.0, 0.0]
    assert output["relax1"]["parameters"]["magmom"] == [0.0, 0.0]
    assert output["relax2"]["parameters"]["magmom"] == [0.0, 0.0]
    assert output["relax2"]["parameters"]["metagga"].lower() == "r2scan"
    assert output["relax2"]["parameters"]["ediffg"] == -0.02
    assert output["relax2"]["parameters"]["encut"] == 680
    assert output["relax2"]["parameters"]["ismear"] == 0
    assert output["relax2"]["parameters"]["kspacing"] == pytest.approx(
        0.28329488761304206
    )
    assert output["relax2"]["parameters"]["pp"] == "pbe"
    assert output["static"]["nsites"] == len(atoms)

    atoms = molecule("O2")
    atoms.set_initial_magnetic_moments([1.0, 0.0])
    atoms.center(vacuum=10)
    atoms.pbc = True
    output = mp_metagga_relax_flow(atoms)
    assert output["prerelax"]["parameters"]["ismear"] == 0
    assert output["prerelax"]["parameters"]["pp"] == "pbe"
    assert output["prerelax"]["parameters"]["magmom"] == [1.0, 0.0]
    assert output["relax1"]["parameters"]["magmom"] == [0.0, 0.0]
    assert output["relax2"]["parameters"]["metagga"].lower() == "r2scan"
    assert output["relax2"]["parameters"]["ediffg"] == -0.02
    assert output["relax2"]["parameters"]["encut"] == 680
    assert output["relax2"]["parameters"]["ismear"] == 0
    assert output["relax2"]["parameters"]["kspacing"] == pytest.approx(
        0.28329488761304206
    )
    assert output["relax2"]["parameters"]["pp"] == "pbe"
    assert output["relax2"]["parameters"]["magmom"] == [0.0, 0.0]
    assert output["static"]["nsites"] == len(atoms)
    assert output["static"]["parameters"]["ismear"] == -5
    assert output["static"]["parameters"]["nsw"] == 0
    assert output["static"]["parameters"]["algo"] == "fast"
    assert output["static"]["parameters"]["magmom"] == [0.0, 0.0]


def test_mp_gga_relax_job():
    atoms = bulk("Ni") * (2, 1, 1)
    atoms[0].symbol = "O"
    del atoms.arrays["initial_magmoms"]
    output = mp_gga_relax_job(atoms)

    assert output["nsites"] == len(atoms)
    assert output["parameters"] == {
        "algo": "fast",
        "ediff": 0.0001,
        "efermi": "midgap",  # added by copilot
        "encut": 520,
        "gamma": True,
<<<<<<< HEAD
=======

>>>>>>> d3dbfd76
        "ibrion": 2,
        "isif": 3,
        "ismear": -5,
        "ispin": 2,
        "kpts": [5, 11, 11],
        "lasph": True,
        "ldau": True,
        "ldauj": [0, 0],
        "ldaul": [0, 2],
        "ldauprint": 1,  # added by us (sensible)
        "ldautype": 2,  # added by us (sensible)
        "ldauu": [0, 6.2],
        "lmaxmix": 4,
        "lorbit": 11,
        "lreal": "auto",
        "lwave": False,
        "magmom": [0.6, 5.0],
        "nelm": 100,
        "nsw": 99,
        "prec": "accurate",
        "sigma": 0.05,
        "pp": "pbe",
        "setups": {"O": "", "Ni": "_pv"},
    }
    assert output["atoms"].get_chemical_symbols() == ["O", "Ni"]


def test_mp_gga_static_job():
    atoms = bulk("Ni") * (2, 1, 1)
    atoms[0].symbol = "O"
    del atoms.arrays["initial_magmoms"]
    output = mp_gga_static_job(atoms)
    assert output["nsites"] == len(atoms)
    assert output["parameters"] == {
        "algo": "fast",
        "ediff": 0.0001,
        "efermi": "midgap",  # added by copilot
        "encut": 520,
        "gamma": True,
<<<<<<< HEAD
=======

>>>>>>> d3dbfd76
        "ismear": -5,
        "ispin": 2,
        "kpts": [6, 13, 13],
        "lasph": True,
        "lcharg": True,  # modified by us (sensible)
        "ldau": True,
        "ldauj": [0, 0],
        "ldaul": [0, 2],
        "ldauprint": 1,  # added by us (sensible)
        "ldautype": 2,  # added by us (sensible)
        "ldauu": [0, 6.2],
        "lmaxmix": 4,
        "lorbit": 11,
        "lreal": False,
        "lwave": True,  # modified by us (sensible)
        "magmom": [0.6, 5.0],
        "nelm": 100,
        "nsw": 0,
        "prec": "accurate",
        "sigma": 0.05,
        "pp": "pbe",
        "setups": {"Ni": "_pv", "O": ""},
    }


def test_mp_gga_relax_flow():
    atoms = bulk("Ni") * (2, 1, 1)
    atoms[0].symbol = "O"
    del atoms.arrays["initial_magmoms"]
    output = mp_gga_relax_flow(atoms)
    relax_params = {
        "algo": "fast",
        "ediff": 0.0001,
        "efermi": "midgap",  # added by copilot
        "encut": 520,
        "gamma": True,
<<<<<<< HEAD
=======

>>>>>>> d3dbfd76
        "ibrion": 2,
        "isif": 3,
        "ismear": -5,
        "ispin": 2,
        "kpts": [5, 11, 11],
        "lasph": True,
        "ldau": True,
        "ldauj": [0, 0],
        "ldaul": [0, 2],
        "ldauprint": 1,  # added by us (sensible)
        "ldautype": 2,  # added by us (sensible)
        "ldauu": [0, 6.2],
        "lmaxmix": 4,
        "lorbit": 11,
        "lreal": "auto",
        "lwave": False,
        "magmom": [0.6, 5.0],
        "nelm": 100,
        "nsw": 99,
        "prec": "accurate",
        "sigma": 0.05,
        "pp": "pbe",
        "setups": {"O": "", "Ni": "_pv"},
    }
    relax2_params = relax_params.copy()
    relax2_params["magmom"] = [0.0, 0.0]

    assert output["relax1"]["parameters"] == relax_params
    assert output["relax2"]["parameters"] == relax2_params
    assert output["static"]["parameters"] == {
        "algo": "fast",
        "ediff": 0.0001,
        "efermi": "midgap",  # added by copilot
        "encut": 520,
        "gamma": True,
<<<<<<< HEAD
=======

>>>>>>> d3dbfd76
        "ismear": -5,
        "ispin": 2,
        "kpts": [6, 13, 13],
        "lasph": True,
        "lcharg": True,  # modified by us (sensible)
        "ldau": True,
        "ldauj": [0, 0],
        "ldaul": [0, 2],
        "ldauprint": 1,  # added by us (sensible)
        "ldautype": 2,  # added by us (sensible)
        "ldauu": [0, 6.2],
        "lmaxmix": 4,
        "lorbit": 11,
        "lreal": False,
        "lwave": True,  # modified by us (sensible)
        "magmom": [0.0, 0.0],
        "nelm": 100,
        "nsw": 0,
        "prec": "accurate",
        "sigma": 0.05,
        "pp": "pbe",
        "setups": {"Ni": "_pv", "O": ""},
    }


def test_mp_relax_flow_custom():
    atoms = bulk("Ni") * (2, 1, 1)
    atoms[0].symbol = "O"
    del atoms.arrays["initial_magmoms"]
    output = mp_metagga_relax_flow(
        mp_gga_relax_flow(atoms, job_params={"mp_gga_relax_job": {"nsw": 0}})["static"][
            "atoms"
        ],
        job_params={"mp_metagga_relax_job": {"nsw": 0}},
    )
    assert output["relax2"]["parameters"]["nsw"] == 0<|MERGE_RESOLUTION|>--- conflicted
+++ resolved
@@ -593,11 +593,7 @@
         "ediff": 0.0001,
         "efermi": "midgap",  # added by copilot
         "encut": 520,
-        "gamma": True,
-<<<<<<< HEAD
-=======
-
->>>>>>> d3dbfd76
+        "gamma": True,  
         "ibrion": 2,
         "isif": 3,
         "ismear": -5,
@@ -637,10 +633,6 @@
         "efermi": "midgap",  # added by copilot
         "encut": 520,
         "gamma": True,
-<<<<<<< HEAD
-=======
-
->>>>>>> d3dbfd76
         "ismear": -5,
         "ispin": 2,
         "kpts": [6, 13, 13],
@@ -677,10 +669,6 @@
         "efermi": "midgap",  # added by copilot
         "encut": 520,
         "gamma": True,
-<<<<<<< HEAD
-=======
-
->>>>>>> d3dbfd76
         "ibrion": 2,
         "isif": 3,
         "ismear": -5,
@@ -716,10 +704,6 @@
         "efermi": "midgap",  # added by copilot
         "encut": 520,
         "gamma": True,
-<<<<<<< HEAD
-=======
-
->>>>>>> d3dbfd76
         "ismear": -5,
         "ispin": 2,
         "kpts": [6, 13, 13],
