import os
from shutil import which

import pytest
from ase.build import molecule
from numpy.testing import assert_allclose

from quacc import SETTINGS
from quacc.recipes.orca.core import relax_job, static_job

<<<<<<< HEAD
#has_orca = bool(which("orca"))
has_orca = False
=======
orca_path = which(SETTINGS.ORCA_CMD)

has_orca = bool(orca_path and os.path.getsize(orca_path) > 1024 * 1024)
>>>>>>> c4c8fbb2

pytestmark = pytest.mark.skipif(
    not has_orca,
    reason="Needs ORCA",
)


def test_static_job(tmpdir):
    tmpdir.chdir()

    atoms = molecule("H2")

    output = static_job(atoms, 0, 1)
    assert output["natoms"] == len(atoms)
    assert (
        output["parameters"]["orcasimpleinput"]
        == "wb97x-d3bj def2-tzvp sp slowconv normalprint xyzfile"
    )
    assert output["parameters"]["charge"] == 0
    assert output["parameters"]["mult"] == 1
    assert output["spin_multiplicity"] == 1
    assert output["charge"] == 0

    output = static_job(
        atoms,
        -2,
        3,
        orcasimpleinput={"def2-svp": True, "def2-tzvp": None},
        orcablocks={"%scf maxiter 300 end": True},
    )
    assert output["natoms"] == len(atoms)
    assert output["parameters"]["charge"] == -2
    assert output["parameters"]["mult"] == 3
    assert (
        output["parameters"]["orcasimpleinput"]
        == "wb97x-d3bj sp slowconv normalprint xyzfile def2-svp"
    )
    assert "%scf maxiter 300 end" in output["parameters"]["orcablocks"]


def test_relax_job(tmpdir):
    tmpdir.chdir()

    atoms = molecule("H2")

    output = relax_job(atoms, 0, 1)
    assert output["natoms"] == len(atoms)
    assert output["parameters"]["charge"] == 0
    assert output["parameters"]["mult"] == 1
    assert (
        output["parameters"]["orcasimpleinput"]
        == "wb97x-d3bj def2-tzvp opt slowconv normalprint xyzfile"
    )

    output = relax_job(
        atoms,
        -2,
        3,
        orcasimpleinput={
            "hf": True,
            "wb97x-d3bj": None,
            "def2-svp": True,
            "def2-tzvp": None,
        },
        orcablocks={"%scf maxiter 300 end": True},
    )
    assert output["natoms"] == len(atoms)
    assert (
        output["parameters"]["orcasimpleinput"]
        == "opt slowconv normalprint xyzfile hf def2-svp"
    )
    assert "%scf maxiter 300 end" in output["parameters"]["orcablocks"]
    assert "trajectory" in output
    assert len(output["trajectory"]) > 1
    assert output["trajectory"][0] != output["trajectory"][-1]
    assert_allclose(
        output["trajectory"][-1]["atoms"].get_positions(),
        output["atoms"].get_positions(),
        rtol=1e-5,
    )<|MERGE_RESOLUTION|>--- conflicted
+++ resolved
@@ -8,14 +8,10 @@
 from quacc import SETTINGS
 from quacc.recipes.orca.core import relax_job, static_job
 
-<<<<<<< HEAD
 #has_orca = bool(which("orca"))
 has_orca = False
-=======
-orca_path = which(SETTINGS.ORCA_CMD)
 
 has_orca = bool(orca_path and os.path.getsize(orca_path) > 1024 * 1024)
->>>>>>> c4c8fbb2
 
 pytestmark = pytest.mark.skipif(
     not has_orca,
