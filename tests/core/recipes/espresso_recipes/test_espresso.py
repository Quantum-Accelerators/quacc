--- conflicted
+++ resolved
@@ -301,14 +301,10 @@
     nat_todo = [1]
 
     ph_results = phonon_job(
-<<<<<<< HEAD
-        pw_results["dir_name"], input_data=ph_loose, qpts=qpts, nat_todo_list=nat_todo
-=======
         pw_results["dir_name"],
         input_data=ph_loose,
         qpts=qpts,
         nat_todo_indices=nat_todo,
->>>>>>> 3826eb8f
     )
 
     assert (0, 0, 0) in ph_results["results"]
