from __future__ import annotations

import logging
from shutil import which

import pytest

from quacc import SETTINGS

pytestmark = pytest.mark.skipif(
    which(str(SETTINGS.ESPRESSO_BIN_DIR / SETTINGS.ESPRESSO_BINARIES["pw"])) is None
    or which(str(SETTINGS.ESPRESSO_BIN_DIR / SETTINGS.ESPRESSO_BINARIES["ph"])) is None,
    reason="QE not installed",
)

from pathlib import Path

from ase.build import bulk
from ase.io.espresso import read_fortran_namelist
from monty.io import zopen
from monty.shutil import decompress_file
from numpy.testing import assert_allclose, assert_array_equal

from quacc import change_settings
from quacc.recipes.espresso.core import non_scf_job, relax_job, static_job
from quacc.recipes.espresso.phonons import (
    dvscf_q2r_job,
    matdyn_job,
    phonon_dos_flow,
    phonon_job,
    postahc_job,
    q2r_job,
)
from quacc.utils.files import copy_decompress_files

DATA_DIR = Path(__file__).parent / "data"

LOGGER = logging.getLogger(__name__)
LOGGER.propagate = True


def test_phonon_job(tmp_path, monkeypatch):
    monkeypatch.chdir(tmp_path)
    monkeypatch.setenv("OMP_NUM_THREADS", "1")

<<<<<<< HEAD
    atoms = bulk("Li")

    copy_decompress_files(DATA_DIR, ["Li.upf.gz"], tmp_path)

    SETTINGS.ESPRESSO_PSEUDO = tmp_path

    input_data = {
        "control": {"calculation": "scf"},
        "system": {"occupations": "smearing", "smearing": "cold", "degauss": 0.02},
        "electrons": {"mixing_mode": "TF", "mixing_beta": 0.7, "conv_thr": 1.0e-6},
    }

    ph_loose = {"inputph": {"tr2_ph": 1e-8}}

    pseudopotentials = {"Li": "Li.upf"}

    pw_results = static_job(
        atoms, input_data=input_data, pseudopotentials=pseudopotentials, kspacing=0.5
    )

    ph_results = phonon_job(pw_results["dir_name"], input_data=ph_loose)

    assert_allclose(
        ph_results["results"][1]["atoms"].get_positions(),
        atoms.get_positions(),
        atol=1.0e-4,
    )
    # ph.x cell param are not defined to a very high level of accuracy,
    # atol = 1.0e-3 is needed here...
    assert_allclose(
        ph_results["results"][1]["atoms"].get_cell(), atoms.get_cell(), atol=1.0e-3
    )
    assert_array_equal(
        ph_results["results"][1]["atoms"].get_chemical_symbols(),
        atoms.get_chemical_symbols(),
    )

    sections = [
        "atoms",
        "eqpoints",
        "freqs",
        "kpoints",
        "mode_symmetries",
        "representations",
    ]

    for key in sections:
        assert key in ph_results["results"][1]

    ph_loose["inputph"]["recover"] = True

    recover_ph_results = phonon_job(ph_results["dir_name"], input_data=ph_loose)

    with zopen(Path(recover_ph_results["dir_name"], "ph.out.gz")) as f:
        lines = str(f.read())

    assert "Reading collected, re-writing distributed wavefunctions in" in lines
    assert "Restart after Phonon calculation" in lines
    assert "Representation     1      1 modes -  Done" in lines
    assert "Representation     2      1 modes -  Done" in lines
    assert "Representation     3      1 modes -  Done" in lines

    SETTINGS.ESPRESSO_PSEUDO = DEFAULT_SETTINGS.ESPRESSO_PSEUDO
=======
    with change_settings({"ESPRESSO_PSEUDO": tmp_path}):
        atoms = bulk("Li")

        copy_decompress_files(DATA_DIR, ["Li.upf.gz"], tmp_path)

        input_data = {
            "control": {"calculation": "scf"},
            "system": {"occupations": "smearing", "smearing": "cold", "degauss": 0.02},
            "electrons": {"mixing_mode": "TF", "mixing_beta": 0.7, "conv_thr": 1.0e-6},
        }

        ph_loose = {"inputph": {"tr2_ph": 1e-8}}

        pseudopotentials = {"Li": "Li.upf"}

        pw_results = static_job(
            atoms,
            input_data=input_data,
            pseudopotentials=pseudopotentials,
            kspacing=0.5,
            parallel_info=ESPRESSO_PARALLEL_INFO,
        )

        ph_results = phonon_job(
            pw_results["dir_name"],
            input_data=ph_loose,
            parallel_info=ESPRESSO_PARALLEL_INFO,
        )

        assert_allclose(
            ph_results["results"][1]["atoms"].get_positions(),
            atoms.get_positions(),
            atol=1.0e-4,
        )
        # ph.x cell param are not defined to a very high level of accuracy,
        # atol = 1.0e-3 is needed here...
        assert_allclose(
            ph_results["results"][1]["atoms"].get_cell(), atoms.get_cell(), atol=1.0e-3
        )
        assert_array_equal(
            ph_results["results"][1]["atoms"].get_chemical_symbols(),
            atoms.get_chemical_symbols(),
        )

        sections = [
            "atoms",
            "eqpoints",
            "freqs",
            "kpoints",
            "mode_symmetries",
            "representations",
        ]

        for key in sections:
            assert key in ph_results["results"][1]

        ph_loose["inputph"]["recover"] = True

        recover_ph_results = phonon_job(
            ph_results["dir_name"],
            input_data=ph_loose,
            parallel_info=ESPRESSO_PARALLEL_INFO,
        )

        with zopen(Path(recover_ph_results["dir_name"], "ph.out.gz")) as f:
            lines = str(f.read())

        assert "Reading collected, re-writing distributed wavefunctions in" in lines
        assert "Restart after Phonon calculation" in lines
        assert "Representation     1      1 modes -  Done" in lines
        assert "Representation     2      1 modes -  Done" in lines
        assert "Representation     3      1 modes -  Done" in lines
>>>>>>> b96c2393


def test_phonon_job_lqdir(tmp_path, monkeypatch):
    monkeypatch.chdir(tmp_path)
    monkeypatch.setenv("OMP_NUM_THREADS", "1")

<<<<<<< HEAD
    atoms = bulk("Li")

    copy_decompress_files(DATA_DIR, ["Li.upf.gz"], tmp_path)

    SETTINGS.ESPRESSO_PSEUDO = tmp_path

    input_data = {
        "control": {"calculation": "scf"},
        "system": {"occupations": "smearing", "smearing": "cold", "degauss": 0.02},
        "electrons": {"mixing_mode": "TF", "mixing_beta": 0.7, "conv_thr": 1.0e-6},
    }

    ph_loose = {
        "inputph": {"tr2_ph": 1e-8, "lqdir": True, "qplot": True, "ldisp": True}
    }

    pseudopotentials = {"Li": "Li.upf"}

    pw_results = static_job(
        atoms, input_data=input_data, pseudopotentials=pseudopotentials, kspacing=0.5
    )

    ph_results = phonon_job(
        pw_results["dir_name"], input_data=ph_loose, qpts=[(0, 0, 0, 1), (0.1, 0, 0, 1)]
    )

    assert_allclose(
        ph_results["results"][1]["atoms"].get_positions(),
        atoms.get_positions(),
        atol=1.0e-4,
    )
    # ph.x cell param are not defined to a very high level of accuracy,
    # atol = 1.0e-3 is needed here...
    assert_allclose(
        ph_results["results"][1]["atoms"].get_cell(), atoms.get_cell(), atol=1.0e-3
    )
    assert_array_equal(
        ph_results["results"][1]["atoms"].get_chemical_symbols(),
        atoms.get_chemical_symbols(),
    )

    sections = [
        "atoms",
        "eqpoints",
        "freqs",
        "kpoints",
        "mode_symmetries",
        "representations",
    ]

    for key in sections:
        assert key in ph_results["results"][1]

    ph_loose["inputph"]["recover"] = True

    recover_ph_results = phonon_job(
        ph_results["dir_name"], input_data=ph_loose, qpts=[(0, 0, 0, 1), (0.1, 0, 0, 1)]
    )

    with zopen(Path(recover_ph_results["dir_name"], "ph.out.gz")) as f:
        lines = str(f.read())

    assert "Reading collected, re-writing distributed wavefunctions in" in lines
    assert "Restart after Phonon calculation" in lines
    assert "Representation     1      3 modes -  Done" in lines
    assert "Representation     1      1 modes -  Done" in lines
    assert "Representation     2      2 modes -  Done" in lines

    SETTINGS.ESPRESSO_PSEUDO = DEFAULT_SETTINGS.ESPRESSO_PSEUDO
=======
    with change_settings({"ESPRESSO_PSEUDO": tmp_path}):
        atoms = bulk("Li")

        copy_decompress_files(DATA_DIR, ["Li.upf.gz"], tmp_path)

        input_data = {
            "control": {"calculation": "scf"},
            "system": {"occupations": "smearing", "smearing": "cold", "degauss": 0.02},
            "electrons": {"mixing_mode": "TF", "mixing_beta": 0.7, "conv_thr": 1.0e-6},
        }

        ph_loose = {
            "inputph": {"tr2_ph": 1e-8, "lqdir": True, "qplot": True, "ldisp": True}
        }

        pseudopotentials = {"Li": "Li.upf"}

        pw_results = static_job(
            atoms,
            input_data=input_data,
            pseudopotentials=pseudopotentials,
            kspacing=0.5,
            parallel_info=ESPRESSO_PARALLEL_INFO,
        )

        ph_results = phonon_job(
            pw_results["dir_name"],
            input_data=ph_loose,
            parallel_info=ESPRESSO_PARALLEL_INFO,
            qpts=[(0, 0, 0, 1), (0.1, 0, 0, 1)],
        )

        assert_allclose(
            ph_results["results"][1]["atoms"].get_positions(),
            atoms.get_positions(),
            atol=1.0e-4,
        )
        # ph.x cell param are not defined to a very high level of accuracy,
        # atol = 1.0e-3 is needed here...
        assert_allclose(
            ph_results["results"][1]["atoms"].get_cell(), atoms.get_cell(), atol=1.0e-3
        )
        assert_array_equal(
            ph_results["results"][1]["atoms"].get_chemical_symbols(),
            atoms.get_chemical_symbols(),
        )

        sections = [
            "atoms",
            "eqpoints",
            "freqs",
            "kpoints",
            "mode_symmetries",
            "representations",
        ]

        for key in sections:
            assert key in ph_results["results"][1]

        ph_loose["inputph"]["recover"] = True

        recover_ph_results = phonon_job(
            ph_results["dir_name"],
            input_data=ph_loose,
            parallel_info=ESPRESSO_PARALLEL_INFO,
            qpts=[(0, 0, 0, 1), (0.1, 0, 0, 1)],
        )

        with zopen(Path(recover_ph_results["dir_name"], "ph.out.gz")) as f:
            lines = str(f.read())

        assert "Reading collected, re-writing distributed wavefunctions in" in lines
        assert "Restart after Phonon calculation" in lines
        assert "Representation     1      3 modes -  Done" in lines
        assert "Representation     1      1 modes -  Done" in lines
        assert "Representation     2      2 modes -  Done" in lines
>>>>>>> b96c2393


def test_phonon_job_list_to_do(tmp_path, monkeypatch):
    monkeypatch.chdir(tmp_path)
    monkeypatch.setenv("OMP_NUM_THREADS", "1")

<<<<<<< HEAD
    atoms = bulk("Li")

    copy_decompress_files(DATA_DIR, ["Li.upf.gz"], tmp_path)

    SETTINGS.ESPRESSO_PSEUDO = tmp_path

    input_data = {
        "control": {"calculation": "scf"},
        "system": {"occupations": "smearing", "smearing": "cold", "degauss": 0.02},
        "electrons": {"mixing_mode": "TF", "mixing_beta": 0.7, "conv_thr": 1.0e-6},
    }
    ph_loose = {
        "inputph": {"tr2_ph": 1e-8, "qplot": True, "nat_todo": 1, "ldisp": True}
    }
    pseudopotentials = {"Li": "Li.upf"}

    pw_results = static_job(
        atoms, input_data=input_data, pseudopotentials=pseudopotentials, kspacing=0.5
    )

    qpts = [(0, 0, 0, 1), (1 / 3, 0, 0, 1), (1 / 2, 0, 0, 1)]

    nat_todo = [1]

    ph_results = phonon_job(
        pw_results["dir_name"],
        input_data=ph_loose,
        qpts=qpts,
        nat_todo_indices=nat_todo,
    )

    assert_allclose(
        ph_results["results"][1]["atoms"].get_positions(),
        atoms.get_positions(),
        atol=1.0e-4,
    )
    # ph.x cell param are not defined to a very high level of accuracy,
    # atol = 1.0e-3 is needed here...
    assert_allclose(
        ph_results["results"][1]["atoms"].get_cell(), atoms.get_cell(), atol=1.0e-3
    )
    assert_array_equal(
        ph_results["results"][1]["atoms"].get_chemical_symbols(),
        atoms.get_chemical_symbols(),
    )

    sections = [
        "atoms",
        "eqpoints",
        "freqs",
        "kpoints",
        "mode_symmetries",
        "representations",
    ]

    for key in sections:
        assert key in ph_results["results"][1]

    SETTINGS.ESPRESSO_PSEUDO = DEFAULT_SETTINGS.ESPRESSO_PSEUDO
=======
    with change_settings({"ESPRESSO_PSEUDO": tmp_path}):
        atoms = bulk("Li")

        copy_decompress_files(DATA_DIR, ["Li.upf.gz"], tmp_path)

        input_data = {
            "control": {"calculation": "scf"},
            "system": {"occupations": "smearing", "smearing": "cold", "degauss": 0.02},
            "electrons": {"mixing_mode": "TF", "mixing_beta": 0.7, "conv_thr": 1.0e-6},
        }
        ph_loose = {
            "inputph": {"tr2_ph": 1e-8, "qplot": True, "nat_todo": 1, "ldisp": True}
        }
        pseudopotentials = {"Li": "Li.upf"}

        pw_results = static_job(
            atoms,
            input_data=input_data,
            pseudopotentials=pseudopotentials,
            kspacing=0.5,
            parallel_info=ESPRESSO_PARALLEL_INFO,
        )

        qpts = [(0, 0, 0, 1), (1 / 3, 0, 0, 1), (1 / 2, 0, 0, 1)]

        nat_todo = [1]

        ph_results = phonon_job(
            pw_results["dir_name"],
            input_data=ph_loose,
            qpts=qpts,
            nat_todo_indices=nat_todo,
            parallel_info=ESPRESSO_PARALLEL_INFO,
        )

        assert_allclose(
            ph_results["results"][1]["atoms"].get_positions(),
            atoms.get_positions(),
            atol=1.0e-4,
        )
        # ph.x cell param are not defined to a very high level of accuracy,
        # atol = 1.0e-3 is needed here...
        assert_allclose(
            ph_results["results"][1]["atoms"].get_cell(), atoms.get_cell(), atol=1.0e-3
        )
        assert_array_equal(
            ph_results["results"][1]["atoms"].get_chemical_symbols(),
            atoms.get_chemical_symbols(),
        )

        sections = [
            "atoms",
            "eqpoints",
            "freqs",
            "kpoints",
            "mode_symmetries",
            "representations",
        ]

        for key in sections:
            assert key in ph_results["results"][1]
>>>>>>> b96c2393


def test_q2r_job(tmp_path, monkeypatch):
    monkeypatch.chdir(tmp_path)
    monkeypatch.setenv("OMP_NUM_THREADS", "1")

    with change_settings({"ESPRESSO_PSEUDO": tmp_path}):
        copy_decompress_files(DATA_DIR / "q2r_test", "matdyn", tmp_path)

        additional_cards = ["1 1 1", "1", "matdyn"]

<<<<<<< HEAD
    q2r_results = q2r_job(tmp_path, additional_cards=additional_cards)
=======
        q2r_results = q2r_job(
            tmp_path,
            additional_cards=additional_cards,
            parallel_info=ESPRESSO_PARALLEL_INFO,
        )
>>>>>>> b96c2393

        assert Path(q2r_results["dir_name"], "q2r.fc.gz").exists()

        decompress_file(Path(q2r_results["dir_name"], "q2r.in.gz"))

        with Path(q2r_results["dir_name"], "q2r.in").open() as f:
            recycled_input = read_fortran_namelist(f)

        assert recycled_input[0]["input"].pop("flfrc") == "q2r.fc"

        assert recycled_input[0]["input"] == {"fildyn": "matdyn"}
        assert recycled_input[1] == [*additional_cards, "EOF"]


def test_matdyn_job(tmp_path, monkeypatch):
    monkeypatch.chdir(tmp_path)
    monkeypatch.setenv("OMP_NUM_THREADS", "1")

    with change_settings({"ESPRESSO_PSEUDO": tmp_path}):
        copy_decompress_files(DATA_DIR / "matdyn_test", "q2r.fc", tmp_path)

<<<<<<< HEAD
    input_data = {"input": {"dos": True, "nk1": 4, "nk2": 4, "nk3": 4}}
    matdyn_results = matdyn_job(tmp_path, input_data=input_data)
=======
        input_data = {"input": {"dos": True, "nk1": 4, "nk2": 4, "nk3": 4}}
        matdyn_results = matdyn_job(
            tmp_path, input_data=input_data, parallel_info=ESPRESSO_PARALLEL_INFO
        )
>>>>>>> b96c2393

        assert Path(matdyn_results["dir_name"], "q2r.fc.gz").exists()
        assert Path(matdyn_results["dir_name"], "matdyn.dos.gz").exists()
        assert Path(matdyn_results["dir_name"], "matdyn.freq.gz").exists()
        assert Path(matdyn_results["dir_name"], "matdyn.modes.gz").exists()
        assert matdyn_results["results"]["matdyn_results"]["phonon_dos"].shape == (
            561,
            3,
        )

        decompress_file(Path(matdyn_results["dir_name"], "matdyn.in.gz"))

        with Path(matdyn_results["dir_name"], "matdyn.in").open() as f:
            recycled_input = read_fortran_namelist(f)

        assert recycled_input[0]["input"].pop("flfrc") == "q2r.fc"

        assert recycled_input[0]["input"]["fldos"] == "matdyn.dos"
        assert recycled_input[0]["input"]["flfrq"] == "matdyn.freq"
        assert recycled_input[0]["input"]["flvec"] == "matdyn.modes"
        assert recycled_input[0]["input"]["fleig"] == "matdyn.eig"


def test_phonon_dos_flow(tmp_path, monkeypatch):
    monkeypatch.chdir(tmp_path)
    monkeypatch.setenv("OMP_NUM_THREADS", "1")

    with change_settings({"ESPRESSO_PSEUDO": tmp_path}):
        atoms = bulk("Li")

        copy_decompress_files(DATA_DIR, ["Li.upf.gz"], tmp_path)

        input_data = {
            "control": {"calculation": "scf"},
            "system": {"occupations": "smearing", "smearing": "cold", "degauss": 0.02},
            "electrons": {"mixing_mode": "TF", "mixing_beta": 0.7, "conv_thr": 1.0e-6},
        }

<<<<<<< HEAD
    job_params = {
        "relax_job": {
            "pseudopotentials": pseudopotentials,
            "input_data": input_data,
            "kspacing": 1.0,
        }
    }
=======
        pseudopotentials = {"Li": "Li.upf"}
>>>>>>> b96c2393

        job_params = {
            "relax_job": {
                "pseudopotentials": pseudopotentials,
                "input_data": input_data,
                "kspacing": 1.0,
                "parallel_info": ESPRESSO_PARALLEL_INFO,
            },
            "phonon_job": {"parallel_info": ESPRESSO_PARALLEL_INFO},
            "q2r_job": {"parallel_info": ESPRESSO_PARALLEL_INFO},
            "matdyn_job": {"parallel_info": ESPRESSO_PARALLEL_INFO},
        }

        assert phonon_dos_flow(atoms, job_params=job_params)


def test_phonon_calculation_spin_orbit_example_06(tmp_path, monkeypatch):
    monkeypatch.chdir(tmp_path)
    monkeypatch.setenv("OMP_NUM_THREADS", "1")

    with change_settings({"ESPRESSO_PSEUDO": tmp_path}):
        # Create input structure
        pt_atoms = bulk("Pt")

        copy_decompress_files(DATA_DIR, ["Pt.rel-pz-n-rrkjus.UPF.gz"], tmp_path)

        # Set up pseudopotential
        pseudopotential = {"Pt": "Pt.rel-pz-n-rrkjus.UPF"}

        # Pt calculations
        pt_relax_params = {
            "input_data": {
                "cONTROL": {
                    "caLCULATION": "scf",
                    "RESTART_mode": "from_scratch",
                    "tPRNFOR": True,
                    "TstRESS": True,
                },
                "sYSTEM": {
                    "LSPINOrb": True,
                    "noNCOLIN": True,
                    "STARTING_MAGNETIZATION": 0.0,
                    "occupaTIONS": "smearing",
                    "DEGAUss": 0.02,
                    "SMEaring": "mv",
                    "eCUTWFC": 30.0,
                    "EcuTRHO": 250.0,
                },
                "ELECTrons": {"mixing_beta": 0.7, "conv_thr": 1.0e-8},
            },
<<<<<<< HEAD
            "ELECTrons": {"mixing_beta": 0.7, "conv_thr": 1.0e-8},
        },
        "pseudopotentials": pseudopotential,
        "kpts": (2, 2, 2),
    }
    pt_relax_results = relax_job(pt_atoms, **pt_relax_params)

    pt_phonon_x_params = {
        "input_data": {
            "inputph": {"aMass(1)": 195.078, "fildYn": "ptdyn", "TR2_ph": 1.0e-10}
        }
    }
    pt_phonon_x_results = phonon_job(
        pt_relax_results["dir_name"], **pt_phonon_x_params, qpts=(1.0, 0.0, 0.0)
    )
=======
            "pseudopotentials": pseudopotential,
            "kpts": (2, 2, 2),
            "parallel_info": ESPRESSO_PARALLEL_INFO,
        }
        pt_relax_results = relax_job(pt_atoms, **pt_relax_params)
>>>>>>> b96c2393

        pt_phonon_x_params = {
            "input_data": {
                "inputph": {"aMass(1)": 195.078, "fildYn": "ptdyn", "TR2_ph": 1.0e-10}
            },
            "parallel_info": ESPRESSO_PARALLEL_INFO,
        }
        pt_phonon_x_results = phonon_job(
            pt_relax_results["dir_name"], **pt_phonon_x_params, qpts=(1.0, 0.0, 0.0)
        )

        with zopen(Path(pt_phonon_x_results["dir_name"], "ph.out.gz")) as f:
            lines = str(f.read())

        assert "Reading collected, re-writing distributed wavefunctions in" in lines
        assert "Non magnetic calculation with spin-orbit" in lines


def test_phonon_calculation_si_spin_orbit(tmp_path, monkeypatch, caplog):
    monkeypatch.chdir(tmp_path)
    monkeypatch.setenv("OMP_NUM_THREADS", "1")

    with change_settings({"ESPRESSO_PSEUDO": tmp_path}):
        copy_decompress_files(DATA_DIR, ["Si.rel-pbe.rrkj.UPF.gz"], tmp_path)

        si_atoms = bulk("Si")

        pseudopotential = {"Si": "Si.rel-pbe.rrkj.UPF"}

        si_relax_params = {
            "input_data": {
                "control": {"calculation": "scf", "restart_mode": "from_scratch"},
                "system": {
                    "ecutwfc": 20.0,
                    "noncolin": True,
                    "lspinorb": True,
                    "occupations": "fixed",
                },
                "electrons": {"mixing_beta": 0.7, "conv_thr": 1.0e-8},
            },
<<<<<<< HEAD
            "electrons": {"mixing_beta": 0.7, "conv_thr": 1.0e-8},
        },
        "pseudopotentials": pseudopotential,
        "kpts": (2, 2, 2),
    }

    with caplog.at_level(logging.WARNING):
        si_relax_results = relax_job(si_atoms, **si_relax_params)

        assert "The occupations are set to 'fixed'" in caplog.text

    si_phonon_params = {
        "input_data": {
            "inputph": {
                "tr2_ph": 1.0e-10,
                "epsil": True,
                "fildyn": "Sig.dyn",
                "amass(1)": 28.0855,
            }
        }
    }
    si_phonon_results = phonon_job(
        si_relax_results["dir_name"], **si_phonon_params, qpts=(0.0, 0.0, 0.0)
    )
=======
            "pseudopotentials": pseudopotential,
            "kpts": (2, 2, 2),
            "parallel_info": ESPRESSO_PARALLEL_INFO,
        }
>>>>>>> b96c2393

        with caplog.at_level(logging.WARNING):
            si_relax_results = relax_job(si_atoms, **si_relax_params)

            assert "The occupations are set to 'fixed'" in caplog.text

        si_phonon_params = {
            "input_data": {
                "inputph": {
                    "tr2_ph": 1.0e-10,
                    "epsil": True,
                    "fildyn": "Sig.dyn",
                    "amass(1)": 28.0855,
                }
            },
            "parallel_info": ESPRESSO_PARALLEL_INFO,
        }
        si_phonon_results = phonon_job(
            si_relax_results["dir_name"], **si_phonon_params, qpts=(0.0, 0.0, 0.0)
        )

        assert (
            si_phonon_results["parameters"]["input_data"]["inputph"]["prefix"]
            == "pwscf"
        )

        assert (
            si_phonon_results["parameters"]["input_data"]["inputph"]["fildyn"]
            == "matdyn"
        )

        with zopen(Path(si_phonon_results["dir_name"], "ph.out.gz")) as f:
            lines = str(f.read())

        assert Path(
            si_phonon_results["dir_name"], "_ph0", "pwscf.phsave", "tensors.xml.gz"
        ).exists()

        assert "Reading collected, re-writing distributed wavefunctions in" in lines
        assert "Non magnetic calculation with spin-orbit" in lines


def test_phonon_induced_renormalization(tmp_path, monkeypatch, caplog):
    monkeypatch.chdir(tmp_path)
    monkeypatch.setenv("OMP_NUM_THREADS", "1")
    with change_settings({"ESPRESSO_PSEUDO": tmp_path}):
        copy_decompress_files(DATA_DIR, ["C.UPF.gz"], tmp_path)

        atoms = bulk("C")

        pseudopotential = {"C": "C.UPF"}

        c_scf_params = {
            "input_data": {
                "control": {
                    "calculation": "scf",
                    "restart_mode": "from_scratch",
                    "tprnfor": True,
                    "tstress": True,
                },
                "system": {"ecutwfc": 45, "occupations": "fixed"},
                "electrons": {
                    "diagonalization": "david",
                    "mixing_beta": 0.7,
                    "conv_thr": 1.0e-9,
                },
            },
            "pseudopotentials": pseudopotential,
            "kpts": (3, 3, 3),
        }
        c_scf_results = relax_job(
            atoms, **c_scf_params, parallel_info=ESPRESSO_PARALLEL_INFO
        )

        c_ph_params = {
            "input_data": {
                "inputph": {
                    "fildyn": "diam.dyn",
                    "fildvscf": "dvscf",
                    "ldisp": True,
                    "nq1": 2,
                    "nq2": 2,
                    "nq3": 2,
                    "tr2_ph": 1.0e-10,
                }
            }
        }

        with caplog.at_level(logging.WARNING):
            c_ph_results = phonon_job(
                c_scf_results["dir_name"],
                **c_ph_params,
                parallel_info=ESPRESSO_PARALLEL_INFO,
            )
            assert "Overwriting key 'fildyn'" in caplog.text

        q2r_params = {
            "input_data": {
                "input": {"fildyn": "diam.dyn", "zasr": "crystal", "flfrc": "diam.ifc"}
            }
        }
        q2r_results = q2r_job(
            c_ph_results["dir_name"], **q2r_params, parallel_info=ESPRESSO_PARALLEL_INFO
        )

        assert q2r_results["parameters"]["input_data"]["input"]["flfrc"] == "q2r.fc"
        assert q2r_results["parameters"]["input_data"]["input"]["fildyn"] == "matdyn"

        dvscf_q2r_params = {
            "input_data": {
                "input": {
                    "prefix": "diam",
                    "fildyn": "diam.dyn",
                    "fildvscf": "dvscf",
                    "wpot_dir": "wpot/",
                    "do_long_range": False,
                    "do_charge_neutral": False,
                }
            }
        }

        with caplog.at_level(logging.WARNING):
            dvscf_q2r_results = dvscf_q2r_job(
                c_ph_results["dir_name"],
                **dvscf_q2r_params,
                parallel_info=ESPRESSO_PARALLEL_INFO,
            )

            assert "Overwriting key 'fildyn'" in caplog.text
            assert "Overwriting key 'wpot_dir'" in caplog.text
            assert "Overwriting key 'prefix'" in caplog.text

        assert (
            dvscf_q2r_results["parameters"]["input_data"]["input"]["fildyn"] == "matdyn"
        )
        assert (
            dvscf_q2r_results["parameters"]["input_data"]["input"]["prefix"] == "pwscf"
        )

        c_nscf_params = {
            "input_data": {
                "control": {"calculation": "nscf", "restart_mode": "from_scratch"},
                "system": {
                    "ecutwfc": 45,
                    "occupations": "fixed",
                    "nbnd": 15,
                    "nosym": True,
                    "noinv": True,
                },
                "electrons": {
                    "diago_full_acc": True,
                    "diagonalization": "david",
                    "mixing_beta": 0.7,
                    "conv_thr": 1.0e-9,
                },
            },
<<<<<<< HEAD
        },
        "pseudopotentials": pseudopotential,
        "kpts": (3, 3, 3),
    }
    c_scf_results = relax_job(atoms, **c_scf_params)

    c_ph_params = {
        "input_data": {
            "inputph": {
                "fildyn": "diam.dyn",
                "fildvscf": "dvscf",
                "ldisp": True,
                "nq1": 2,
                "nq2": 2,
                "nq3": 2,
                "tr2_ph": 1.0e-10,
            }
=======
            "pseudopotentials": pseudopotential,
            "kpts": {"path": [[0.0, 0.0, 0.0], [0.365, 0.365, 0.0]]},
>>>>>>> b96c2393
        }

<<<<<<< HEAD
    with caplog.at_level(logging.WARNING):
        c_ph_results = phonon_job(c_scf_results["dir_name"], **c_ph_params)
        assert "Overwriting key 'fildyn'" in caplog.text

    q2r_params = {
        "input_data": {
            "input": {"fildyn": "diam.dyn", "zasr": "crystal", "flfrc": "diam.ifc"}
        }
    }
    q2r_results = q2r_job(c_ph_results["dir_name"], **q2r_params)

    assert q2r_results["parameters"]["input_data"]["input"]["flfrc"] == "q2r.fc"
    assert q2r_results["parameters"]["input_data"]["input"]["fildyn"] == "matdyn"

    dvscf_q2r_params = {
        "input_data": {
            "input": {
                "prefix": "diam",
                "fildyn": "diam.dyn",
                "fildvscf": "dvscf",
                "wpot_dir": "wpot/",
                "do_long_range": False,
                "do_charge_neutral": False,
            }
        }
    }

    with caplog.at_level(logging.WARNING):
        dvscf_q2r_results = dvscf_q2r_job(c_ph_results["dir_name"], **dvscf_q2r_params)
=======
        c_nscf_results = non_scf_job(
            c_scf_results["atoms"],
            c_scf_results["dir_name"],
            **c_nscf_params,
            parallel_info=ESPRESSO_PARALLEL_INFO,
        )

        c_ahc_coarse_params = {
            "input_data": {
                "inputph": {
                    "prefix": "diam",
                    "fildyn": "dyn_dir_ahc_coarse/diam.dyn",
                    "tr2_ph": 1.0e-10,
                    "lDisp": True,
                    "nq1": 3,
                    "nQ2": 3,
                    "nq3": 3,
                    "ldvscf_interpolate": True,
                    "wpOt_dir": "wpot/",
                    "trans": False,
                    "electron_phonon": "ahc",
                    "ahc_nbnd": 8,
                    "AHC_dir": "ahc_dir_coarse",
                }
            }
        }
        c_ahc_coarse_results = phonon_job(
            [dvscf_q2r_results["dir_name"], c_nscf_results["dir_name"]],
            **c_ahc_coarse_params,
            parallel_info=ESPRESSO_PARALLEL_INFO,
        )
>>>>>>> b96c2393

        matdyn_coarse_params = {
            "input_data": {
                "input": {
                    "asr": "crystal",
                    "amaSS(1)": 12.01078,
                    "flfrc": "diam.ifc",
                    "flvec": "diam.modes_coarse",
                    "flfrq": "",
                    "fleig": "",
                    "Q_in_band_form": False,
                    "Q_in_cryst_coord": False,
                    "loto_disable": True,
                }
            },
<<<<<<< HEAD
        },
        "pseudopotentials": pseudopotential,
        "kpts": {"path": [[0.0, 0.0, 0.0], [0.365, 0.365, 0.0]]},
    }

    c_nscf_results = non_scf_job(
        c_scf_results["atoms"], c_scf_results["dir_name"], **c_nscf_params
    )

    c_ahc_coarse_params = {
        "input_data": {
            "inputph": {
                "prefix": "diam",
                "fildyn": "dyn_dir_ahc_coarse/diam.dyn",
                "tr2_ph": 1.0e-10,
                "lDisp": True,
                "nq1": 3,
                "nQ2": 3,
                "nq3": 3,
                "ldvscf_interpolate": True,
                "wpOt_dir": "wpot/",
                "trans": False,
                "electron_phonon": "ahc",
                "ahc_nbnd": 8,
                "AHC_dir": "ahc_dir_coarse",
            }
        }
    }
    c_ahc_coarse_results = phonon_job(
        [dvscf_q2r_results["dir_name"], c_nscf_results["dir_name"]],
        **c_ahc_coarse_params,
    )

    matdyn_coarse_params = {
        "input_data": {
            "input": {
                "asr": "crystal",
                "amaSS(1)": 12.01078,
                "flfrc": "diam.ifc",
                "flvec": "diam.modes_coarse",
                "flfrq": "",
                "fleig": "",
                "Q_in_band_form": False,
                "Q_in_cryst_coord": False,
                "loto_disable": True,
            }
        },
        "additional_cards": [
            "27",
            "0.000000000000000E+00 0.000000000000000E+00 0.000000000000000E+00",
            "-0.333333333333333E+00 0.333333333333333E+00 -0.333333333333333E+00",
            "0.333333333333333E+00 -0.333333333333333E+00 0.333333333333333E+00",
            "0.333333333333333E+00 0.333333333333333E+00 0.333333333333333E+00",
            "0.000000000000000E+00 0.666666666666667E+00 0.000000000000000E+00",
            "0.666666666666667E+00 -0.555111512312578E-16 0.666666666666667E+00",
            "-0.333333333333333E+00 -0.333333333333333E+00 -0.333333333333333E+00",
            "-0.666666666666667E+00 -0.555111512312578E-16 -0.666666666666667E+00",
            "0.000000000000000E+00 -0.666666666666667E+00 0.000000000000000E+00",
            "-0.333333333333333E+00 -0.333333333333333E+00 0.333333333333333E+00",
            "-0.666666666666667E+00 0.000000000000000E+00 0.000000000000000E+00",
            "0.555111512312578E-16 -0.666666666666667E+00 0.666666666666667E+00",
            "0.000000000000000E+00 0.000000000000000E+00 0.666666666666667E+00",
            "-0.333333333333333E+00 0.333333333333333E+00 0.333333333333333E+00",
            "0.333333333333333E+00 -0.333333333333333E+00 0.100000000000000E+01",
            "-0.666666666666667E+00 -0.666666666666667E+00 -0.555111512312578E-16",
            "-0.100000000000000E+01 -0.333333333333333E+00 -0.333333333333333E+00",
            "-0.333333333333333E+00 -0.100000000000000E+01 0.333333333333333E+00",
            "0.333333333333333E+00 0.333333333333333E+00 -0.333333333333333E+00",
            "0.555111512312578E-16 0.666666666666667E+00 -0.666666666666667E+00",
            "0.666666666666667E+00 0.000000000000000E+00 0.000000000000000E+00",
            "0.666666666666667E+00 0.666666666666667E+00 -0.555111512312578E-16",
            "0.333333333333333E+00 0.100000000000000E+01 -0.333333333333333E+00",
            "0.100000000000000E+01 0.333333333333333E+00 0.333333333333333E+00",
            "0.000000000000000E+00 0.000000000000000E+00 -0.666666666666667E+00",
            "-0.333333333333333E+00 0.333333333333333E+00 -0.100000000000000E+01",
            "0.333333333333333E+00 -0.333333333333333E+00 -0.333333333333333E+00",
        ],
    }
    matdyn_coarse_results = matdyn_job(
        [q2r_results["dir_name"], c_ahc_coarse_results["dir_name"]],
        **matdyn_coarse_params,
    )

    postahc_coarse_params = {
        "input_data": {
            "input": {
                "ahc_dir": "ahc_dir_coarse/",
                "flvec": "diam.modes_coarse",
                "nk": 2,
                "nbnd": 15,
                "ahc_nbnd": 8,
                "ahc_nbndskip": 0,
                "NAT": 2,
                "NQ": 27,
                "eta": 0.01,
                "efermi": 0.4766,
                "temp_kelvin": 300.0,
                "amass_amu(1)": 12.01078,
                "amass_amu(2)": 12.01078,
            }
        }
    }
    postahc_coarse_results = postahc_job(
        [c_ahc_coarse_results["dir_name"], matdyn_coarse_results["dir_name"]],
        **postahc_coarse_params,
    )

    assert Path(postahc_coarse_results["dir_name"], "postahc.out.gz").exists()
    assert Path(postahc_coarse_results["dir_name"], "ahc_dir").exists()
    assert Path(postahc_coarse_results["dir_name"], "selfen_real.dat.gz").exists()
=======
            "additional_cards": [
                "27",
                "0.000000000000000E+00 0.000000000000000E+00 0.000000000000000E+00",
                "-0.333333333333333E+00 0.333333333333333E+00 -0.333333333333333E+00",
                "0.333333333333333E+00 -0.333333333333333E+00 0.333333333333333E+00",
                "0.333333333333333E+00 0.333333333333333E+00 0.333333333333333E+00",
                "0.000000000000000E+00 0.666666666666667E+00 0.000000000000000E+00",
                "0.666666666666667E+00 -0.555111512312578E-16 0.666666666666667E+00",
                "-0.333333333333333E+00 -0.333333333333333E+00 -0.333333333333333E+00",
                "-0.666666666666667E+00 -0.555111512312578E-16 -0.666666666666667E+00",
                "0.000000000000000E+00 -0.666666666666667E+00 0.000000000000000E+00",
                "-0.333333333333333E+00 -0.333333333333333E+00 0.333333333333333E+00",
                "-0.666666666666667E+00 0.000000000000000E+00 0.000000000000000E+00",
                "0.555111512312578E-16 -0.666666666666667E+00 0.666666666666667E+00",
                "0.000000000000000E+00 0.000000000000000E+00 0.666666666666667E+00",
                "-0.333333333333333E+00 0.333333333333333E+00 0.333333333333333E+00",
                "0.333333333333333E+00 -0.333333333333333E+00 0.100000000000000E+01",
                "-0.666666666666667E+00 -0.666666666666667E+00 -0.555111512312578E-16",
                "-0.100000000000000E+01 -0.333333333333333E+00 -0.333333333333333E+00",
                "-0.333333333333333E+00 -0.100000000000000E+01 0.333333333333333E+00",
                "0.333333333333333E+00 0.333333333333333E+00 -0.333333333333333E+00",
                "0.555111512312578E-16 0.666666666666667E+00 -0.666666666666667E+00",
                "0.666666666666667E+00 0.000000000000000E+00 0.000000000000000E+00",
                "0.666666666666667E+00 0.666666666666667E+00 -0.555111512312578E-16",
                "0.333333333333333E+00 0.100000000000000E+01 -0.333333333333333E+00",
                "0.100000000000000E+01 0.333333333333333E+00 0.333333333333333E+00",
                "0.000000000000000E+00 0.000000000000000E+00 -0.666666666666667E+00",
                "-0.333333333333333E+00 0.333333333333333E+00 -0.100000000000000E+01",
                "0.333333333333333E+00 -0.333333333333333E+00 -0.333333333333333E+00",
            ],
            "parallel_info": ESPRESSO_PARALLEL_INFO,
        }
        matdyn_coarse_results = matdyn_job(
            [q2r_results["dir_name"], c_ahc_coarse_results["dir_name"]],
            **matdyn_coarse_params,
        )

        postahc_coarse_params = {
            "input_data": {
                "input": {
                    "ahc_dir": "ahc_dir_coarse/",
                    "flvec": "diam.modes_coarse",
                    "nk": 2,
                    "nbnd": 15,
                    "ahc_nbnd": 8,
                    "ahc_nbndskip": 0,
                    "NAT": 2,
                    "NQ": 27,
                    "eta": 0.01,
                    "efermi": 0.4766,
                    "temp_kelvin": 300.0,
                    "amass_amu(1)": 12.01078,
                    "amass_amu(2)": 12.01078,
                }
            }
        }
        postahc_coarse_results = postahc_job(
            [c_ahc_coarse_results["dir_name"], matdyn_coarse_results["dir_name"]],
            **postahc_coarse_params,
            parallel_info=ESPRESSO_PARALLEL_INFO,
        )
>>>>>>> b96c2393

        assert Path(postahc_coarse_results["dir_name"], "postahc.out.gz").exists()
        assert Path(postahc_coarse_results["dir_name"], "ahc_dir").exists()
        assert Path(postahc_coarse_results["dir_name"], "selfen_real.dat.gz").exists()


def test_phonon_dvscf_q2r_inplace(tmp_path, monkeypatch):
    monkeypatch.chdir(tmp_path)
    monkeypatch.setenv("OMP_NUM_THREADS", "1")

    with change_settings({"ESPRESSO_PSEUDO": tmp_path}):
        copy_decompress_files(DATA_DIR, ["C.UPF.gz"], tmp_path)

        atoms = bulk("C")

        pseudopotentials = {"C": "C.UPF"}

<<<<<<< HEAD
    c_scf_results = static_job(atoms, pseudopotentials=pseudopotentials, kspacing=0.1)
=======
        c_scf_results = static_job(
            atoms,
            parallel_info=ESPRESSO_PARALLEL_INFO,
            pseudopotentials=pseudopotentials,
            kspacing=0.1,
        )
>>>>>>> b96c2393

        c_ph_params = {
            "input_data": {
                "inputph": {
                    "fildvscf": "dvscf",
                    "ldisp": True,
                    "nq1": 2,
                    "nq2": 2,
                    "nq3": 2,
                    "tr2_ph": 1.0e-6,
                }
            }
        }
<<<<<<< HEAD
    }

    c_ph_results = phonon_job(prev_outdir=c_scf_results["dir_name"], **c_ph_params)

    dvscf_q2r_params = {
        "input_data": {
            "input": {
                "fildvscf": "dvscf",
                "do_long_range": False,
                "do_charge_neutral": False,
            }
        }
    }

    dvscf_q2r_results = dvscf_q2r_job(
        prev_outdir=c_scf_results["dir_name"],
        copy_files=c_ph_results["dir_name"],
        **dvscf_q2r_params,
    )

    assert (
        dvscf_q2r_results["parameters"]["input_data"]["input"]["outdir"]
        == c_scf_results["dir_name"]
    )
    assert Path(dvscf_q2r_results["dir_name"], "matdyn0.gz").exists()
=======

        c_ph_results = phonon_job(
            prev_outdir=c_scf_results["dir_name"],
            **c_ph_params,
            parallel_info=ESPRESSO_PARALLEL_INFO,
        )

        dvscf_q2r_params = {
            "input_data": {
                "input": {
                    "fildvscf": "dvscf",
                    "do_long_range": False,
                    "do_charge_neutral": False,
                }
            }
        }

        dvscf_q2r_results = dvscf_q2r_job(
            prev_outdir=c_scf_results["dir_name"],
            copy_files=c_ph_results["dir_name"],
            **dvscf_q2r_params,
            parallel_info=ESPRESSO_PARALLEL_INFO,
        )

        assert (
            dvscf_q2r_results["parameters"]["input_data"]["input"]["outdir"]
            == c_scf_results["dir_name"]
        )
        assert Path(dvscf_q2r_results["dir_name"], "matdyn0.gz").exists()
>>>>>>> b96c2393
<|MERGE_RESOLUTION|>--- conflicted
+++ resolved
@@ -43,71 +43,6 @@
     monkeypatch.chdir(tmp_path)
     monkeypatch.setenv("OMP_NUM_THREADS", "1")
 
-<<<<<<< HEAD
-    atoms = bulk("Li")
-
-    copy_decompress_files(DATA_DIR, ["Li.upf.gz"], tmp_path)
-
-    SETTINGS.ESPRESSO_PSEUDO = tmp_path
-
-    input_data = {
-        "control": {"calculation": "scf"},
-        "system": {"occupations": "smearing", "smearing": "cold", "degauss": 0.02},
-        "electrons": {"mixing_mode": "TF", "mixing_beta": 0.7, "conv_thr": 1.0e-6},
-    }
-
-    ph_loose = {"inputph": {"tr2_ph": 1e-8}}
-
-    pseudopotentials = {"Li": "Li.upf"}
-
-    pw_results = static_job(
-        atoms, input_data=input_data, pseudopotentials=pseudopotentials, kspacing=0.5
-    )
-
-    ph_results = phonon_job(pw_results["dir_name"], input_data=ph_loose)
-
-    assert_allclose(
-        ph_results["results"][1]["atoms"].get_positions(),
-        atoms.get_positions(),
-        atol=1.0e-4,
-    )
-    # ph.x cell param are not defined to a very high level of accuracy,
-    # atol = 1.0e-3 is needed here...
-    assert_allclose(
-        ph_results["results"][1]["atoms"].get_cell(), atoms.get_cell(), atol=1.0e-3
-    )
-    assert_array_equal(
-        ph_results["results"][1]["atoms"].get_chemical_symbols(),
-        atoms.get_chemical_symbols(),
-    )
-
-    sections = [
-        "atoms",
-        "eqpoints",
-        "freqs",
-        "kpoints",
-        "mode_symmetries",
-        "representations",
-    ]
-
-    for key in sections:
-        assert key in ph_results["results"][1]
-
-    ph_loose["inputph"]["recover"] = True
-
-    recover_ph_results = phonon_job(ph_results["dir_name"], input_data=ph_loose)
-
-    with zopen(Path(recover_ph_results["dir_name"], "ph.out.gz")) as f:
-        lines = str(f.read())
-
-    assert "Reading collected, re-writing distributed wavefunctions in" in lines
-    assert "Restart after Phonon calculation" in lines
-    assert "Representation     1      1 modes -  Done" in lines
-    assert "Representation     2      1 modes -  Done" in lines
-    assert "Representation     3      1 modes -  Done" in lines
-
-    SETTINGS.ESPRESSO_PSEUDO = DEFAULT_SETTINGS.ESPRESSO_PSEUDO
-=======
     with change_settings({"ESPRESSO_PSEUDO": tmp_path}):
         atoms = bulk("Li")
 
@@ -180,84 +115,12 @@
         assert "Representation     1      1 modes -  Done" in lines
         assert "Representation     2      1 modes -  Done" in lines
         assert "Representation     3      1 modes -  Done" in lines
->>>>>>> b96c2393
-
-
-def test_phonon_job_lqdir(tmp_path, monkeypatch):
-    monkeypatch.chdir(tmp_path)
-    monkeypatch.setenv("OMP_NUM_THREADS", "1")
-
-<<<<<<< HEAD
-    atoms = bulk("Li")
-
-    copy_decompress_files(DATA_DIR, ["Li.upf.gz"], tmp_path)
-
-    SETTINGS.ESPRESSO_PSEUDO = tmp_path
-
-    input_data = {
-        "control": {"calculation": "scf"},
-        "system": {"occupations": "smearing", "smearing": "cold", "degauss": 0.02},
-        "electrons": {"mixing_mode": "TF", "mixing_beta": 0.7, "conv_thr": 1.0e-6},
-    }
-
-    ph_loose = {
-        "inputph": {"tr2_ph": 1e-8, "lqdir": True, "qplot": True, "ldisp": True}
-    }
-
-    pseudopotentials = {"Li": "Li.upf"}
-
-    pw_results = static_job(
-        atoms, input_data=input_data, pseudopotentials=pseudopotentials, kspacing=0.5
-    )
-
-    ph_results = phonon_job(
-        pw_results["dir_name"], input_data=ph_loose, qpts=[(0, 0, 0, 1), (0.1, 0, 0, 1)]
-    )
-
-    assert_allclose(
-        ph_results["results"][1]["atoms"].get_positions(),
-        atoms.get_positions(),
-        atol=1.0e-4,
-    )
-    # ph.x cell param are not defined to a very high level of accuracy,
-    # atol = 1.0e-3 is needed here...
-    assert_allclose(
-        ph_results["results"][1]["atoms"].get_cell(), atoms.get_cell(), atol=1.0e-3
-    )
-    assert_array_equal(
-        ph_results["results"][1]["atoms"].get_chemical_symbols(),
-        atoms.get_chemical_symbols(),
-    )
-
-    sections = [
-        "atoms",
-        "eqpoints",
-        "freqs",
-        "kpoints",
-        "mode_symmetries",
-        "representations",
-    ]
-
-    for key in sections:
-        assert key in ph_results["results"][1]
-
-    ph_loose["inputph"]["recover"] = True
-
-    recover_ph_results = phonon_job(
-        ph_results["dir_name"], input_data=ph_loose, qpts=[(0, 0, 0, 1), (0.1, 0, 0, 1)]
-    )
-
-    with zopen(Path(recover_ph_results["dir_name"], "ph.out.gz")) as f:
-        lines = str(f.read())
-
-    assert "Reading collected, re-writing distributed wavefunctions in" in lines
-    assert "Restart after Phonon calculation" in lines
-    assert "Representation     1      3 modes -  Done" in lines
-    assert "Representation     1      1 modes -  Done" in lines
-    assert "Representation     2      2 modes -  Done" in lines
-
-    SETTINGS.ESPRESSO_PSEUDO = DEFAULT_SETTINGS.ESPRESSO_PSEUDO
-=======
+
+
+def test_phonon_job_lqdir(tmp_path, monkeypatch, ESPRESSO_PARALLEL_INFO):
+    monkeypatch.chdir(tmp_path)
+    monkeypatch.setenv("OMP_NUM_THREADS", "1")
+
     with change_settings({"ESPRESSO_PSEUDO": tmp_path}):
         atoms = bulk("Li")
 
@@ -334,74 +197,12 @@
         assert "Representation     1      3 modes -  Done" in lines
         assert "Representation     1      1 modes -  Done" in lines
         assert "Representation     2      2 modes -  Done" in lines
->>>>>>> b96c2393
-
-
-def test_phonon_job_list_to_do(tmp_path, monkeypatch):
-    monkeypatch.chdir(tmp_path)
-    monkeypatch.setenv("OMP_NUM_THREADS", "1")
-
-<<<<<<< HEAD
-    atoms = bulk("Li")
-
-    copy_decompress_files(DATA_DIR, ["Li.upf.gz"], tmp_path)
-
-    SETTINGS.ESPRESSO_PSEUDO = tmp_path
-
-    input_data = {
-        "control": {"calculation": "scf"},
-        "system": {"occupations": "smearing", "smearing": "cold", "degauss": 0.02},
-        "electrons": {"mixing_mode": "TF", "mixing_beta": 0.7, "conv_thr": 1.0e-6},
-    }
-    ph_loose = {
-        "inputph": {"tr2_ph": 1e-8, "qplot": True, "nat_todo": 1, "ldisp": True}
-    }
-    pseudopotentials = {"Li": "Li.upf"}
-
-    pw_results = static_job(
-        atoms, input_data=input_data, pseudopotentials=pseudopotentials, kspacing=0.5
-    )
-
-    qpts = [(0, 0, 0, 1), (1 / 3, 0, 0, 1), (1 / 2, 0, 0, 1)]
-
-    nat_todo = [1]
-
-    ph_results = phonon_job(
-        pw_results["dir_name"],
-        input_data=ph_loose,
-        qpts=qpts,
-        nat_todo_indices=nat_todo,
-    )
-
-    assert_allclose(
-        ph_results["results"][1]["atoms"].get_positions(),
-        atoms.get_positions(),
-        atol=1.0e-4,
-    )
-    # ph.x cell param are not defined to a very high level of accuracy,
-    # atol = 1.0e-3 is needed here...
-    assert_allclose(
-        ph_results["results"][1]["atoms"].get_cell(), atoms.get_cell(), atol=1.0e-3
-    )
-    assert_array_equal(
-        ph_results["results"][1]["atoms"].get_chemical_symbols(),
-        atoms.get_chemical_symbols(),
-    )
-
-    sections = [
-        "atoms",
-        "eqpoints",
-        "freqs",
-        "kpoints",
-        "mode_symmetries",
-        "representations",
-    ]
-
-    for key in sections:
-        assert key in ph_results["results"][1]
-
-    SETTINGS.ESPRESSO_PSEUDO = DEFAULT_SETTINGS.ESPRESSO_PSEUDO
-=======
+
+
+def test_phonon_job_list_to_do(tmp_path, monkeypatch, ESPRESSO_PARALLEL_INFO):
+    monkeypatch.chdir(tmp_path)
+    monkeypatch.setenv("OMP_NUM_THREADS", "1")
+
     with change_settings({"ESPRESSO_PSEUDO": tmp_path}):
         atoms = bulk("Li")
 
@@ -463,10 +264,9 @@
 
         for key in sections:
             assert key in ph_results["results"][1]
->>>>>>> b96c2393
-
-
-def test_q2r_job(tmp_path, monkeypatch):
+
+
+def test_q2r_job(tmp_path, monkeypatch, ESPRESSO_PARALLEL_INFO):
     monkeypatch.chdir(tmp_path)
     monkeypatch.setenv("OMP_NUM_THREADS", "1")
 
@@ -475,15 +275,11 @@
 
         additional_cards = ["1 1 1", "1", "matdyn"]
 
-<<<<<<< HEAD
-    q2r_results = q2r_job(tmp_path, additional_cards=additional_cards)
-=======
         q2r_results = q2r_job(
             tmp_path,
             additional_cards=additional_cards,
             parallel_info=ESPRESSO_PARALLEL_INFO,
         )
->>>>>>> b96c2393
 
         assert Path(q2r_results["dir_name"], "q2r.fc.gz").exists()
 
@@ -505,15 +301,10 @@
     with change_settings({"ESPRESSO_PSEUDO": tmp_path}):
         copy_decompress_files(DATA_DIR / "matdyn_test", "q2r.fc", tmp_path)
 
-<<<<<<< HEAD
-    input_data = {"input": {"dos": True, "nk1": 4, "nk2": 4, "nk3": 4}}
-    matdyn_results = matdyn_job(tmp_path, input_data=input_data)
-=======
         input_data = {"input": {"dos": True, "nk1": 4, "nk2": 4, "nk3": 4}}
         matdyn_results = matdyn_job(
             tmp_path, input_data=input_data, parallel_info=ESPRESSO_PARALLEL_INFO
         )
->>>>>>> b96c2393
 
         assert Path(matdyn_results["dir_name"], "q2r.fc.gz").exists()
         assert Path(matdyn_results["dir_name"], "matdyn.dos.gz").exists()
@@ -552,17 +343,7 @@
             "electrons": {"mixing_mode": "TF", "mixing_beta": 0.7, "conv_thr": 1.0e-6},
         }
 
-<<<<<<< HEAD
-    job_params = {
-        "relax_job": {
-            "pseudopotentials": pseudopotentials,
-            "input_data": input_data,
-            "kspacing": 1.0,
-        }
-    }
-=======
         pseudopotentials = {"Li": "Li.upf"}
->>>>>>> b96c2393
 
         job_params = {
             "relax_job": {
@@ -579,7 +360,9 @@
         assert phonon_dos_flow(atoms, job_params=job_params)
 
 
-def test_phonon_calculation_spin_orbit_example_06(tmp_path, monkeypatch):
+def test_phonon_calculation_spin_orbit_example_06(
+    tmp_path, monkeypatch, ESPRESSO_PARALLEL_INFO
+):
     monkeypatch.chdir(tmp_path)
     monkeypatch.setenv("OMP_NUM_THREADS", "1")
 
@@ -613,29 +396,11 @@
                 },
                 "ELECTrons": {"mixing_beta": 0.7, "conv_thr": 1.0e-8},
             },
-<<<<<<< HEAD
-            "ELECTrons": {"mixing_beta": 0.7, "conv_thr": 1.0e-8},
-        },
-        "pseudopotentials": pseudopotential,
-        "kpts": (2, 2, 2),
-    }
-    pt_relax_results = relax_job(pt_atoms, **pt_relax_params)
-
-    pt_phonon_x_params = {
-        "input_data": {
-            "inputph": {"aMass(1)": 195.078, "fildYn": "ptdyn", "TR2_ph": 1.0e-10}
-        }
-    }
-    pt_phonon_x_results = phonon_job(
-        pt_relax_results["dir_name"], **pt_phonon_x_params, qpts=(1.0, 0.0, 0.0)
-    )
-=======
             "pseudopotentials": pseudopotential,
             "kpts": (2, 2, 2),
             "parallel_info": ESPRESSO_PARALLEL_INFO,
         }
         pt_relax_results = relax_job(pt_atoms, **pt_relax_params)
->>>>>>> b96c2393
 
         pt_phonon_x_params = {
             "input_data": {
@@ -654,7 +419,9 @@
         assert "Non magnetic calculation with spin-orbit" in lines
 
 
-def test_phonon_calculation_si_spin_orbit(tmp_path, monkeypatch, caplog):
+def test_phonon_calculation_si_spin_orbit(
+    tmp_path, monkeypatch, ESPRESSO_PARALLEL_INFO, caplog
+):
     monkeypatch.chdir(tmp_path)
     monkeypatch.setenv("OMP_NUM_THREADS", "1")
 
@@ -676,37 +443,10 @@
                 },
                 "electrons": {"mixing_beta": 0.7, "conv_thr": 1.0e-8},
             },
-<<<<<<< HEAD
-            "electrons": {"mixing_beta": 0.7, "conv_thr": 1.0e-8},
-        },
-        "pseudopotentials": pseudopotential,
-        "kpts": (2, 2, 2),
-    }
-
-    with caplog.at_level(logging.WARNING):
-        si_relax_results = relax_job(si_atoms, **si_relax_params)
-
-        assert "The occupations are set to 'fixed'" in caplog.text
-
-    si_phonon_params = {
-        "input_data": {
-            "inputph": {
-                "tr2_ph": 1.0e-10,
-                "epsil": True,
-                "fildyn": "Sig.dyn",
-                "amass(1)": 28.0855,
-            }
-        }
-    }
-    si_phonon_results = phonon_job(
-        si_relax_results["dir_name"], **si_phonon_params, qpts=(0.0, 0.0, 0.0)
-    )
-=======
             "pseudopotentials": pseudopotential,
             "kpts": (2, 2, 2),
             "parallel_info": ESPRESSO_PARALLEL_INFO,
         }
->>>>>>> b96c2393
 
         with caplog.at_level(logging.WARNING):
             si_relax_results = relax_job(si_atoms, **si_relax_params)
@@ -749,7 +489,9 @@
         assert "Non magnetic calculation with spin-orbit" in lines
 
 
-def test_phonon_induced_renormalization(tmp_path, monkeypatch, caplog):
+def test_phonon_induced_renormalization(
+    tmp_path, monkeypatch, caplog, ESPRESSO_PARALLEL_INFO
+):
     monkeypatch.chdir(tmp_path)
     monkeypatch.setenv("OMP_NUM_THREADS", "1")
     with change_settings({"ESPRESSO_PSEUDO": tmp_path}):
@@ -863,61 +605,10 @@
                     "conv_thr": 1.0e-9,
                 },
             },
-<<<<<<< HEAD
-        },
-        "pseudopotentials": pseudopotential,
-        "kpts": (3, 3, 3),
-    }
-    c_scf_results = relax_job(atoms, **c_scf_params)
-
-    c_ph_params = {
-        "input_data": {
-            "inputph": {
-                "fildyn": "diam.dyn",
-                "fildvscf": "dvscf",
-                "ldisp": True,
-                "nq1": 2,
-                "nq2": 2,
-                "nq3": 2,
-                "tr2_ph": 1.0e-10,
-            }
-=======
             "pseudopotentials": pseudopotential,
             "kpts": {"path": [[0.0, 0.0, 0.0], [0.365, 0.365, 0.0]]},
->>>>>>> b96c2393
-        }
-
-<<<<<<< HEAD
-    with caplog.at_level(logging.WARNING):
-        c_ph_results = phonon_job(c_scf_results["dir_name"], **c_ph_params)
-        assert "Overwriting key 'fildyn'" in caplog.text
-
-    q2r_params = {
-        "input_data": {
-            "input": {"fildyn": "diam.dyn", "zasr": "crystal", "flfrc": "diam.ifc"}
-        }
-    }
-    q2r_results = q2r_job(c_ph_results["dir_name"], **q2r_params)
-
-    assert q2r_results["parameters"]["input_data"]["input"]["flfrc"] == "q2r.fc"
-    assert q2r_results["parameters"]["input_data"]["input"]["fildyn"] == "matdyn"
-
-    dvscf_q2r_params = {
-        "input_data": {
-            "input": {
-                "prefix": "diam",
-                "fildyn": "diam.dyn",
-                "fildvscf": "dvscf",
-                "wpot_dir": "wpot/",
-                "do_long_range": False,
-                "do_charge_neutral": False,
-            }
-        }
-    }
-
-    with caplog.at_level(logging.WARNING):
-        dvscf_q2r_results = dvscf_q2r_job(c_ph_results["dir_name"], **dvscf_q2r_params)
-=======
+        }
+
         c_nscf_results = non_scf_job(
             c_scf_results["atoms"],
             c_scf_results["dir_name"],
@@ -949,7 +640,6 @@
             **c_ahc_coarse_params,
             parallel_info=ESPRESSO_PARALLEL_INFO,
         )
->>>>>>> b96c2393
 
         matdyn_coarse_params = {
             "input_data": {
@@ -965,118 +655,6 @@
                     "loto_disable": True,
                 }
             },
-<<<<<<< HEAD
-        },
-        "pseudopotentials": pseudopotential,
-        "kpts": {"path": [[0.0, 0.0, 0.0], [0.365, 0.365, 0.0]]},
-    }
-
-    c_nscf_results = non_scf_job(
-        c_scf_results["atoms"], c_scf_results["dir_name"], **c_nscf_params
-    )
-
-    c_ahc_coarse_params = {
-        "input_data": {
-            "inputph": {
-                "prefix": "diam",
-                "fildyn": "dyn_dir_ahc_coarse/diam.dyn",
-                "tr2_ph": 1.0e-10,
-                "lDisp": True,
-                "nq1": 3,
-                "nQ2": 3,
-                "nq3": 3,
-                "ldvscf_interpolate": True,
-                "wpOt_dir": "wpot/",
-                "trans": False,
-                "electron_phonon": "ahc",
-                "ahc_nbnd": 8,
-                "AHC_dir": "ahc_dir_coarse",
-            }
-        }
-    }
-    c_ahc_coarse_results = phonon_job(
-        [dvscf_q2r_results["dir_name"], c_nscf_results["dir_name"]],
-        **c_ahc_coarse_params,
-    )
-
-    matdyn_coarse_params = {
-        "input_data": {
-            "input": {
-                "asr": "crystal",
-                "amaSS(1)": 12.01078,
-                "flfrc": "diam.ifc",
-                "flvec": "diam.modes_coarse",
-                "flfrq": "",
-                "fleig": "",
-                "Q_in_band_form": False,
-                "Q_in_cryst_coord": False,
-                "loto_disable": True,
-            }
-        },
-        "additional_cards": [
-            "27",
-            "0.000000000000000E+00 0.000000000000000E+00 0.000000000000000E+00",
-            "-0.333333333333333E+00 0.333333333333333E+00 -0.333333333333333E+00",
-            "0.333333333333333E+00 -0.333333333333333E+00 0.333333333333333E+00",
-            "0.333333333333333E+00 0.333333333333333E+00 0.333333333333333E+00",
-            "0.000000000000000E+00 0.666666666666667E+00 0.000000000000000E+00",
-            "0.666666666666667E+00 -0.555111512312578E-16 0.666666666666667E+00",
-            "-0.333333333333333E+00 -0.333333333333333E+00 -0.333333333333333E+00",
-            "-0.666666666666667E+00 -0.555111512312578E-16 -0.666666666666667E+00",
-            "0.000000000000000E+00 -0.666666666666667E+00 0.000000000000000E+00",
-            "-0.333333333333333E+00 -0.333333333333333E+00 0.333333333333333E+00",
-            "-0.666666666666667E+00 0.000000000000000E+00 0.000000000000000E+00",
-            "0.555111512312578E-16 -0.666666666666667E+00 0.666666666666667E+00",
-            "0.000000000000000E+00 0.000000000000000E+00 0.666666666666667E+00",
-            "-0.333333333333333E+00 0.333333333333333E+00 0.333333333333333E+00",
-            "0.333333333333333E+00 -0.333333333333333E+00 0.100000000000000E+01",
-            "-0.666666666666667E+00 -0.666666666666667E+00 -0.555111512312578E-16",
-            "-0.100000000000000E+01 -0.333333333333333E+00 -0.333333333333333E+00",
-            "-0.333333333333333E+00 -0.100000000000000E+01 0.333333333333333E+00",
-            "0.333333333333333E+00 0.333333333333333E+00 -0.333333333333333E+00",
-            "0.555111512312578E-16 0.666666666666667E+00 -0.666666666666667E+00",
-            "0.666666666666667E+00 0.000000000000000E+00 0.000000000000000E+00",
-            "0.666666666666667E+00 0.666666666666667E+00 -0.555111512312578E-16",
-            "0.333333333333333E+00 0.100000000000000E+01 -0.333333333333333E+00",
-            "0.100000000000000E+01 0.333333333333333E+00 0.333333333333333E+00",
-            "0.000000000000000E+00 0.000000000000000E+00 -0.666666666666667E+00",
-            "-0.333333333333333E+00 0.333333333333333E+00 -0.100000000000000E+01",
-            "0.333333333333333E+00 -0.333333333333333E+00 -0.333333333333333E+00",
-        ],
-    }
-    matdyn_coarse_results = matdyn_job(
-        [q2r_results["dir_name"], c_ahc_coarse_results["dir_name"]],
-        **matdyn_coarse_params,
-    )
-
-    postahc_coarse_params = {
-        "input_data": {
-            "input": {
-                "ahc_dir": "ahc_dir_coarse/",
-                "flvec": "diam.modes_coarse",
-                "nk": 2,
-                "nbnd": 15,
-                "ahc_nbnd": 8,
-                "ahc_nbndskip": 0,
-                "NAT": 2,
-                "NQ": 27,
-                "eta": 0.01,
-                "efermi": 0.4766,
-                "temp_kelvin": 300.0,
-                "amass_amu(1)": 12.01078,
-                "amass_amu(2)": 12.01078,
-            }
-        }
-    }
-    postahc_coarse_results = postahc_job(
-        [c_ahc_coarse_results["dir_name"], matdyn_coarse_results["dir_name"]],
-        **postahc_coarse_params,
-    )
-
-    assert Path(postahc_coarse_results["dir_name"], "postahc.out.gz").exists()
-    assert Path(postahc_coarse_results["dir_name"], "ahc_dir").exists()
-    assert Path(postahc_coarse_results["dir_name"], "selfen_real.dat.gz").exists()
-=======
             "additional_cards": [
                 "27",
                 "0.000000000000000E+00 0.000000000000000E+00 0.000000000000000E+00",
@@ -1138,14 +716,13 @@
             **postahc_coarse_params,
             parallel_info=ESPRESSO_PARALLEL_INFO,
         )
->>>>>>> b96c2393
 
         assert Path(postahc_coarse_results["dir_name"], "postahc.out.gz").exists()
         assert Path(postahc_coarse_results["dir_name"], "ahc_dir").exists()
         assert Path(postahc_coarse_results["dir_name"], "selfen_real.dat.gz").exists()
 
 
-def test_phonon_dvscf_q2r_inplace(tmp_path, monkeypatch):
+def test_phonon_dvscf_q2r_inplace(tmp_path, monkeypatch, ESPRESSO_PARALLEL_INFO):
     monkeypatch.chdir(tmp_path)
     monkeypatch.setenv("OMP_NUM_THREADS", "1")
 
@@ -1156,16 +733,12 @@
 
         pseudopotentials = {"C": "C.UPF"}
 
-<<<<<<< HEAD
-    c_scf_results = static_job(atoms, pseudopotentials=pseudopotentials, kspacing=0.1)
-=======
         c_scf_results = static_job(
             atoms,
             parallel_info=ESPRESSO_PARALLEL_INFO,
             pseudopotentials=pseudopotentials,
             kspacing=0.1,
         )
->>>>>>> b96c2393
 
         c_ph_params = {
             "input_data": {
@@ -1179,33 +752,6 @@
                 }
             }
         }
-<<<<<<< HEAD
-    }
-
-    c_ph_results = phonon_job(prev_outdir=c_scf_results["dir_name"], **c_ph_params)
-
-    dvscf_q2r_params = {
-        "input_data": {
-            "input": {
-                "fildvscf": "dvscf",
-                "do_long_range": False,
-                "do_charge_neutral": False,
-            }
-        }
-    }
-
-    dvscf_q2r_results = dvscf_q2r_job(
-        prev_outdir=c_scf_results["dir_name"],
-        copy_files=c_ph_results["dir_name"],
-        **dvscf_q2r_params,
-    )
-
-    assert (
-        dvscf_q2r_results["parameters"]["input_data"]["input"]["outdir"]
-        == c_scf_results["dir_name"]
-    )
-    assert Path(dvscf_q2r_results["dir_name"], "matdyn0.gz").exists()
-=======
 
         c_ph_results = phonon_job(
             prev_outdir=c_scf_results["dir_name"],
@@ -1234,5 +780,4 @@
             dvscf_q2r_results["parameters"]["input_data"]["input"]["outdir"]
             == c_scf_results["dir_name"]
         )
-        assert Path(dvscf_q2r_results["dir_name"], "matdyn0.gz").exists()
->>>>>>> b96c2393
+        assert Path(dvscf_q2r_results["dir_name"], "matdyn0.gz").exists()