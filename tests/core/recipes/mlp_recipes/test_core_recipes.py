from __future__ import annotations

import pytest

torch = pytest.importorskip("torch")

from importlib.util import find_spec

import numpy as np
from ase.build import bulk

from quacc.recipes.mlp.core import relax_job, static_job

methods = []
if has_mace := find_spec("mace"):
    methods.append("mace-mp-0")

if has_matgl := find_spec("matgl"):
    methods.append("m3gnet")

if has_chgnet := find_spec("chgnet"):
    methods.append("chgnet")

if has_sevennet := find_spec("sevenn"):
    methods.append("sevennet")

<<<<<<< HEAD
if has_orb_models := find_spec("orb_models"):
    methods.append("orb-models")

=======
>>>>>>> d771f5f4

@pytest.mark.skipif(has_chgnet is None, reason="chgnet not installed")
def test_bad_method():
    atoms = bulk("Cu")
    with pytest.raises(ValueError, match="Unrecognized method='bad_method'"):
        static_job(atoms, method="bad_method")


def _set_dtype(size, type_="float"):
    globals()[f"{type_}_th"] = getattr(torch, f"{type_}{size}")
    globals()[f"{type_}_np"] = getattr(np, f"{type_}{size}")
    torch.set_default_dtype(getattr(torch, f"float{size}"))


@pytest.mark.parametrize("method", methods)
def test_static_job(tmp_path, monkeypatch, method):
    monkeypatch.chdir(tmp_path)

    if method == "mace-mp-0":
        _set_dtype(64)
    else:
        _set_dtype(32)

    ref_energy = {
        "chgnet": -4.083308219909668,
        "m3gnet": -4.0938973,
        "mace-mp-0": -4.083906650543213,
        "sevennet": -4.096191883087158,
<<<<<<< HEAD
        "orb-models": -4.093477725982666,
=======
>>>>>>> d771f5f4
    }
    atoms = bulk("Cu")
    output = static_job(atoms, method=method)
    assert output["results"]["energy"] == pytest.approx(ref_energy[method], rel=1e-5)
    assert np.shape(output["results"]["forces"]) == (1, 3)
    assert output["atoms"] == atoms


@pytest.mark.parametrize("method", methods)
def test_relax_job(tmp_path, monkeypatch, method):
    monkeypatch.chdir(tmp_path)

    if method == "mace-mp-0":
        _set_dtype(64)
    else:
        _set_dtype(32)
    ref_energy = {
        "chgnet": -32.665428161621094,
        "m3gnet": -32.75003433227539,
        "mace-mp-0": -32.6711566550002,
        "sevennet": -32.76924133300781,
<<<<<<< HEAD
        "orb-models": -32.7361946105957,
=======
>>>>>>> d771f5f4
    }

    atoms = bulk("Cu") * (2, 2, 2)
    atoms[0].position += 0.1
    output = relax_job(atoms, method=method)
    assert output["results"]["energy"] == pytest.approx(ref_energy[method], rel=1e-5)
    assert np.shape(output["results"]["forces"]) == (8, 3)
    assert output["atoms"] != atoms
    assert output["atoms"].get_volume() == pytest.approx(atoms.get_volume())


@pytest.mark.skipif(has_mace is None, reason="Needs MACE")
@pytest.mark.skipif(find_spec("torch_dftd") is None, reason="Needs torch-dftd")
def test_relax_job_dispersion(tmp_path, monkeypatch):
    monkeypatch.chdir(tmp_path)

    _set_dtype(64)

    atoms = bulk("Cu") * (2, 2, 2)
    atoms[0].position += 0.1
    output = relax_job(atoms, method="mace-mp-0", dispersion=True)
    assert output["results"]["energy"] == pytest.approx(-37.340311589504076)
    assert np.shape(output["results"]["forces"]) == (8, 3)
    assert output["atoms"] != atoms
    assert output["atoms"].get_volume() == pytest.approx(atoms.get_volume())


@pytest.mark.parametrize("method", methods)
def test_relax_cell_job(tmp_path, monkeypatch, method):
    monkeypatch.chdir(tmp_path)

    if method == "mace-mp-0":
        _set_dtype(64)
    else:
        _set_dtype(32)

    ref_energy = {
        "chgnet": -32.66698455810547,
        "m3gnet": -32.750858306884766,
        "mace-mp-0": -32.67840391814377,
        "sevennet": -32.76963806152344,
<<<<<<< HEAD
        "orb-models": -32.73428726196289,
=======
>>>>>>> d771f5f4
    }

    atoms = bulk("Cu") * (2, 2, 2)
    atoms[0].position += 0.1
    output = relax_job(atoms, method=method, relax_cell=True)
    assert output["results"]["energy"] == pytest.approx(ref_energy[method], rel=1e-5)
    assert np.shape(output["results"]["forces"]) == (8, 3)
    assert output["atoms"] != atoms
    assert output["atoms"].get_volume() != pytest.approx(atoms.get_volume())<|MERGE_RESOLUTION|>--- conflicted
+++ resolved
@@ -24,12 +24,8 @@
 if has_sevennet := find_spec("sevenn"):
     methods.append("sevennet")
 
-<<<<<<< HEAD
 if has_orb_models := find_spec("orb_models"):
     methods.append("orb-models")
-
-=======
->>>>>>> d771f5f4
 
 @pytest.mark.skipif(has_chgnet is None, reason="chgnet not installed")
 def test_bad_method():
@@ -58,10 +54,7 @@
         "m3gnet": -4.0938973,
         "mace-mp-0": -4.083906650543213,
         "sevennet": -4.096191883087158,
-<<<<<<< HEAD
         "orb-models": -4.093477725982666,
-=======
->>>>>>> d771f5f4
     }
     atoms = bulk("Cu")
     output = static_job(atoms, method=method)
@@ -83,10 +76,7 @@
         "m3gnet": -32.75003433227539,
         "mace-mp-0": -32.6711566550002,
         "sevennet": -32.76924133300781,
-<<<<<<< HEAD
         "orb-models": -32.7361946105957,
-=======
->>>>>>> d771f5f4
     }
 
     atoms = bulk("Cu") * (2, 2, 2)
@@ -128,10 +118,7 @@
         "m3gnet": -32.750858306884766,
         "mace-mp-0": -32.67840391814377,
         "sevennet": -32.76963806152344,
-<<<<<<< HEAD
         "orb-models": -32.73428726196289,
-=======
->>>>>>> d771f5f4
     }
 
     atoms = bulk("Cu") * (2, 2, 2)
