from __future__ import annotations

import pytest


@pytest.fixture(scope="module", autouse=True)
def set_seed():
    np.random.seed(42)  # noqa: NPY002


pytest.importorskip("sella")
pytest.importorskip("newtonnet")
from pathlib import Path

import numpy as np
from ase import Atoms
from ase.build import molecule

from quacc import _internally_set_settings
from quacc.recipes.newtonnet.core import freq_job, relax_job, static_job
from quacc.recipes.newtonnet.ts import (
    geodesic_job,
    irc_job,
    neb_job,
    quasi_irc_job,
    ts_job,
)

current_file_path = Path(__file__).parent


def setup_module():
    _internally_set_settings(
        {
            "NEWTONNET_CONFIG_PATH": current_file_path / "config0.yml",
            "NEWTONNET_MODEL_PATH": current_file_path / "best_model_state.tar",
            "CHECK_CONVERGENCE": False,
        }
    )


def teardown_module():
    _internally_set_settings(reset=True)


def test_static_job(tmp_path, monkeypatch):
    monkeypatch.chdir(tmp_path)

    atoms = molecule("H2O")
    output = static_job(atoms)
    assert output["spin_multiplicity"] == 1
    assert output["natoms"] == len(atoms)
    assert output["results"]["energy"] == pytest.approx(-9.515200426406743)
    assert np.array_equal(output["atoms"].get_positions(), atoms.get_positions())


def test_relax_job(tmp_path, monkeypatch):
    monkeypatch.chdir(tmp_path)

    atoms = molecule("H2O")
    output = relax_job(atoms)
    assert output["spin_multiplicity"] == 1
    assert output["natoms"] == len(atoms)
    assert output["results"]["energy"] == pytest.approx(-9.517354818364769)
    assert not np.array_equal(output["atoms"].get_positions(), atoms.get_positions())
    assert np.max(np.linalg.norm(output["results"]["forces"], axis=1)) < 0.01


def test_freq_job(tmp_path, monkeypatch):
    monkeypatch.chdir(tmp_path)
    atoms = molecule("H2O")
    output = freq_job(atoms)
    assert output["atoms"] == molecule("H2O")
    assert len(output["results"]["vib_freqs_raw"]) == 9
    assert len(output["results"]["vib_freqs"]) == 3
    assert output["results"]["vib_freqs_raw"][-1] == pytest.approx(4090.37777396351)
    assert output["results"]["vib_freqs"][0] == pytest.approx(1814.0941260498644)
    assert output["results"]["vib_freqs"][-1] == pytest.approx(4090.37777396351)
    assert output["results"]["n_imag"] == 0
    assert output["results"]["imag_vib_freqs"] == []

    assert output["symmetry"]["point_group"] == "C2v"
    assert output["symmetry"]["rotation_number"] == 2
    assert output["symmetry"]["linear"] is False
    assert output["results"]["energy"] == pytest.approx(-9.515200426406743)
    assert output["results"]["enthalpy"] == pytest.approx(-8.807932688921495)
    assert output["results"]["entropy"] == pytest.approx(0.0019582788098945945)
    assert output["results"]["gibbs_energy"] == pytest.approx(-9.391793516091568)

    atoms = molecule("CH3")
    output = freq_job(atoms, temperature=1000, pressure=20)
    assert output["atoms"] == molecule("CH3")
    assert len(output["results"]["vib_freqs_raw"]) == 12
    assert len(output["results"]["vib_freqs"]) == 6
    assert output["results"]["vib_energies_raw"][0] == pytest.approx(
        -0.09441402482739979
    )
    assert output["results"]["vib_energies_raw"][-1] == pytest.approx(
        0.3925829460532815
    )
    assert output["results"]["vib_energies"][0] == pytest.approx(-0.09441402482739979)
    assert output["results"]["vib_energies"][-1] == pytest.approx(0.3925829460532815)
    assert output["results"]["n_imag"] == 1
    assert output["results"]["imag_vib_freqs"] == pytest.approx([-761.5004719152678])


def test_ts_job_with_default_args(tmp_path, monkeypatch):
    monkeypatch.chdir(tmp_path)

    # Define test inputs
    atoms = molecule("H2O")

    # Call the function
    output = ts_job(atoms)

    # Perform assertions on the result
    assert isinstance(output, dict)

    assert "freq_job" in output
    assert output["results"]["energy"] == pytest.approx(-6.796914263061945)
    assert output["freq_job"]["results"]["imag_vib_freqs"][0] == pytest.approx(
        -2426.73983218162, abs=1e-6
    )


def test_ts_job_with_custom_hessian(tmp_path, monkeypatch):
    monkeypatch.chdir(tmp_path)
    # Define test inputs
    atoms = molecule("H2O")
    use_custom_hessian = True
    opt_params = {"max_steps": 4}
    # Call the function
    output = ts_job(atoms, use_custom_hessian=use_custom_hessian, opt_params=opt_params)

    # Perform assertions on the result
    assert isinstance(output, dict)
    assert "results" in output["freq_job"]


def test_irc_job_with_default_args(tmp_path, monkeypatch):
    monkeypatch.chdir(tmp_path)
    # Define test inputs
    atoms = molecule("H2O")

    # Call the function
    output = irc_job(atoms)

    # Perform assertions on the result
    assert isinstance(output, dict)

    assert output["results"]["energy"] == pytest.approx(-9.517354091813969)
    assert output["freq_job"]["results"]["energy"] == pytest.approx(-9.517354091813969)


def test_irc_job_with_custom_fmax(tmp_path, monkeypatch):
    from ase.build import molecule

    from quacc.recipes.newtonnet.ts import irc_job

    monkeypatch.chdir(tmp_path)
    # Define test inputs
    atoms = molecule("H2O")
    fmax = 0.001

    # Call the function
    output = irc_job(atoms, opt_params={"fmax": fmax})

    # Perform assertions on the result
    assert isinstance(output, dict)

    assert output["results"]["energy"] == pytest.approx(-9.517354091813969)
    assert output["freq_job"]["results"]["energy"] == pytest.approx(-9.517354091813969)


def test_irc_job_with_custom_max_steps(tmp_path, monkeypatch):
    monkeypatch.chdir(tmp_path)
    # Define test inputs
    atoms = molecule("H2O")
    max_steps = 500

    # Call the function
    output = irc_job(atoms, opt_params={"max_steps": max_steps})

    # Perform assertions on the result
    assert isinstance(output, dict)

    assert output["results"]["energy"] == pytest.approx(-9.517354091813969)
    assert output["freq_job"]["results"]["energy"] == pytest.approx(-9.517354091813969)


def test_irc_job_with_custom_temperature_and_pressure(tmp_path, monkeypatch):
    monkeypatch.chdir(tmp_path)
    # Define test inputs
    atoms = molecule("H2O")
    temperature = 500.0
    pressure = 10.0

    # Call the function
    output = irc_job(
        atoms, freq_job_kwargs={"temperature": temperature, "pressure": pressure}
    )

    # Perform assertions on the result
    assert isinstance(output, dict)

    assert output["results"]["energy"] == pytest.approx(-9.517354091813969)
    assert output["freq_job"]["results"]["energy"] == pytest.approx(-9.517354091813969)


def test_irc_job_with_custom_opt_params(tmp_path, monkeypatch):
    monkeypatch.chdir(tmp_path)
    # Define test inputs
    atoms = molecule("H2O")
    opt_params = {"run_kwargs": {"direction": "reverse"}}

    # Call the function
    output = irc_job(atoms, opt_params=opt_params)

    # Perform assertions on the result
    assert isinstance(output, dict)

    assert output["results"]["energy"] == pytest.approx(-9.517354965639784)
    assert output["freq_job"]["results"]["energy"] == pytest.approx(-9.517354965639784)


def test_quasi_irc_job_with_default_args(tmp_path, monkeypatch):
    monkeypatch.chdir(tmp_path)
    # Define test inputs
    atoms = molecule("H2O")

    # Call the function
    output = quasi_irc_job(atoms)

    # Perform assertions on the result
    assert isinstance(output, dict)

    assert output["irc_job"]["results"]["energy"] == pytest.approx(-9.517354091813969)
    assert output["results"]["energy"] == pytest.approx(-9.517354091813969)
    assert output["freq_job"]["results"]["energy"] == pytest.approx(-9.517354091813969)


def test_quasi_irc_job_with_custom_direction(tmp_path, monkeypatch):
    monkeypatch.chdir(tmp_path)
    # Define test inputs
    atoms = molecule("H2O")
    direction = "reverse"

    # Call the function
    output = quasi_irc_job(atoms, direction=direction)

    # Perform assertions on the result
    assert isinstance(output, dict)
    assert "irc_job" in output

    assert output["irc_job"]["results"]["energy"] == pytest.approx(-9.517354965639784)
    assert output["irc_job"]["results"]["energy"] == pytest.approx(-9.517354965639784)
    assert output["results"]["energy"] == pytest.approx(-9.517354965639784)
    assert output["freq_job"]["results"]["energy"] == pytest.approx(-9.517354965639784)


def test_quasi_irc_job_with_custom_temperature_and_pressure(tmp_path, monkeypatch):
    monkeypatch.chdir(tmp_path)
    # Define test inputs
    atoms = molecule("H2O")
    temperature = 500.0
    pressure = 10.0

    # Call the function
    output = quasi_irc_job(
        atoms, freq_job_kwargs={"temperature": temperature, "pressure": pressure}
    )

    # Perform assertions on the result
    assert isinstance(output, dict)
    assert "irc_job" in output

    assert output["irc_job"]["results"]["energy"] == pytest.approx(-9.517354091813969)
    assert output["results"]["energy"] == pytest.approx(-9.517354091813969)
    assert output["freq_job"]["results"]["energy"] == pytest.approx(-9.517354091813969)


def test_quasi_irc_job_with_custom_irc_swaps(tmp_path, monkeypatch):
    monkeypatch.chdir(tmp_path)
    # Define test inputs
    atoms = molecule("H2O")
    irc_job_kwargs = {"run_kwargs": {"direction": "reverse"}}

    # Call the function
    output = quasi_irc_job(atoms, irc_job_kwargs=irc_job_kwargs)

    # Perform assertions on the result
    assert isinstance(output, dict)
    assert "irc_job" in output

    assert output["irc_job"]["results"]["energy"] == pytest.approx(-9.517354965639784)
    assert output["results"]["energy"] == pytest.approx(-9.517354965639784)
    assert output["freq_job"]["results"]["energy"] == pytest.approx(-9.517354965639784)


@pytest.fixture()
def setup_test_environment():
    reactant = Atoms(
        symbols="CCHHCHH",
        positions=[
            [1.4835950817281542, -1.0145410211301968, -0.13209027203235943],
            [0.8409564131524673, 0.018549610257914483, -0.07338809662321308],
            [-0.6399757891931867, 0.01763740851518944, 0.0581573443268891],
            [-1.0005576455546672, 1.0430257532387608, 0.22197240310602892],
            [1.402180736662139, 0.944112416574632, -0.12179540364365492],
            [-1.1216961389434357, -0.3883639833876232, -0.8769102842015071],
            [-0.9645026578514683, -0.6204201840686793, 0.9240543090678239],
        ],
    )

    product = Atoms(
        symbols="CCHHCHH",
        positions=[
            [1.348003553501624, 0.4819311116778978, 0.2752537177143993],
            [0.2386618286631742, -0.3433222966734429, 0.37705518940917926],
            [-0.9741307940518336, 0.07686022294949588, 0.08710778043683955],
            [-1.8314843503320921, -0.5547344604780035, 0.1639037492534953],
            [0.3801391040059668, -1.3793340533058087, 0.71035902765307],
            [1.9296265384257907, 0.622088341468767, 1.0901733942191298],
            [-1.090815880212625, 1.0965111343610956, -0.23791518420660265],
        ],
    )

    return reactant, product


def test_neb_job_linear(setup_test_environment):
    reactant, product = setup_test_environment

    neb_summary = neb_job(reactant, product, interpolation_method="linear")

    assert len(neb_summary["neb_results"]["trajectory_results"]) == 20
    assert neb_summary["relax_reactant"]["atoms"].positions[0, 0] == pytest.approx(
        0.8815, abs=1e-3
    )
    assert neb_summary["relax_product"]["atoms"].positions[0, 0] == pytest.approx(
        1.117689, abs=1e-3
    )

    assert neb_summary["neb_results"]["trajectory_results"][1][
        "energy"
    ] == pytest.approx(-24.094734474778278, abs=1e-5)


def test_neb_job_idpp(setup_test_environment):
    reactant, product = setup_test_environment

    neb_summary = neb_job(reactant, product, interpolation_method="idpp")

    assert len(neb_summary["neb_results"]["trajectory_results"]) == 20
    assert neb_summary["relax_reactant"]["atoms"].positions[0, 0] == pytest.approx(
        0.8815, abs=1e-3
    )
    assert neb_summary["relax_product"]["atoms"].positions[0, 0] == pytest.approx(
        1.117689, abs=1e-3
    )

    assert neb_summary["neb_results"]["trajectory_results"][1][
        "energy"
    ] == pytest.approx(-26.81855580696914, abs=1e-5)


def test_neb_job_geodesic(setup_test_environment):
    reactant, product = setup_test_environment

    neb_summary = neb_job(reactant, product, interpolation_method="geodesic")

    assert len(neb_summary["neb_results"]["trajectory_results"]) == 20
    assert neb_summary["relax_reactant"]["atoms"].positions[0, 0] == pytest.approx(
        0.8815, abs=1e-3
    )
    assert neb_summary["relax_product"]["atoms"].positions[0, 0] == pytest.approx(
        1.117689, abs=1e-3
    )

    assert neb_summary["neb_results"]["trajectory_results"][1][
        "energy"
    ] == pytest.approx(-24.895280838012695, abs=0.05)


<<<<<<< HEAD
=======
def test_neb_ts_job_no_hess(setup_test_environment):
    reactant, product = setup_test_environment
    ts_job_kwargs = {"use_custom_hessian": False}
    neb_ts_results = neb_ts_job(reactant, product, ts_job_kwargs=ts_job_kwargs)
    assert neb_ts_results["ts_results"]["results"]["energy"] == pytest.approx(
        -24.936278455859792, abs=1e-6
    )


>>>>>>> e2636229
def test_geodesic_job(setup_test_environment):
    reactant, product = setup_test_environment

    geodesic_summary = geodesic_job(reactant, product)
    assert geodesic_summary["highest_e_atoms"].get_potential_energy() == pytest.approx(
        -22.613367267971185, abs=1e-6
<<<<<<< HEAD
=======
    )


def test_geodesic_ts_job_no_hess(setup_test_environment):
    reactant, product = setup_test_environment
    ts_job_kwargs = {}

    geodesic_ts_summary = geodesic_ts_job(
        reactant, product, ts_job_kwargs=ts_job_kwargs
    )
    assert geodesic_ts_summary["ts_results"]["results"]["energy"] == pytest.approx(
        -23.80353053617631, abs=1e-6
>>>>>>> e2636229
    )<|MERGE_RESOLUTION|>--- conflicted
+++ resolved
@@ -382,8 +382,6 @@
     ] == pytest.approx(-24.895280838012695, abs=0.05)
 
 
-<<<<<<< HEAD
-=======
 def test_neb_ts_job_no_hess(setup_test_environment):
     reactant, product = setup_test_environment
     ts_job_kwargs = {"use_custom_hessian": False}
@@ -393,15 +391,12 @@
     )
 
 
->>>>>>> e2636229
 def test_geodesic_job(setup_test_environment):
     reactant, product = setup_test_environment
 
     geodesic_summary = geodesic_job(reactant, product)
     assert geodesic_summary["highest_e_atoms"].get_potential_energy() == pytest.approx(
         -22.613367267971185, abs=1e-6
-<<<<<<< HEAD
-=======
     )
 
 
@@ -414,5 +409,4 @@
     )
     assert geodesic_ts_summary["ts_results"]["results"]["energy"] == pytest.approx(
         -23.80353053617631, abs=1e-6
->>>>>>> e2636229
     )