--- conflicted
+++ resolved
@@ -17,19 +17,7 @@
 from monty.serialization import loadfn
 from numpy.testing import assert_allclose
 
-<<<<<<< HEAD
 from quacc.schemas.ase import Summarize
-from quacc.schemas.thermo import _summarize_ideal_gas_thermo, _summarize_vib_run
-=======
-from quacc.schemas.ase import (
-    _summarize_harmonic_thermo,
-    _summarize_ideal_gas_thermo,
-    _summarize_vib_run,
-    summarize_opt_run,
-    summarize_run,
-    summarize_vib_and_thermo,
-)
->>>>>>> 2416a283
 
 FILE_DIR = Path(__file__).parent
 
@@ -206,7 +194,7 @@
     vib = Vibrations(atoms)
     vib.run()
 
-    results = _summarize_vib_run(vib)
+    results = Summarize().vib(vib)
     assert results["atoms"] == input_atoms
     assert results["natoms"] == len(atoms)
     assert results["parameters_vib"]["delta"] == vib.delta
@@ -246,7 +234,7 @@
     vib = Vibrations(atoms)
     vib.run()
 
-    results = _summarize_vib_run(vib)
+    results = Summarize().vib(vib)
     assert results["atoms"].info.get("test_dict", None) == {"hi": "there", "foo": "bar"}
 
     # test document can be jsanitized and decoded
@@ -260,7 +248,7 @@
     vib = Vibrations(atoms)
     vib.run()
 
-    results = _summarize_vib_run(vib)
+    results = Summarize().vib(vib)
     assert results["atoms"] == input_atoms
     assert results["nsites"] == len(atoms)
     assert results["parameters_vib"]["delta"] == vib.delta
@@ -270,153 +258,45 @@
     assert len(results["results"]["vib_energies"]) == 6
 
 
-def test_summarize_ideal_gas_thermo(tmp_path, monkeypatch):
-    monkeypatch.chdir(tmp_path)
-
-    # Make sure metadata is made
-    atoms = molecule("N2")
-    igt = IdealGasThermo([0.34], "linear", atoms=atoms, spin=0, symmetrynumber=2)
-    results = _summarize_ideal_gas_thermo(igt)
+def test_summarize_vib_and_thermo(tmp_path, monkeypatch):
+    monkeypatch.chdir(tmp_path)
+
+    # Test harmonic thermo
+    atoms = molecule("H2")
+    atoms.calc = EMT()
+
+    vib = Vibrations(atoms)
+    vib.run()
+    results = Summarize().vib(vib, thermo_method="harmonic")
+
+    assert len(results["parameters_thermo"]["vib_energies"]) > 1
+    assert results["parameters_thermo"]["vib_energies"][-1] == pytest.approx(1.0176739957667882)
+    assert len(results["parameters_thermo"]["vib_freqs"]) > 1
+    assert results["parameters_thermo"]["vib_freqs"][-1] == pytest.approx(
+        8208.094395393315
+    )
+    assert results["results"]["energy"] == 0
+    assert results["results"]["internal_energy"] == pytest.approx( 0.5345295682734466)
+    assert results["results"]["helmholtz_energy"] == pytest.approx(0.10800437812849317)
+
+    # Test ideal gas thermo
+    atoms = molecule("H2")
+    atoms.calc = EMT()
+    vib = Vibrations(atoms)
+    vib.run()
+    results = Summarize().vib(vib, thermo_method="ideal_gas")
+
     assert results["natoms"] == len(atoms)
     assert results["atoms"] == atoms
-    assert results["parameters_thermo"]["vib_energies"] == [0.34]
-    assert results["parameters_thermo"]["vib_freqs"] == [0.34 / invcm]
+    assert len(results["parameters_thermo"]["vib_energies"]) == 1
+    assert results["parameters_thermo"]["vib_energies"][-1] == pytest.approx(1.0176739957667882)
+    assert len(results["parameters_thermo"]["vib_freqs"]) == 1
+    assert results["parameters_thermo"]["vib_freqs"][-1] == pytest.approx(
+        8208.094395393315
+    )
     assert results["results"]["energy"] == 0
-    assert "pymatgen_version" in results["builder_meta"]
-
-    # Make sure right number of vib energies are reported
-    atoms = molecule("N2")
-    igt = IdealGasThermo(
-        [0.0, 0.34], "linear", atoms=atoms, potentialenergy=-1, spin=0, symmetrynumber=2
-    )
-    results = _summarize_ideal_gas_thermo(igt)
-    assert results["natoms"] == len(atoms)
-    assert results["atoms"] == atoms
-    assert results["parameters_thermo"]["vib_energies"] == [0.34]
-    assert results["parameters_thermo"]["vib_freqs"] == [0.34 / invcm]
-    assert results["results"]["energy"] == -1
-
-    # # Make sure info tags are handled appropriately
-    atoms = molecule("N2")
-    atoms.info["test_dict"] = {"hi": "there", "foo": "bar"}
-    atoms.calc = EMT()
-    igt = IdealGasThermo(
-        [0.0, 0.34], "linear", atoms=atoms, potentialenergy=-1, spin=0, symmetrynumber=2
-    )
-    results = _summarize_ideal_gas_thermo(igt)
-    assert results["atoms"].info.get("test_dict", None) == {"hi": "there", "foo": "bar"}
-
-    # Make sure spin works right
-    atoms = molecule("CH3")
-    vib_energies = [
-        9.551077150221621e-06j,
-        3.1825877476455407e-06j,
-        2.7223332245579342e-06j,
-        (0.03857802457526743 + 0j),
-        (0.038762952842240087 + 0j),
-        (0.03876411386029907 + 0j),
-        (0.07135067701372912 + 0j),
-        (0.1699785717790056 + 0j),
-        (0.1700229358789492 + 0j),
-        (0.3768719400148424 + 0j),
-        (0.38803854931751625 + 0j),
-        (0.3880868821616261 + 0j),
-    ]
-    igt = IdealGasThermo(
-        vib_energies,
-        "nonlinear",
-        potentialenergy=-10.0,
-        atoms=atoms,
-        spin=0.5,
-        symmetrynumber=6,
-    )
-    results = _summarize_ideal_gas_thermo(igt, temperature=1000.0, pressure=20.0)
-    assert results["natoms"] == len(atoms)
-    assert results["atoms"] == atoms
-    assert len(results["parameters_thermo"]["vib_energies"]) == 6
-    assert results["parameters_thermo"]["vib_energies"][0] == vib_energies[-6]
-    assert results["parameters_thermo"]["vib_energies"][-1] == vib_energies[-1]
-    assert results["results"]["energy"] == -10.0
-    assert results["results"]["enthalpy"] == pytest.approx(-8.749341973959462)
-    assert results["results"]["entropy"] == pytest.approx(0.0023506788982171896)
-    assert results["results"]["gibbs_energy"] == pytest.approx(-11.100020872176652)
-    assert results["parameters_thermo"]["temperature"] == 1000.0
-    assert results["parameters_thermo"]["pressure"] == 20.0
-    assert results["parameters_thermo"]["sigma"] == 6
-    assert results["parameters_thermo"]["spin_multiplicity"] == 2
-
-    # test document can be jsanitized and decoded
-    d = jsanitize(results, strict=True, enum_values=True)
-    MontyDecoder().process_decoded(d)
-
-    with pytest.raises(
-        ValueError,
-        match="The IdealGasThermo spin multiplicity does not match the user-specified multiplicity.",
-    ):
-        _summarize_ideal_gas_thermo(igt, charge_and_multiplicity=[0, 1])
-
-
-def test_summarize_harmonic_thermo(tmp_path, monkeypatch):
-    monkeypatch.chdir(tmp_path)
-    atoms = molecule("H2")
-
-    # Make sure metadata is made
-    ht = HarmonicThermo([0.34])
-    results = _summarize_harmonic_thermo(atoms, ht)
-    assert results["parameters_thermo"]["vib_energies"] == [0.34]
-    assert results["parameters_thermo"]["vib_freqs"] == [0.34 / invcm]
-    assert results["results"]["energy"] == 0
-    assert_allclose(
-        results["results"]["helmholtz_energy"], 0.16999995401497991, rtol=1e-5
-    )
-    assert_allclose(
-        results["results"]["internal_energy"], 0.1700006085385999, rtol=1e-5
-    )
-    assert_allclose(results["results"]["entropy"], 2.1952829783392438e-09, rtol=1e-5)
-    assert_allclose(results["results"]["zpe"], 0.17, rtol=1e-5)
-
-    # test document can be jsanitized and decoded
-    d = jsanitize(results, strict=True, enum_values=True)
-    MontyDecoder().process_decoded(d)
-
-
-def test_summarize_vib_and_thermo(tmp_path, monkeypatch):
-    monkeypatch.chdir(tmp_path)
-
-    # Test harmonic thermo
-    atoms = molecule("H2")
-    atoms.calc = EMT()
-
-    ht = HarmonicThermo([0.34])
-    vib = Vibrations(atoms)
-    vib.run()
-    results = summarize_vib_and_thermo(vib, ht, atoms=atoms)
-
-    assert results["parameters_thermo"]["vib_energies"] == [0.34]
-    assert results["parameters_thermo"]["vib_freqs"] == [0.34 / invcm]
-    assert results["results"]["energy"] == 0
-    assert_allclose(
-        results["results"]["helmholtz_energy"], 0.16999995401497991, rtol=1e-5
-    )
-    assert_allclose(
-        results["results"]["internal_energy"], 0.1700006085385999, rtol=1e-5
-    )
-    assert_allclose(results["results"]["entropy"], 2.1952829783392438e-09, rtol=1e-5)
-    assert_allclose(results["results"]["zpe"], 0.17, rtol=1e-5)
-
-    # Test ideal gas thermo
-    atoms = molecule("N2")
-    atoms.calc = EMT()
-    igt = IdealGasThermo([0.34], "linear", atoms=atoms, spin=0, symmetrynumber=2)
-    vib = Vibrations(atoms)
-    vib.run()
-    results = summarize_vib_and_thermo(vib, igt, atoms=atoms)
-
-    assert results["natoms"] == len(atoms)
-    assert results["atoms"] == atoms
-    assert results["parameters_thermo"]["vib_energies"] == [0.34]
-    assert results["parameters_thermo"]["vib_freqs"] == [0.34 / invcm]
-    assert results["results"]["energy"] == 0
+    assert results["results"]["enthalpy"] == pytest.approx(0.59876099428484)
+    assert results["results"]["gibbs_energy"] == pytest.approx(0.1962934153929657)
     assert "pymatgen_version" in results["builder_meta"]
 
 
