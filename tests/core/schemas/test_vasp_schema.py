from __future__ import annotations

import logging
import os
from importlib import util
from pathlib import Path
from shutil import copytree, move

import pytest
from ase.io import read
from maggma.stores import MemoryStore
from monty.json import MontyDecoder, jsanitize

from quacc.calculators.vasp import Vasp
from quacc.schemas.vasp import VaspSummarize

LOGGER = logging.getLogger(__name__)
LOGGER.propagate = True
has_pmg_validation = util.find_spec("pymatgen.io.validation") is not None


@pytest.fixture()
def run1():
    FILE_DIR = Path(__file__).parent

    return FILE_DIR / "test_files" / "vasp_run1"


@pytest.fixture()
def mp_run1():
    FILE_DIR = Path(__file__).parent

    return FILE_DIR / "test_files" / "vasp_mp_run1"


def mock_bader_analysis(*args, **kwargs):
    return {
        "min_dist": [1.0] * 16,
        "charge": [1.0] * 16,
        "atomic_volume": [1.0] * 16,
        "vacuum_charge": 1.0,
        "vacuum_volume": 1.0,
        "bader_version": 1.0,
        "reference_used": [0.0] * 16,
        "charge_transfer": [-1.0] * 16,
        "magmom": [0.0] * 16,
    }


def mock_chargemol_analysis(*args, **kwargs):
    return {
        "ddec": {
            "partial_charges": [1.0] * 16,
            "spin_moments": [0.0] * 16,
            "dipoles": [1.0] * 16,
            "rsquared_moments": [1.0] * 16,
            "rcubed_moments": [1.0] * 16,
            "rfourth_moments": [1.0] * 16,
        },
        "cm5": {"partial_charges": [1.0] * 16},
    }


def test_vasp_summarize_run(run1, monkeypatch, tmp_path):
    monkeypatch.chdir(tmp_path)
    p = tmp_path / "vasp_run"
    copytree(run1, p)

    atoms = read(os.path.join(p, "OUTCAR.gz"))
    calc = atoms.calc
    results = VaspSummarize(directory=p).run(atoms)
    assert results["nsites"] == len(atoms)
    assert results["atoms"] == atoms
    assert results["output"]["energy"] == -33.15807349
    assert Path(results["dir_name"]).is_dir()
    assert "calcs_reversed" in results
    assert "orig_inputs" in results

    # Make sure default dir works
    monkeypatch.chdir(p)
    VaspSummarize().run(atoms)
    monkeypatch.chdir(tmp_path)

    # Test DB
    atoms = read(os.path.join(p, "OUTCAR.gz"))
    store = MemoryStore()
    VaspSummarize(directory=p).run(atoms, store=store)
    assert store.count() == 1

    # Make sure metadata is made
    atoms = read(os.path.join(run1, "OUTCAR.gz"))
    results = VaspSummarize(directory=p, additional_fields={"test": "hi"}).run(atoms)
    assert results.get("test") == "hi"

    # Make sure info tags are handled appropriately
    atoms = read(os.path.join(run1, "CONTCAR.gz"))
    calc = Vasp(atoms)
    atoms.calc = calc
    atoms.calc.results = {"energy": -1.0}
    atoms.info["test_dict"] = {"hi": "there", "foo": "bar"}
    results = VaspSummarize(directory=p).run(atoms)
    results_atoms = results["atoms"]
    assert atoms.info.get("test_dict", None) == {"hi": "there", "foo": "bar"}
    assert results_atoms.info.get("test_dict", None) == {"hi": "there", "foo": "bar"}

    # Make sure magnetic moments are handled appropriately
    atoms = read(os.path.join(run1, "CONTCAR.gz"))
    atoms.set_initial_magnetic_moments([3.14] * len(atoms))
    calc = Vasp(atoms)
    atoms.calc = calc
    atoms.calc.results = {"energy": -1.0, "magmoms": [2.0] * len(atoms)}
    results = VaspSummarize(directory=p).run(atoms)
    results_atoms = results["atoms"]

    assert atoms.calc is not None
    assert atoms.get_initial_magnetic_moments().tolist() == [3.14] * len(atoms)

    assert results_atoms.get_initial_magnetic_moments().tolist() == [2.0] * len(atoms)
    assert results_atoms.calc is None

    # Make sure Atoms magmoms were not moved if specified
    atoms = read(os.path.join(run1, "CONTCAR.gz"))
    calc = Vasp(atoms)
    atoms.calc = calc
    atoms.calc.results = {"energy": -1.0}
    atoms.set_initial_magnetic_moments([3.14] * len(atoms))
    results = VaspSummarize(directory=p, move_magmoms=False).run(atoms)
    assert atoms.get_initial_magnetic_moments().tolist() == [3.14] * len(atoms)
    results_atoms = results["atoms"]
    assert results_atoms.get_initial_magnetic_moments().tolist() == [3.14] * len(atoms)

    # test document can be jsanitized and decoded
    d = jsanitize(results, strict=True, enum_values=True)
    MontyDecoder().process_decoded(d)


def test_summarize_bader_run(monkeypatch, run1, tmp_path):
    monkeypatch.setattr(
        "quacc.schemas.vasp.bader_analysis_from_path", mock_bader_analysis
    )
    monkeypatch.chdir(tmp_path)

    p = tmp_path / "vasp_run"
    copytree(run1, p)

    move(p / "garbled_pot", p / "POTCAR")

    for f in ["CHGCAR.gz", "AECCAR0.gz", "AECCAR2.gz"]:
        with open(p / f, "w") as w:
            w.write("test")

    # Make sure Bader works
    atoms = read(str(p / "OUTCAR.gz"))
    results = VaspSummarize(directory=p, run_bader=True).run(atoms)
    assert results["bader"]["partial_charges"] == [1.0] * len(atoms)
    assert results["bader"]["spin_moments"] == [0.0] * len(atoms)


def test_summarize_chargemol_run(monkeypatch, run1, tmp_path):
    monkeypatch.setattr("quacc.schemas.vasp.ChargemolAnalysis", mock_chargemol_analysis)
    monkeypatch.setenv("DDEC6_ATOMIC_DENSITIES_DIR", "test")
    monkeypatch.chdir(tmp_path)

    p = tmp_path / "vasp_run"
    copytree(run1, p)

    move(p / "garbled_pot", p / "POTCAR")

    for f in ["CHGCAR.gz", "AECCAR0.gz", "AECCAR2.gz"]:
        with open(p / f, "w") as w:
            w.write("test")

    # Make sure Bader works
    atoms = read(str(p / "OUTCAR.gz"))
    results = VaspSummarize(directory=p, run_bader=False, run_chargemol=True).run(atoms)
    assert results["chargemol"]["ddec"]["partial_charges"] == [1.0] * len(atoms)
    assert results["chargemol"]["cm5"]["partial_charges"] == [1.0] * len(atoms)
    assert results["chargemol"]["ddec"]["spin_moments"] == [0.0] * len(atoms)


def test_summarize_bader_and_chargemol_run(monkeypatch, run1, tmp_path):
    monkeypatch.setattr(
        "quacc.schemas.vasp.bader_analysis_from_path", mock_bader_analysis
    )
    monkeypatch.setattr("quacc.schemas.vasp.ChargemolAnalysis", mock_chargemol_analysis)
    monkeypatch.setenv("DDEC6_ATOMIC_DENSITIES_DIR", "test")
    monkeypatch.chdir(tmp_path)

    p = tmp_path / "vasp_run"
    copytree(run1, p)

    move(p / "garbled_pot", p / "POTCAR")

    for f in ["CHGCAR.gz", "AECCAR0.gz", "AECCAR2.gz"]:
        with open(p / f, "w") as w:
            w.write("test")

    # Make sure Bader works
    atoms = read(str(p / "OUTCAR.gz"))
    results = VaspSummarize(directory=p, run_bader=True, run_chargemol=True).run(atoms)
    assert results["chargemol"]["ddec"]["partial_charges"] == [1.0] * len(atoms)
    assert results["chargemol"]["cm5"]["partial_charges"] == [1.0] * len(atoms)
    assert results["chargemol"]["ddec"]["spin_moments"] == [0.0] * len(atoms)
    assert results["bader"]["partial_charges"] == [1.0] * len(atoms)
    assert results["bader"]["spin_moments"] == [0.0] * len(atoms)


@pytest.mark.skipif(
    not has_pmg_validation, reason="pymatgen-io-validation not installed"
)
def test_validate_mp(monkeypatch, mp_run1, tmp_path, caplog):
    monkeypatch.chdir(tmp_path)
    p = tmp_path / "vasp_mp_run"
    copytree(mp_run1, p)
    atoms = read(p / "OUTCAR.gz")
<<<<<<< HEAD
    with caplog.at_level(logging.WARNING):
        results = vasp_summarize_run(atoms, directory=p, check_mp_compatibility=True)
    assert "Incorrect POTCAR files were used" in caplog.text
    assert "Incorrect POTCAR files were used" in " ".join(
        results["validation"]["reasons"]
    )
    assert results["validation"]["valid"] is False
=======
    results = VaspSummarize(directory=p, report_mp_corrections=True).run(atoms)
    assert results["entry"].correction == pytest.approx(-3.2279999999999998)


def test_summarize_mp_bad(monkeypatch, run1, tmp_path, caplog):
    monkeypatch.chdir(tmp_path)
    p = tmp_path / "vasp_run"
    copytree(run1, p)
    atoms = read(p / "OUTCAR.gz")
    with caplog.at_level(logging.WARNING):
        VaspSummarize(directory=p, report_mp_corrections=True).run(atoms)
    assert "invalid run type" in caplog.text
>>>>>>> 9ed96eb8


def test_no_bader(tmp_path, monkeypatch, run1, caplog):
    monkeypatch.chdir(tmp_path)
    p = tmp_path / "vasp_run"
    copytree(run1, p)
    atoms = read(p / "OUTCAR.gz")
    with caplog.at_level(logging.WARNING):
        VaspSummarize(directory=p, run_bader=True, run_chargemol=False).run(atoms)
    assert "Bader analysis could not be performed." in caplog.text


def test_no_chargemol(tmp_path, monkeypatch, run1, caplog):
    monkeypatch.chdir(tmp_path)
    p = tmp_path / "vasp_run"
    copytree(run1, p)
    atoms = read(p / "OUTCAR.gz")
    with caplog.at_level(logging.WARNING):
        VaspSummarize(directory=p, run_bader=False, run_chargemol=True).run(atoms)
    assert "Chargemol analysis could not be performed." in caplog.text<|MERGE_RESOLUTION|>--- conflicted
+++ resolved
@@ -213,7 +213,6 @@
     p = tmp_path / "vasp_mp_run"
     copytree(mp_run1, p)
     atoms = read(p / "OUTCAR.gz")
-<<<<<<< HEAD
     with caplog.at_level(logging.WARNING):
         results = vasp_summarize_run(atoms, directory=p, check_mp_compatibility=True)
     assert "Incorrect POTCAR files were used" in caplog.text
@@ -221,20 +220,6 @@
         results["validation"]["reasons"]
     )
     assert results["validation"]["valid"] is False
-=======
-    results = VaspSummarize(directory=p, report_mp_corrections=True).run(atoms)
-    assert results["entry"].correction == pytest.approx(-3.2279999999999998)
-
-
-def test_summarize_mp_bad(monkeypatch, run1, tmp_path, caplog):
-    monkeypatch.chdir(tmp_path)
-    p = tmp_path / "vasp_run"
-    copytree(run1, p)
-    atoms = read(p / "OUTCAR.gz")
-    with caplog.at_level(logging.WARNING):
-        VaspSummarize(directory=p, report_mp_corrections=True).run(atoms)
-    assert "invalid run type" in caplog.text
->>>>>>> 9ed96eb8
 
 
 def test_no_bader(tmp_path, monkeypatch, run1, caplog):
