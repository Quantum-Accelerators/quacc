--- conflicted
+++ resolved
@@ -54,19 +54,11 @@
 
     embedded_adsorbed_cluster, quantum_cluster_indices, ecp_region_indices = (
         insert_adsorbate_to_embedded_cluster(
-<<<<<<< HEAD
             embedded_cluster=embedded_cluster,
             adsorbate=adsorbate,
             adsorbate_vector_from_slab = [0.0, 0.0, 2.0],
             quantum_cluster_indices = quantum_cluster_indices,
             ecp_region_indices = ecp_region_indices,
-=======
-            embedded_cluster,
-            adsorbate,
-            adsorbate_vector_from_slab=[0.0, 0.0, 2.0],
-            quantum_cluster_indices=quantum_cluster_indices,
-            ecp_region_indices=ecp_region_indices,
->>>>>>> d399d2f4
         )
     )
     return embedded_adsorbed_cluster
@@ -152,27 +144,15 @@
         if not x.replace(".", "", 1).replace("-", "", 1).isdigit()
     ]
     ad_block_float = [
-<<<<<<< HEAD
             float(x)
-            for x in ad_block.split()[::2]
+            for x in ad_block.split()[::10]
             if x.replace(".", "", 1).replace("-", "", 1).isdigit()
         ]
     ad_block_string = [
             x
-            for x in ad_block.split()[::2]
+            for x in ad_block.split()[::5]
             if not x.replace(".", "", 1).replace("-", "", 1).isdigit()
         ]
-=======
-        float(x)
-        for x in ad_block.split()[::10]
-        if x.replace(".", "", 1).replace("-", "", 1).isdigit()
-    ]
-    ad_block_string = [
-        x
-        for x in ad_block.split()[::5]
-        if not x.replace(".", "", 1).replace("-", "", 1).isdigit()
-    ]
->>>>>>> d399d2f4
     slab_block_float = [
         float(x)
         for x in slab_block.split()[::10]
