--- conflicted
+++ resolved
@@ -1,11 +1,8 @@
 from __future__ import annotations
 
-<<<<<<< HEAD
-=======
 from pathlib import Path
 
 import pytest
->>>>>>> 9a98a090
 from ase import Atoms
 
 from quacc.calculators.espresso.espresso import Espresso, EspressoTemplate
@@ -52,7 +49,6 @@
     assert calc.parameters == expected_parameters
 
 
-<<<<<<< HEAD
 def test_espresso_presets():
     calc_defaults = {
         "input_data": {
@@ -117,7 +113,8 @@
     calc = Espresso(input_atoms=Atoms(), preset=preset, calc_defaults=calc_defaults)
 
     assert calc.parameters["kpts"] is None
-=======
+
+
 def test_outdir_handler(tmp_path, monkeypatch):
     monkeypatch.chdir(tmp_path)
 
@@ -175,5 +172,4 @@
             input_data=input_data,
             kpts=(1, 1, 1),
             directory="bad",
-        )
->>>>>>> 9a98a090
+        )