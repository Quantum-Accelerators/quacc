--- conflicted
+++ resolved
@@ -86,15 +86,10 @@
     assert calc.exp_params["ediff"] == 1e-5
     assert calc.float_params["encut"] == 450
 
-<<<<<<< HEAD
-    parameters = MPtoASEParams(atoms=atoms).convert_dict_set(MPScanRelaxSet)
-=======
-
 def test_presets_mp():
     atoms = bulk("Co") * (2, 2, 1)
     atoms[-1].symbol = "Fe"
-    parameters = MPtoASEConverter(atoms=atoms).convert_dict_set(MPScanRelaxSet)
->>>>>>> c8e17b57
+    parameters = MPtoASEParams(atoms=atoms).convert_dict_set(MPScanRelaxSet)
     calc = Vasp(atoms, xc="scan", **parameters)
     assert calc.xc.lower() == "scan"
     assert calc.string_params["algo"].lower() == "all"
