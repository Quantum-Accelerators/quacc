from __future__ import annotations

import glob
import logging
import os
from importlib.util import find_spec
from pathlib import Path
from shutil import rmtree

import numpy as np
import pytest
from ase import Atoms
from ase.build import bulk, molecule
from ase.calculators.emt import EMT
from ase.calculators.lj import LennardJones
from ase.io import read
from ase.mep.neb import NEBOptimizer
from ase.optimize import BFGS, BFGSLineSearch
from ase.optimize.sciopt import SciPyFminBFGS

# from sella import Sella
from quacc import change_settings, get_settings, strip_decorator
from quacc.recipes.emt.core import relax_job
from quacc.runners._base import BaseRunner
from quacc.runners.ase import Runner, _geodesic_interpolate_wrapper, run_neb
from quacc.schemas.ase import summarize_neb_run

has_geodesic_interpolate = bool(find_spec("geodesic_interpolate"))

LOGGER = logging.getLogger(__name__)
LOGGER.propagate = True


def _find_results_dir():
    search_dir = get_settings().RESULTS_DIR
    pattern = str(Path(search_dir, "quacc-*"))
    matching_dirs = glob.glob(pattern)
    most_recent_directory = max(matching_dirs, key=os.path.getmtime, default=None)
    return Path.cwd() if most_recent_directory is None else most_recent_directory


def prep_files():
    # Make some test files to play with
    if not os.path.exists("test_calc"):
        os.mkdir("test_calc")
    with open("test_file.txt", "w") as f:
        f.write("test")


def teardown_function():
    results_dir = get_settings().RESULTS_DIR
    if os.path.exists(os.path.join(results_dir, "test_calc")):
        rmtree(os.path.join(results_dir, "test_calc"), ignore_errors=True)
    for f in ["test_file.txt", "test_file.txt.gz"]:
        if os.path.exists(os.path.join(results_dir, f)):
            os.remove(os.path.join(results_dir, f))


@pytest.fixture()
def setup_test_environment(tmp_path):
    reactant = Atoms(
        symbols="CCHHCHH",
        positions=[
            [1.4835950817281542, -1.0145410211301968, -0.13209027203235943],
            [0.8409564131524673, 0.018549610257914483, -0.07338809662321308],
            [-0.6399757891931867, 0.01763740851518944, 0.0581573443268891],
            [-1.0005576455546672, 1.0430257532387608, 0.22197240310602892],
            [1.402180736662139, 0.944112416574632, -0.12179540364365492],
            [-1.1216961389434357, -0.3883639833876232, -0.8769102842015071],
            [-0.9645026578514683, -0.6204201840686793, 0.9240543090678239],
        ],
    )

    product = Atoms(
        symbols="CCHHCHH",
        positions=[
            [1.348003553501624, 0.4819311116778978, 0.2752537177143993],
            [0.2386618286631742, -0.3433222966734429, 0.37705518940917926],
            [-0.9741307940518336, 0.07686022294949588, 0.08710778043683955],
            [-1.8314843503320921, -0.5547344604780035, 0.1639037492534953],
            [0.3801391040059668, -1.3793340533058087, 0.71035902765307],
            [1.9296265384257907, 0.622088341468767, 1.0901733942191298],
            [-1.090815880212625, 1.0965111343610956, -0.23791518420660265],
        ],
    )
    return reactant, product


@pytest.mark.skipif(
    not has_geodesic_interpolate,
    reason="geodesic_interpolate function is not available",
)
def test_geodesic_interpolate_wrapper(setup_test_environment):
    n_images = 20
    convergence_tolerance = 1e-4
    max_iterations = 10
    max_micro_iterations = 10
    morse_scaling = 1.5
    geometry_friction = 1e-2
    distance_cutoff = 2.5

    reactant, product = setup_test_environment

    # Execute the geodesic_interpolate_wrapper function
    smoother_path = _geodesic_interpolate_wrapper(
        reactant,
        product,
        n_images=n_images,
        convergence_tolerance=convergence_tolerance,
        max_iterations=max_iterations,
        max_micro_iterations=max_micro_iterations,
        morse_scaling=morse_scaling,
        geometry_friction=geometry_friction,
        distance_cutoff=distance_cutoff,
    )
    assert smoother_path[1].positions[0][0] == pytest.approx(1.36055556030, abs=1e-1)


@pytest.mark.skipif(
    not has_geodesic_interpolate,
    reason="geodesic_interpolate function is not available",
)
def test_geodesic_interpolate_wrapper_large_system(setup_test_environment):
    rng = np.random.default_rng()  # Create a random number generator instance
    large_atoms = Atoms("H" * 40, positions=rng.random((40, 3)))

    # Test with large system to trigger sweeping updates
    smoother_path = _geodesic_interpolate_wrapper(large_atoms, large_atoms)
    assert len(smoother_path) == 20


@pytest.mark.skipif(
    not has_geodesic_interpolate,
    reason="geodesic_interpolate function is not available",
)
def test_run_neb(setup_test_environment, tmp_path):
    optimizer_class = NEBOptimizer
    n_intermediate = 10
    r_positions = -0.854
    p_energy = 1.082
    first_image_forces = -0.005

    reactant, product = setup_test_environment

    optimized_r = strip_decorator(relax_job)(reactant)["atoms"]
    optimized_p = strip_decorator(relax_job)(product)["atoms"]

    optimized_r.calc = EMT()
    optimized_p.calc = EMT()

    images = _geodesic_interpolate_wrapper(
        optimized_r.copy(), optimized_p.copy(), n_images=n_intermediate
    )
    for image in images:
        image.calc = EMT()
    assert optimized_p.positions[0][1] == pytest.approx(-0.192, abs=1e-2)
    assert optimized_r.positions[0][1] == pytest.approx(r_positions, abs=1e-2)
    assert optimized_p.get_potential_energy() == pytest.approx(
        p_energy, abs=1e-2
    ), "pdt pot. energy"
    assert optimized_p.get_forces()[0, 1] == pytest.approx(
        first_image_forces, abs=1e-3
    ), "pdt forces"

    neb_kwargs = {"method": "aseneb", "precon": None}
    dyn = run_neb(images, optimizer=optimizer_class, neb_kwargs=neb_kwargs)
    neb_summary = summarize_neb_run(dyn)

    assert neb_summary["trajectory_results"][1]["energy"] == pytest.approx(
        1.098, abs=0.01
    )


@pytest.mark.skipif(
    not has_geodesic_interpolate,
    reason="geodesic_interpolate function is not available",
)
def test_run_neb2(setup_test_environment, tmp_path):
    """
    Test the NEB calculation with geodesic interpolation.

    Parameters
    ----------
    setup_test_environment
        Fixture to set up the test environment with reactant and product Atoms.
    tmp_path
        Temporary directory path for test files.

    Notes
    -----
    This test performs the following steps:
    1. Set up the reactant and product Atoms using the `setup_test_environment` fixture.
    2. Optimize the reactant and product structures using `strip_decorator(relax_job)`.
    3. Assign the EMT calculator to the optimized structures.
    4. Perform geodesic interpolation between the optimized reactant and product.
    5. Validate the positions, potential energy, and forces of the optimized product.
    6. Test that using `BFGSLineSearch` as an optimizer with NEB raises a ValueError.
    """
    optimizer_class = BFGSLineSearch
    n_intermediate = 10
    r_positions = -0.854
    p_energy = 1.082
    first_image_forces = -0.005

    reactant, product = setup_test_environment

    optimized_r = strip_decorator(relax_job)(reactant)["atoms"]
    optimized_p = strip_decorator(relax_job)(product)["atoms"]

    optimized_r.calc = EMT()
    optimized_p.calc = EMT()

    images = _geodesic_interpolate_wrapper(
        optimized_r.copy(), optimized_p.copy(), n_images=n_intermediate
    )
    for image in images:
        image.calc = EMT()
    assert optimized_p.positions[0][1] == pytest.approx(-0.192, abs=1e-2)
    assert optimized_r.positions[0][1] == pytest.approx(r_positions, abs=1e-2)
    assert optimized_p.get_potential_energy() == pytest.approx(
        p_energy, abs=1e-2
    ), "pdt pot. energy"
    assert optimized_p.get_forces()[0, 1] == pytest.approx(
        first_image_forces, abs=1e-3
    ), "pdt forces"

    neb_kwargs = {"method": "aseneb", "precon": None}
    if optimizer_class == BFGSLineSearch:
        with pytest.raises(
            ValueError, match="BFGSLineSearch is not allowed as optimizer with NEB."
        ):
<<<<<<< HEAD
            dyn = run_neb(images, optimizer=optimizer_class, neb_kwargs=neb_kwargs)
=======
            pass
>>>>>>> bfc9ced7


def test_base_runner(tmp_path, monkeypatch):
    monkeypatch.chdir(tmp_path)
    atoms = bulk("Cu")
    atoms.calc = EMT()
    br = BaseRunner(atoms)

    br.setup()
    assert "tmp" in str(br.tmpdir)
    assert br.tmpdir.exists()
    assert "tmp" not in str(br.job_results_dir)
    assert not br.job_results_dir.exists()
    assert Path(br.atoms.calc.directory) == br.tmpdir

    br.cleanup()
    assert not br.tmpdir.exists()
    assert br.job_results_dir.exists()
    assert Path(br.atoms.calc.directory) == br.job_results_dir


def test_base_runner2(tmp_path, monkeypatch):
    monkeypatch.chdir(tmp_path)
    br = BaseRunner()

    br.setup()
    assert "tmp" in str(br.tmpdir)
    assert br.tmpdir.exists()
    assert "tmp" not in str(br.job_results_dir)
    assert not br.job_results_dir.exists()

    br.cleanup()
    assert not br.tmpdir.exists()
    assert br.job_results_dir.exists()


def test_run_calc(tmp_path, monkeypatch):
    monkeypatch.chdir(tmp_path)

    prep_files()

    with change_settings({"RESULTS_DIR": tmp_path}):
        atoms = bulk("Cu") * (2, 1, 1)
        atoms[0].position += 0.1

        new_atoms = Runner(
            atoms, EMT(), copy_files={Path(): "test_file.txt"}
        ).run_calc()
        results_dir = _find_results_dir()

        assert atoms.calc is None
        assert new_atoms.calc.results is not None
        assert not os.path.exists(os.path.join(results_dir, "test_file.txt"))
        assert os.path.exists(os.path.join(results_dir, "test_file.txt.gz"))
        assert np.array_equal(new_atoms.get_positions(), atoms.get_positions()) is True
        assert np.array_equal(new_atoms.cell.array, atoms.cell.array) is True


def test_run_calc_no_gzip(tmp_path, monkeypatch):
    monkeypatch.chdir(tmp_path)
    prep_files()

    with change_settings({"RESULTS_DIR": tmp_path, "GZIP_FILES": False}):
        atoms = bulk("Cu") * (2, 1, 1)
        atoms[0].position += 0.1

        new_atoms = Runner(
            atoms, EMT(), copy_files={Path(): "test_file.txt"}
        ).run_calc()
        results_dir = _find_results_dir()

        assert atoms.calc is None
        assert new_atoms.calc.results is not None
        assert os.path.exists(os.path.join(results_dir, "test_file.txt"))
        assert not os.path.exists(os.path.join(results_dir, "test_file.txt.gz"))
        assert np.array_equal(new_atoms.get_positions(), atoms.get_positions()) is True
        assert np.array_equal(new_atoms.cell.array, atoms.cell.array) is True


def test_run_opt1(tmp_path, monkeypatch):
    monkeypatch.chdir(tmp_path)
    prep_files()

    with change_settings({"RESULTS_DIR": tmp_path}):
        atoms = bulk("Cu") * (2, 1, 1)
        atoms[0].position += 0.1

        dyn = Runner(atoms, EMT(), copy_files={Path(): "test_file.txt"}).run_opt()
        traj = read(dyn.trajectory.filename, index=":")
        results_dir = _find_results_dir()

        assert atoms.calc is None
        assert traj[-1].calc.results is not None
        assert not os.path.exists(os.path.join(results_dir, "test_file.txt"))
        assert os.path.exists(os.path.join(results_dir, "test_file.txt.gz"))
        assert np.array_equal(traj[-1].get_positions(), atoms.get_positions()) is False
        assert np.array_equal(traj[-1].cell.array, atoms.cell.array) is True
        assert dyn.todict().get("restart")


def test_run_opt2(tmp_path, monkeypatch):
    monkeypatch.chdir(tmp_path)
    atoms = bulk("Cu") * (2, 1, 1)
    atoms[0].position += 0.1

    dyn = Runner(atoms, EMT(), copy_files={Path(): "test_file.txt"}).run_opt(
        optimizer=BFGS, optimizer_kwargs={"restart": None}
    )
    traj = read(dyn.trajectory.filename, index=":")
    assert traj[-1].calc.results is not None

    dyn = Runner(traj[-1], EMT(), copy_files={Path(): "test_file.txt"}).run_opt(
        optimizer=BFGSLineSearch, optimizer_kwargs={"restart": None}
    )
    traj = read(dyn.trajectory.filename, index=":")
    assert traj[-1].calc.results is not None


def test_run_scipy_opt(tmp_path, monkeypatch):
    monkeypatch.chdir(tmp_path)
    atoms = bulk("Cu") * (2, 1, 1)
    atoms[0].position += 0.1

    dyn = Runner(atoms, EMT()).run_opt(optimizer=SciPyFminBFGS)
    traj = read(dyn.trajectory.filename, index=":")
    assert traj[-1].calc.results is not None
    assert dyn.todict().get("restart") is None


def test_run_vib(tmp_path, monkeypatch):
    monkeypatch.chdir(tmp_path)
    prep_files()

    atoms = molecule("O2")
    vib = Runner(atoms, LennardJones(), copy_files={Path(): "test_file.txt"}).run_vib()
    results_dir = _find_results_dir()

    assert atoms.calc is None
    assert np.real(vib.get_frequencies()[-1]) == pytest.approx(255.6863883406967)
    assert np.array_equal(vib.atoms.get_positions(), atoms.get_positions()) is True
    assert not os.path.exists(os.path.join(results_dir, "test_file.txt"))
    assert os.path.exists(os.path.join(results_dir, "test_file.txt.gz"))


def test_bad_runs(tmp_path, monkeypatch, caplog):
    monkeypatch.chdir(tmp_path)

    atoms = bulk("Cu")

    # No file
    with caplog.at_level(logging.WARNING):
        Runner(atoms, EMT(), copy_files={Path(): "test_file.txt"}).run_calc()
    assert "Cannot find file" in caplog.text

    # No file again
    with caplog.at_level(logging.WARNING):
        Runner(atoms, EMT(), copy_files={Path(): "test_file.txt"}).run_opt()
    assert "Cannot find file" in caplog.text

    # No trajectory kwarg
    with pytest.raises(ValueError):
        Runner(atoms, EMT()).run_opt(
            optimizer=BFGSLineSearch,
            optimizer_kwargs={"restart": None, "trajectory": "test.traj"},
        )


def test_unique_workdir(tmp_path, monkeypatch):
    monkeypatch.chdir(tmp_path)
    prep_files()

    with change_settings({"CREATE_UNIQUE_DIR": True, "RESULTS_DIR": tmp_path}):
        atoms = bulk("Cu") * (2, 1, 1)
        atoms[0].position += 0.1

        Runner(atoms, EMT(), copy_files={Path(): "test_file.txt"}).run_calc()
        results_dir = _find_results_dir()
        assert not os.path.exists(os.path.join(results_dir, "test_file.txt"))
        assert os.path.exists(os.path.join(results_dir, "test_file.txt.gz"))

    with change_settings({"CREATE_UNIQUE_DIR": False, "RESULTS_DIR": tmp_path}):
        atoms = bulk("Cu") * (2, 1, 1)
        atoms[0].position += 0.1

        Runner(atoms, EMT(), copy_files={Path(): "test_file.txt"}).run_calc()
        results_dir = _find_results_dir()
        assert not os.path.exists(os.path.join(results_dir, "test_file.txt"))
        assert os.path.exists(os.path.join(results_dir, "test_file.txt.gz"))


def test_fn_hook(tmp_path, monkeypatch):
    monkeypatch.chdir(tmp_path)

    def fn_hook(dyn):
        if dyn.atoms:
            raise ValueError("Test error")

    with pytest.raises(ValueError, match="Test error"):
        Runner(bulk("Cu"), EMT()).run_opt(fn_hook=fn_hook)<|MERGE_RESOLUTION|>--- conflicted
+++ resolved
@@ -229,11 +229,7 @@
         with pytest.raises(
             ValueError, match="BFGSLineSearch is not allowed as optimizer with NEB."
         ):
-<<<<<<< HEAD
             dyn = run_neb(images, optimizer=optimizer_class, neb_kwargs=neb_kwargs)
-=======
-            pass
->>>>>>> bfc9ced7
 
 
 def test_base_runner(tmp_path, monkeypatch):
