from __future__ import annotations

import glob
import logging
import os
from pathlib import Path
from shutil import rmtree

import numpy as np
import pytest
from ase import Atoms
from ase.build import bulk, molecule
from ase.calculators.emt import EMT
from ase.calculators.lj import LennardJones
from ase.io import write
from ase.mep.neb import NEBOptimizer
from ase.optimize import BFGS, BFGSLineSearch
from ase.optimize.sciopt import SciPyFminBFGS
<<<<<<< HEAD

from quacc import SETTINGS, change_settings
from quacc.runners.ase import run_calc, run_opt, run_path_opt, run_vib
=======
from ase.mep.neb import NEBOptimizer
from ase import Atoms

from quacc import SETTINGS, change_settings
from quacc.runners.ase import run_calc, run_opt, run_vib, run_path_opt
from quacc.runners.ase import _geodesic_interpolate_wrapper
from sella import Sella
from quacc.schemas.ase import summarize_opt_run
from quacc.schemas.ase import summarize_path_opt_run
from importlib.util import find_spec

has_newtonnet = bool(find_spec("newtonnet"))
if has_newtonnet:
    from newtonnet.utils.ase_interface import MLAseCalculator as NewtonNet
>>>>>>> f9cb3ac2

LOGGER = logging.getLogger(__name__)
LOGGER.propagate = True


def _find_results_dir():
    search_dir = SETTINGS.RESULTS_DIR
    pattern = str(Path(search_dir, "quacc-*"))
    matching_dirs = glob.glob(pattern)
    most_recent_directory = max(matching_dirs, key=os.path.getmtime, default=None)
    return Path.cwd() if most_recent_directory is None else most_recent_directory


def prep_files():
    # Make some test files to play with
    if not os.path.exists("test_calc"):
        os.mkdir("test_calc")
    with open("test_file.txt", "w") as f:
        f.write("test")


def teardown_function():
    if os.path.exists(os.path.join(SETTINGS.RESULTS_DIR, "test_calc")):
        rmtree(os.path.join(SETTINGS.RESULTS_DIR, "test_calc"), ignore_errors=True)
    for f in ["test_file.txt", "test_file.txt.gz"]:
        if os.path.exists(os.path.join(SETTINGS.RESULTS_DIR, f)):
            os.remove(os.path.join(SETTINGS.RESULTS_DIR, f))


@pytest.fixture()
def setup_test_environment(tmp_path):

    reactant = Atoms(
        symbols="CCHHCHH",
        positions=[
            [1.4835950817281542, -1.0145410211301968, -0.13209027203235943],
            [0.8409564131524673, 0.018549610257914483, -0.07338809662321308],
            [-0.6399757891931867, 0.01763740851518944, 0.0581573443268891],
            [-1.0005576455546672, 1.0430257532387608, 0.22197240310602892],
            [1.402180736662139, 0.944112416574632, -0.12179540364365492],
            [-1.1216961389434357, -0.3883639833876232, -0.8769102842015071],
            [-0.9645026578514683, -0.6204201840686793, 0.9240543090678239],
        ],
    )

    product = Atoms(
        symbols="CCHHCHH",
        positions=[
            [1.348003553501624, 0.4819311116778978, 0.2752537177143993],
            [0.2386618286631742, -0.3433222966734429, 0.37705518940917926],
            [-0.9741307940518336, 0.07686022294949588, 0.08710778043683955],
            [-1.8314843503320921, -0.5547344604780035, 0.1639037492534953],
            [0.3801391040059668, -1.3793340533058087, 0.71035902765307],
            [1.9296265384257907, 0.622088341468767, 1.0901733942191298],
            [-1.090815880212625, 1.0965111343610956, -0.23791518420660265],
        ],
    )
    current_file_path = Path(__file__).parent
    conf_path = (current_file_path / '../../../tests/core/recipes/newtonnet_recipes').resolve()
    NEWTONNET_CONFIG_PATH = conf_path / "config0.yml"
    NEWTONNET_MODEL_PATH = conf_path / "best_model_state.tar"
    SETTINGS.CHECK_CONVERGENCE = False
    calc_defaults = {
        "model_path": NEWTONNET_MODEL_PATH,
        "settings_path": NEWTONNET_CONFIG_PATH,
    }
    return reactant, product, calc_defaults


<<<<<<< HEAD
    return logdir, xyz_r_p


=======
>>>>>>> f9cb3ac2
@pytest.mark.parametrize(
    (
        "method",
        "optimizer_class",
        "precon",
        "n_intermediate",
        "k",
        "max_steps",
        "fmax",
        "expected_logfile",
        "first_image_positions",
        "first_image_pot_energy",
        "first_image_forces",
        "second_images_positions",
        "index_ts",
        "pot_energy_ts",
        "forces_ts",
        "last_images_positions",
    ),
    [
        # ("aseneb", NEBOptimizer, None, 10, 0.1, 3, 1e-3, None),
        # ("aseneb", SciPyFminBFGS, None, 1000, 0.1, 3, 1e-3, "some_logdir",
        #   0.78503956131, -24.9895786292, -0.0017252843, 0.78017739462, 9, -19.946616164,
        #   -0.19927549, 0.51475535802),
<<<<<<< HEAD
        (
            "aseneb",
            NEBOptimizer,
            None,
            "some_logdir",
            10,
            0.1,
            3,
            1e-3,
            "some_logdir",
            0.78503956131,
            -24.9895786292,
            -0.0017252843,
            0.78017739462,
            9,
            -19.946616164,
            -0.19927549,
            0.51475535802,
        )
=======
        ("aseneb", NEBOptimizer, None, 10, 0.1, 3, 1e-3, "some_logdir",
         0.78503956131, -24.9895786292, -0.0017252843, 0.78017739462, 9, -19.946616164,
         -0.19927549, 0.51475535802),
>>>>>>> f9cb3ac2
    ],
)
def test_run_neb_method(
    setup_test_environment, tmp_path, method, optimizer_class, precon,
    n_intermediate, k, max_steps, fmax, expected_logfile, first_image_positions,
    first_image_pot_energy, first_image_forces, second_images_positions, index_ts,
    pot_energy_ts, forces_ts, last_images_positions,
):
    reactant, product, calc_defaults = setup_test_environment

    for i in [reactant, product]:
        i.calc = NewtonNet(**calc_defaults)
    opt_defaults = {"optimizer": Sella, "optimizer_kwargs": ({"order": 0})}

<<<<<<< HEAD
    assert images[0].get_potential_energy() == pytest.approx(
        first_image_pot_energy, abs=1e-2
    ), "reactant potential energy"

    assert images[0].get_forces()[0, 1] == pytest.approx(
        first_image_forces, abs=1e-3
    ), "reactant potential forces"
=======
    optimized_r = summarize_opt_run(run_opt(reactant, **opt_defaults))['atoms']
    optimized_p = summarize_opt_run(run_opt(product, **opt_defaults))['atoms']
    optimized_r.calc = NewtonNet(**calc_defaults)
    optimized_p.calc = NewtonNet(**calc_defaults)

>>>>>>> f9cb3ac2

    images = _geodesic_interpolate_wrapper(
        optimized_r.copy(),
        optimized_p.copy(),
        nimages=n_intermediate,
    )
    for image in images:
        image.calc = NewtonNet(**calc_defaults)
    assert 1 == 1
    # assert optimized_p.positions[0][1] == pytest.approx(
    #assert images[0].positions[0][1] == pytest.approx(first_image_positions, abs=1e-2)

    #assert optimized_p.get_potential_energy() == pytest.approx(first_image_pot_energy, abs=1e-2), "reactant pot. energy"

    #assert optimized_p.get_forces()[0, 1] == pytest.approx(first_image_forces, abs=1e-3), "reactant forces"

    # assert images[0].positions[0][1] == pytest.approx(
    #     last_images_positions,
    #     abs=1e-2,
    # )

    neb_kwargs = {
        'method': 'aseneb',
        'precon': None,
    }

    dyn = run_path_opt(
        images,
        optimizer=NEBOptimizer,
        neb_kwargs=neb_kwargs,
    )

    neb_summary = summarize_path_opt_run(dyn)
    
    assert neb_summary['trajectory_results'][1]['energy'] == pytest.approx(
        -24.650358983,
        abs=1,
    )
    #assert images[1].positions[0][1] == pytest.approx(second_images_positions, abs=1e-1)

    #assert np.argmax(
    #    [image.get_potential_energy() for image in images]
    #) == pytest.approx(index_ts), "Index of the transition state"

<<<<<<< HEAD
    assert np.max([image.get_potential_energy() for image in images]) == pytest.approx(
        pot_energy_ts, abs=1
    ), "Potential energy of the transition state"

    assert images[
        np.argmax([image.get_potential_energy() for image in images])
    ].get_forces()[0, 1] == pytest.approx(
        forces_ts, abs=1
    ), "Force component in the transition state"
=======
    #assert np.max([image.get_potential_energy() for image in images]) == pytest.approx(
    #    pot_energy_ts, abs=1), "Potential energy of the transition state"

    #assert images[
    #    np.argmax([image.get_potential_energy() for image in images])
    #].get_forces()[0, 1] == pytest.approx(
    #    forces_ts, abs=1), "Force component in the transition state"
>>>>>>> f9cb3ac2

    # # Ensure the log file is correctly handled
    # if expected_logfile is None:
    #     assert logdir is None
    # else:
    #     assert logdir is not None
    #     log_filename = f"neb_band_{method}_{optimizer.__name__}_{precon}.txt"
    #     logfile_path = Path(logdir) / log_filename
    #     assert logfile_path.exists()
    #     # 'Could not find the optimization output file for NEB'
    #
    #     assert os.path.exists(
    #         f"{logdir}/optimized_path_{method}_{optimizer.__name__}_{precon}.xyz"
    #     ), "Could not find the xyz file for converged NEB calculation."
    # assert neb_summary[0] == 1


def test_run_calc(tmp_path, monkeypatch):
    monkeypatch.chdir(tmp_path)

    prep_files()

    with change_settings({"RESULTS_DIR": tmp_path}):
        atoms = bulk("Cu") * (2, 1, 1)
        atoms[0].position += 0.1
        atoms.calc = EMT()

        new_atoms = run_calc(atoms, copy_files={Path(): "test_file.txt"})
        results_dir = _find_results_dir()

        assert atoms.calc.results is not None
        assert new_atoms.calc.results is not None
        assert not os.path.exists(os.path.join(results_dir, "test_file.txt"))
        assert os.path.exists(os.path.join(results_dir, "test_file.txt.gz"))
        assert np.array_equal(new_atoms.get_positions(), atoms.get_positions()) is True
        assert np.array_equal(new_atoms.cell.array, atoms.cell.array) is True


def test_run_calc_no_gzip(tmp_path, monkeypatch):
    monkeypatch.chdir(tmp_path)
    prep_files()

    with change_settings({"RESULTS_DIR": tmp_path, "GZIP_FILES": False}):
        atoms = bulk("Cu") * (2, 1, 1)
        atoms[0].position += 0.1
        atoms.calc = EMT()

        new_atoms = run_calc(atoms, copy_files={Path(): "test_file.txt"})
        results_dir = _find_results_dir()

        assert atoms.calc.results is not None
        assert new_atoms.calc.results is not None
        assert os.path.exists(os.path.join(results_dir, "test_file.txt"))
        assert not os.path.exists(os.path.join(results_dir, "test_file.txt.gz"))
        assert np.array_equal(new_atoms.get_positions(), atoms.get_positions()) is True
        assert np.array_equal(new_atoms.cell.array, atoms.cell.array) is True


def test_run_opt1(tmp_path, monkeypatch):
    monkeypatch.chdir(tmp_path)
    prep_files()

    with change_settings({"RESULTS_DIR": tmp_path}):
        atoms = bulk("Cu") * (2, 1, 1)
        atoms[0].position += 0.1
        atoms.calc = EMT()

        dyn = run_opt(atoms, copy_files={Path(): "test_file.txt"})
        traj = dyn.traj_atoms
        results_dir = _find_results_dir()

        assert traj[-1].calc.results is not None
        assert not os.path.exists(os.path.join(results_dir, "test_file.txt"))
        assert os.path.exists(os.path.join(results_dir, "test_file.txt.gz"))
        assert np.array_equal(traj[-1].get_positions(), atoms.get_positions()) is False
        assert np.array_equal(traj[-1].cell.array, atoms.cell.array) is True
        assert dyn.todict().get("restart")


def test_run_opt2(tmp_path, monkeypatch):
    monkeypatch.chdir(tmp_path)
    atoms = bulk("Cu") * (2, 1, 1)
    atoms[0].position += 0.1
    atoms.calc = EMT()

    dyn = run_opt(
        atoms,
        optimizer=BFGS,
        copy_files={Path(): "test_file.txt"},
        optimizer_kwargs={"restart": None},
    )
    traj = dyn.traj_atoms
    assert traj[-1].calc.results is not None

    dyn = run_opt(
        traj[-1],
        optimizer=BFGSLineSearch,
        copy_files={Path(): "test_file.txt"},
        optimizer_kwargs={"restart": None},
    )
    traj = dyn.traj_atoms
    assert traj[-1].calc.results is not None


def test_run_scipy_opt(tmp_path, monkeypatch):
    monkeypatch.chdir(tmp_path)
    atoms = bulk("Cu") * (2, 1, 1)
    atoms[0].position += 0.1
    atoms.calc = EMT()

    dyn = run_opt(atoms, optimizer=SciPyFminBFGS)
    traj = dyn.traj_atoms
    assert traj[-1].calc.results is not None
    assert dyn.todict().get("restart") is None


def test_run_vib(tmp_path, monkeypatch):
    monkeypatch.chdir(tmp_path)
    prep_files()

    o2 = molecule("O2")
    o2.calc = LennardJones()
    vib = run_vib(o2, copy_files={Path(): "test_file.txt"})
    results_dir = _find_results_dir()

    assert np.real(vib.get_frequencies()[-1]) == pytest.approx(255.6863883406967)
    assert np.array_equal(vib.atoms.get_positions(), o2.get_positions()) is True
    assert not os.path.exists(os.path.join(results_dir, "test_file.txt"))
    assert os.path.exists(os.path.join(results_dir, "test_file.txt.gz"))


def test_bad_runs(tmp_path, monkeypatch, caplog):
    monkeypatch.chdir(tmp_path)

    atoms = bulk("Cu")
    atoms.calc = EMT()

    # No file
    with caplog.at_level(logging.WARNING):
        run_calc(atoms, copy_files={Path(): "test_file.txt"})
    assert "Cannot find file" in caplog.text

    # No file again
    with caplog.at_level(logging.WARNING):
        run_opt(atoms, copy_files={Path(): "test_file.txt"})
    assert "Cannot find file" in caplog.text

    # No trajectory kwarg
    with pytest.raises(ValueError):
        run_opt(
            atoms,
            optimizer=BFGSLineSearch,
            optimizer_kwargs={"restart": None, "trajectory": "test.traj"},
        )


def test_unique_workdir(tmp_path, monkeypatch):
    monkeypatch.chdir(tmp_path)
    prep_files()

    with change_settings({"CREATE_UNIQUE_DIR": True, "RESULTS_DIR": tmp_path}):
        atoms = bulk("Cu") * (2, 1, 1)
        atoms[0].position += 0.1
        atoms.calc = EMT()

        run_calc(atoms, copy_files={Path(): "test_file.txt"})
        results_dir = _find_results_dir()
        assert atoms.calc.results is not None
        assert not os.path.exists(os.path.join(results_dir, "test_file.txt"))
        assert os.path.exists(os.path.join(results_dir, "test_file.txt.gz"))

    with change_settings({"CREATE_UNIQUE_DIR": False, "RESULTS_DIR": tmp_path}):
        atoms = bulk("Cu") * (2, 1, 1)
        atoms[0].position += 0.1
        atoms.calc = EMT()

        run_calc(atoms, copy_files={Path(): "test_file.txt"})
        results_dir = _find_results_dir()
        assert atoms.calc.results is not None
        assert not os.path.exists(os.path.join(results_dir, "test_file.txt"))
        assert os.path.exists(os.path.join(results_dir, "test_file.txt.gz"))


def test_fn_hook(tmp_path, monkeypatch):
    monkeypatch.chdir(tmp_path)

    def fn_hook(dyn):
        if dyn.atoms:
            raise ValueError("Test error")

    atoms = bulk("Cu")
    atoms.calc = EMT()

    with pytest.raises(ValueError, match="Test error"):
        run_opt(atoms, fn_hook=fn_hook)<|MERGE_RESOLUTION|>--- conflicted
+++ resolved
@@ -16,11 +16,6 @@
 from ase.mep.neb import NEBOptimizer
 from ase.optimize import BFGS, BFGSLineSearch
 from ase.optimize.sciopt import SciPyFminBFGS
-<<<<<<< HEAD
-
-from quacc import SETTINGS, change_settings
-from quacc.runners.ase import run_calc, run_opt, run_path_opt, run_vib
-=======
 from ase.mep.neb import NEBOptimizer
 from ase import Atoms
 
@@ -35,7 +30,6 @@
 has_newtonnet = bool(find_spec("newtonnet"))
 if has_newtonnet:
     from newtonnet.utils.ase_interface import MLAseCalculator as NewtonNet
->>>>>>> f9cb3ac2
 
 LOGGER = logging.getLogger(__name__)
 LOGGER.propagate = True
@@ -105,12 +99,6 @@
     return reactant, product, calc_defaults
 
 
-<<<<<<< HEAD
-    return logdir, xyz_r_p
-
-
-=======
->>>>>>> f9cb3ac2
 @pytest.mark.parametrize(
     (
         "method",
@@ -135,31 +123,9 @@
         # ("aseneb", SciPyFminBFGS, None, 1000, 0.1, 3, 1e-3, "some_logdir",
         #   0.78503956131, -24.9895786292, -0.0017252843, 0.78017739462, 9, -19.946616164,
         #   -0.19927549, 0.51475535802),
-<<<<<<< HEAD
-        (
-            "aseneb",
-            NEBOptimizer,
-            None,
-            "some_logdir",
-            10,
-            0.1,
-            3,
-            1e-3,
-            "some_logdir",
-            0.78503956131,
-            -24.9895786292,
-            -0.0017252843,
-            0.78017739462,
-            9,
-            -19.946616164,
-            -0.19927549,
-            0.51475535802,
-        )
-=======
         ("aseneb", NEBOptimizer, None, 10, 0.1, 3, 1e-3, "some_logdir",
          0.78503956131, -24.9895786292, -0.0017252843, 0.78017739462, 9, -19.946616164,
          -0.19927549, 0.51475535802),
->>>>>>> f9cb3ac2
     ],
 )
 def test_run_neb_method(
@@ -174,21 +140,11 @@
         i.calc = NewtonNet(**calc_defaults)
     opt_defaults = {"optimizer": Sella, "optimizer_kwargs": ({"order": 0})}
 
-<<<<<<< HEAD
-    assert images[0].get_potential_energy() == pytest.approx(
-        first_image_pot_energy, abs=1e-2
-    ), "reactant potential energy"
-
-    assert images[0].get_forces()[0, 1] == pytest.approx(
-        first_image_forces, abs=1e-3
-    ), "reactant potential forces"
-=======
     optimized_r = summarize_opt_run(run_opt(reactant, **opt_defaults))['atoms']
     optimized_p = summarize_opt_run(run_opt(product, **opt_defaults))['atoms']
     optimized_r.calc = NewtonNet(**calc_defaults)
     optimized_p.calc = NewtonNet(**calc_defaults)
 
->>>>>>> f9cb3ac2
 
     images = _geodesic_interpolate_wrapper(
         optimized_r.copy(),
@@ -233,17 +189,6 @@
     #    [image.get_potential_energy() for image in images]
     #) == pytest.approx(index_ts), "Index of the transition state"
 
-<<<<<<< HEAD
-    assert np.max([image.get_potential_energy() for image in images]) == pytest.approx(
-        pot_energy_ts, abs=1
-    ), "Potential energy of the transition state"
-
-    assert images[
-        np.argmax([image.get_potential_energy() for image in images])
-    ].get_forces()[0, 1] == pytest.approx(
-        forces_ts, abs=1
-    ), "Force component in the transition state"
-=======
     #assert np.max([image.get_potential_energy() for image in images]) == pytest.approx(
     #    pot_energy_ts, abs=1), "Potential energy of the transition state"
 
@@ -251,7 +196,6 @@
     #    np.argmax([image.get_potential_energy() for image in images])
     #].get_forces()[0, 1] == pytest.approx(
     #    forces_ts, abs=1), "Force component in the transition state"
->>>>>>> f9cb3ac2
 
     # # Ensure the log file is correctly handled
     # if expected_logfile is None:
