from __future__ import annotations

import glob
import logging
import os
from pathlib import Path
from shutil import rmtree

import numpy as np
import pytest
from ase import Atoms
from ase.build import bulk, molecule
from ase.calculators.emt import EMT
from ase.calculators.lj import LennardJones
<<<<<<< HEAD
from ase.mep.neb import NEBOptimizer
from ase.optimize import BFGS, BFGSLineSearch
from ase.optimize.sciopt import SciPyFminBFGS

# from sella import Sella
from quacc import SETTINGS, change_settings, strip_decorator
from quacc.recipes.emt.core import relax_job
from quacc.runners.ase import (
    _geodesic_interpolate_wrapper,
    run_calc,
    run_opt,
    run_neb,
    run_vib,
)
from quacc.schemas.ase import summarize_path_opt_run
=======
from ase.io import read
from ase.optimize import BFGS, BFGSLineSearch
from ase.optimize.sciopt import SciPyFminBFGS

from quacc import SETTINGS, change_settings
from quacc.runners.ase import Runner
>>>>>>> 1e23a50b

LOGGER = logging.getLogger(__name__)
LOGGER.propagate = True


def _find_results_dir():
    search_dir = SETTINGS.RESULTS_DIR
    pattern = str(Path(search_dir, "quacc-*"))
    matching_dirs = glob.glob(pattern)
    most_recent_directory = max(matching_dirs, key=os.path.getmtime, default=None)
    return Path.cwd() if most_recent_directory is None else most_recent_directory


def prep_files():
    # Make some test files to play with
    if not os.path.exists("test_calc"):
        os.mkdir("test_calc")
    with open("test_file.txt", "w") as f:
        f.write("test")


def teardown_function():
    if os.path.exists(os.path.join(SETTINGS.RESULTS_DIR, "test_calc")):
        rmtree(os.path.join(SETTINGS.RESULTS_DIR, "test_calc"), ignore_errors=True)
    for f in ["test_file.txt", "test_file.txt.gz"]:
        if os.path.exists(os.path.join(SETTINGS.RESULTS_DIR, f)):
            os.remove(os.path.join(SETTINGS.RESULTS_DIR, f))


@pytest.fixture()
def setup_test_environment(tmp_path):
    reactant = Atoms(
        symbols="CCHHCHH",
        positions=[
            [1.4835950817281542, -1.0145410211301968, -0.13209027203235943],
            [0.8409564131524673, 0.018549610257914483, -0.07338809662321308],
            [-0.6399757891931867, 0.01763740851518944, 0.0581573443268891],
            [-1.0005576455546672, 1.0430257532387608, 0.22197240310602892],
            [1.402180736662139, 0.944112416574632, -0.12179540364365492],
            [-1.1216961389434357, -0.3883639833876232, -0.8769102842015071],
            [-0.9645026578514683, -0.6204201840686793, 0.9240543090678239],
        ],
    )

    product = Atoms(
        symbols="CCHHCHH",
        positions=[
            [1.348003553501624, 0.4819311116778978, 0.2752537177143993],
            [0.2386618286631742, -0.3433222966734429, 0.37705518940917926],
            [-0.9741307940518336, 0.07686022294949588, 0.08710778043683955],
            [-1.8314843503320921, -0.5547344604780035, 0.1639037492534953],
            [0.3801391040059668, -1.3793340533058087, 0.71035902765307],
            [1.9296265384257907, 0.622088341468767, 1.0901733942191298],
            [-1.090815880212625, 1.0965111343610956, -0.23791518420660265],
        ],
    )
    return reactant, product


@pytest.mark.parametrize(
    (
        "method",
        "optimizer_class",
        "precon",
        "n_intermediate",
        "k",
        "max_steps",
        "fmax",
        "expected_logfile",
        "r_positions",
        "p_energy",
        "first_image_forces",
        "second_images_positions",
        "index_ts",
        "pot_energy_ts",
        "forces_ts",
        "last_images_positions",
    ),
    [
        # ("aseneb", NEBOptimizer, None, 10, 0.1, 3, 1e-3, None),
        # ("aseneb", SciPyFminBFGS, None, 1000, 0.1, 3, 1e-3, "some_logdir",
        #   0.78503956131, -24.9895786292, -0.0017252843, 0.78017739462, 9, -19.946616164,
        #   -0.19927549, 0.51475535802),
        (
            "aseneb",
            NEBOptimizer,
            None,
            10,
            0.1,
            3,
            1e-3,
            "some_logdir",
            -0.854,
            1.082,
            -0.005,
            -0.8161139,
            9,
            -19.946616164,
            -0.19927549,
            0.51475535802,
        )
    ],
)
def test_run_neb(
    setup_test_environment,
    tmp_path,
    method,
    optimizer_class,
    precon,
    n_intermediate,
    k,
    max_steps,
    fmax,
    expected_logfile,
    r_positions,
    p_energy,
    first_image_forces,
    second_images_positions,
    index_ts,
    pot_energy_ts,
    forces_ts,
    last_images_positions,
):
    reactant, product = setup_test_environment

    optimized_r = strip_decorator(relax_job)(reactant)["atoms"]
    optimized_p = strip_decorator(relax_job)(product)["atoms"]

    optimized_r.calc = EMT()
    optimized_p.calc = EMT()

    images = _geodesic_interpolate_wrapper(
        optimized_r.copy(), optimized_p.copy(), nimages=n_intermediate
    )
    for image in images:
        image.calc = EMT()
    assert optimized_p.positions[0][1] == pytest.approx(-0.192, abs=1e-2)
    assert optimized_r.positions[0][1] == pytest.approx(r_positions, abs=1e-2)
    assert optimized_p.get_potential_energy() == pytest.approx(
        p_energy, abs=1e-2
    ), "pdt pot. energy"
    assert optimized_p.get_forces()[0, 1] == pytest.approx(
        first_image_forces, abs=1e-3
    ), "pdt forces"

    neb_kwargs = {"method": "aseneb", "precon": None}
    dyn = run_neb(images, optimizer=NEBOptimizer, neb_kwargs=neb_kwargs)
    neb_summary = summarize_path_opt_run(dyn)

    assert neb_summary["trajectory_results"][1]["energy"] == pytest.approx(
        1.098, abs=0.01
    )


def test_run_calc(tmp_path, monkeypatch):
    monkeypatch.chdir(tmp_path)

    prep_files()

    with change_settings({"RESULTS_DIR": tmp_path}):
        atoms = bulk("Cu") * (2, 1, 1)
        atoms[0].position += 0.1

        new_atoms = Runner(
            atoms, EMT(), copy_files={Path(): "test_file.txt"}
        ).run_calc()
        results_dir = _find_results_dir()

        assert atoms.calc is None
        assert new_atoms.calc.results is not None
        assert not os.path.exists(os.path.join(results_dir, "test_file.txt"))
        assert os.path.exists(os.path.join(results_dir, "test_file.txt.gz"))
        assert np.array_equal(new_atoms.get_positions(), atoms.get_positions()) is True
        assert np.array_equal(new_atoms.cell.array, atoms.cell.array) is True


def test_run_calc_no_gzip(tmp_path, monkeypatch):
    monkeypatch.chdir(tmp_path)
    prep_files()

    with change_settings({"RESULTS_DIR": tmp_path, "GZIP_FILES": False}):
        atoms = bulk("Cu") * (2, 1, 1)
        atoms[0].position += 0.1

        new_atoms = Runner(
            atoms, EMT(), copy_files={Path(): "test_file.txt"}
        ).run_calc()
        results_dir = _find_results_dir()

        assert atoms.calc is None
        assert new_atoms.calc.results is not None
        assert os.path.exists(os.path.join(results_dir, "test_file.txt"))
        assert not os.path.exists(os.path.join(results_dir, "test_file.txt.gz"))
        assert np.array_equal(new_atoms.get_positions(), atoms.get_positions()) is True
        assert np.array_equal(new_atoms.cell.array, atoms.cell.array) is True


def test_run_opt1(tmp_path, monkeypatch):
    monkeypatch.chdir(tmp_path)
    prep_files()

    with change_settings({"RESULTS_DIR": tmp_path}):
        atoms = bulk("Cu") * (2, 1, 1)
        atoms[0].position += 0.1

        dyn = Runner(atoms, EMT(), copy_files={Path(): "test_file.txt"}).run_opt()
        traj = read(dyn.trajectory.filename, index=":")
        results_dir = _find_results_dir()

        assert atoms.calc is None
        assert traj[-1].calc.results is not None
        assert not os.path.exists(os.path.join(results_dir, "test_file.txt"))
        assert os.path.exists(os.path.join(results_dir, "test_file.txt.gz"))
        assert np.array_equal(traj[-1].get_positions(), atoms.get_positions()) is False
        assert np.array_equal(traj[-1].cell.array, atoms.cell.array) is True
        assert dyn.todict().get("restart")


def test_run_opt2(tmp_path, monkeypatch):
    monkeypatch.chdir(tmp_path)
    atoms = bulk("Cu") * (2, 1, 1)
    atoms[0].position += 0.1

    dyn = Runner(atoms, EMT(), copy_files={Path(): "test_file.txt"}).run_opt(
        optimizer=BFGS, optimizer_kwargs={"restart": None}
    )
    traj = read(dyn.trajectory.filename, index=":")
    assert traj[-1].calc.results is not None

    dyn = Runner(traj[-1], EMT(), copy_files={Path(): "test_file.txt"}).run_opt(
        optimizer=BFGSLineSearch, optimizer_kwargs={"restart": None}
    )
    traj = read(dyn.trajectory.filename, index=":")
    assert traj[-1].calc.results is not None


def test_run_scipy_opt(tmp_path, monkeypatch):
    monkeypatch.chdir(tmp_path)
    atoms = bulk("Cu") * (2, 1, 1)
    atoms[0].position += 0.1

    dyn = Runner(atoms, EMT()).run_opt(optimizer=SciPyFminBFGS)
    traj = read(dyn.trajectory.filename, index=":")
    assert traj[-1].calc.results is not None
    assert dyn.todict().get("restart") is None


def test_run_vib(tmp_path, monkeypatch):
    monkeypatch.chdir(tmp_path)
    prep_files()

    atoms = molecule("O2")
    vib = Runner(atoms, LennardJones(), copy_files={Path(): "test_file.txt"}).run_vib()
    results_dir = _find_results_dir()

    assert atoms.calc is None
    assert np.real(vib.get_frequencies()[-1]) == pytest.approx(255.6863883406967)
    assert np.array_equal(vib.atoms.get_positions(), atoms.get_positions()) is True
    assert not os.path.exists(os.path.join(results_dir, "test_file.txt"))
    assert os.path.exists(os.path.join(results_dir, "test_file.txt.gz"))


def test_bad_runs(tmp_path, monkeypatch, caplog):
    monkeypatch.chdir(tmp_path)

    atoms = bulk("Cu")

    # No file
    with caplog.at_level(logging.WARNING):
        Runner(atoms, EMT(), copy_files={Path(): "test_file.txt"}).run_calc()
    assert "Cannot find file" in caplog.text

    # No file again
    with caplog.at_level(logging.WARNING):
        Runner(atoms, EMT(), copy_files={Path(): "test_file.txt"}).run_opt()
    assert "Cannot find file" in caplog.text

    # No trajectory kwarg
    with pytest.raises(ValueError):
        Runner(atoms, EMT()).run_opt(
            optimizer=BFGSLineSearch,
            optimizer_kwargs={"restart": None, "trajectory": "test.traj"},
        )


def test_unique_workdir(tmp_path, monkeypatch):
    monkeypatch.chdir(tmp_path)
    prep_files()

    with change_settings({"CREATE_UNIQUE_DIR": True, "RESULTS_DIR": tmp_path}):
        atoms = bulk("Cu") * (2, 1, 1)
        atoms[0].position += 0.1

        Runner(atoms, EMT(), copy_files={Path(): "test_file.txt"}).run_calc()
        results_dir = _find_results_dir()
        assert not os.path.exists(os.path.join(results_dir, "test_file.txt"))
        assert os.path.exists(os.path.join(results_dir, "test_file.txt.gz"))

    with change_settings({"CREATE_UNIQUE_DIR": False, "RESULTS_DIR": tmp_path}):
        atoms = bulk("Cu") * (2, 1, 1)
        atoms[0].position += 0.1

        Runner(atoms, EMT(), copy_files={Path(): "test_file.txt"}).run_calc()
        results_dir = _find_results_dir()
        assert not os.path.exists(os.path.join(results_dir, "test_file.txt"))
        assert os.path.exists(os.path.join(results_dir, "test_file.txt.gz"))


def test_fn_hook(tmp_path, monkeypatch):
    monkeypatch.chdir(tmp_path)

    def fn_hook(dyn):
        if dyn.atoms:
            raise ValueError("Test error")

    with pytest.raises(ValueError, match="Test error"):
        Runner(bulk("Cu"), EMT()).run_opt(fn_hook=fn_hook)<|MERGE_RESOLUTION|>--- conflicted
+++ resolved
@@ -12,8 +12,8 @@
 from ase.build import bulk, molecule
 from ase.calculators.emt import EMT
 from ase.calculators.lj import LennardJones
-<<<<<<< HEAD
 from ase.mep.neb import NEBOptimizer
+from ase.io import read
 from ase.optimize import BFGS, BFGSLineSearch
 from ase.optimize.sciopt import SciPyFminBFGS
 
@@ -28,14 +28,8 @@
     run_vib,
 )
 from quacc.schemas.ase import summarize_path_opt_run
-=======
-from ase.io import read
-from ase.optimize import BFGS, BFGSLineSearch
-from ase.optimize.sciopt import SciPyFminBFGS
-
 from quacc import SETTINGS, change_settings
 from quacc.runners.ase import Runner
->>>>>>> 1e23a50b
 
 LOGGER = logging.getLogger(__name__)
 LOGGER.propagate = True
