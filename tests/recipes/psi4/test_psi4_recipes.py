import os
from pathlib import Path
from shutil import rmtree

import pytest
from ase.build import molecule

from quacc.recipes.psi4.core import StaticJob

try:
    import psi4
except:
    psi4 = None
FILE_DIR = Path(__file__).resolve().parent


def teardown_module():
    for f in os.listdir(os.getcwd()):
        if f.endswith(".dat"):
            os.remove(f)
    for f in os.listdir(os.getcwd()):
        if "quacc-tmp" in f or f == "tmp_dir":
            if os.path.islink(f):
                os.unlink(f)
            else:
                rmtree(f)


@pytest.mark.skipif(
    psi4 is None,
    reason="Psi4 must be installed. Try conda install -c psi4 psi4",
)
def test_static_maker():
    atoms = molecule("H2")

<<<<<<< HEAD
    output = StaticMaker(atoms)
=======
    job = StaticJob().make(atoms)
    responses = run_locally(job, ensure_success=True)
    output = responses[job.uuid][1].output
>>>>>>> b7c677d8
    assert output["natoms"] == len(atoms)
    assert output["parameters"]["charge"] == 0
    assert output["parameters"]["multiplicity"] == 1
    assert output["parameters"]["method"] == "wb97x-v"
    assert output["parameters"]["basis"] == "def2-tzvp"
    assert output["parameters"]["num_threads"] == "max"

<<<<<<< HEAD
    output = StaticMaker(
        atoms,
        charge=-2,
        mult=3,
=======
    job = StaticJob(
>>>>>>> b7c677d8
        method="m06l",
        basis="def2-svp",
        swaps={"num_threads": 1, "mem": None, "pop": "regular"},
    )
    assert output["natoms"] == len(atoms)
    assert output["parameters"]["charge"] == -2
    assert output["parameters"]["multiplicity"] == 3
    assert output["parameters"]["method"] == "m06l"
    assert output["parameters"]["basis"] == "def2-svp"
    assert output["parameters"]["num_threads"] == 1
    assert output["parameters"]["pop"] == "regular"
    assert "mem" not in output["parameters"]<|MERGE_RESOLUTION|>--- conflicted
+++ resolved
@@ -32,14 +32,7 @@
 )
 def test_static_maker():
     atoms = molecule("H2")
-
-<<<<<<< HEAD
-    output = StaticMaker(atoms)
-=======
-    job = StaticJob().make(atoms)
-    responses = run_locally(job, ensure_success=True)
-    output = responses[job.uuid][1].output
->>>>>>> b7c677d8
+    output = StaticJob(atoms)
     assert output["natoms"] == len(atoms)
     assert output["parameters"]["charge"] == 0
     assert output["parameters"]["multiplicity"] == 1
@@ -47,14 +40,10 @@
     assert output["parameters"]["basis"] == "def2-tzvp"
     assert output["parameters"]["num_threads"] == "max"
 
-<<<<<<< HEAD
-    output = StaticMaker(
+    output = StaticJob(
         atoms,
         charge=-2,
         mult=3,
-=======
-    job = StaticJob(
->>>>>>> b7c677d8
         method="m06l",
         basis="def2-svp",
         swaps={"num_threads": 1, "mem": None, "pop": "regular"},
