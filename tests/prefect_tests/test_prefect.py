--- conflicted
+++ resolved
@@ -140,19 +140,11 @@
     from quacc.recipes.emt.core import relax_job
     from quacc.recipes.emt.slabs import bulk_to_slabs_flow
 
-<<<<<<< HEAD
     # Define the workflow
     @flow
     def workflow(atoms):
         relaxed_bulk = relax_job(atoms)
-        relaxed_slabs = bulk_to_slabs_flow(relaxed_bulk, slab_static=None)  # (1)!
-=======
-#     # Define the workflow
-#     @flow
-#     def workflow(atoms):
-#         relaxed_bulk = relax_job(atoms)
-#         relaxed_slabs = bulk_to_slabs_flow(relaxed_bulk, run_static=None)  # (1)!
->>>>>>> 481e604a
+        relaxed_slabs = bulk_to_slabs_flow(relaxed_bulk, run_static=False)  # (1)!
 
         return relaxed_slabs
 
