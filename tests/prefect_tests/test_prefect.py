--- conflicted
+++ resolved
@@ -40,13 +40,9 @@
     atoms = bulk("Cu")
 
     # Define the workflow
-<<<<<<< HEAD
-    workflow = flow(relax_job)  # (1)!
-=======
     @flow
     def workflow(atoms):
         return relax_job(atoms)  # (1)!
->>>>>>> f04c2276
 
     # Dispatch the workflow
     future = workflow(atoms)  # (2)!
