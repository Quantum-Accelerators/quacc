--- conflicted
+++ resolved
@@ -489,19 +489,11 @@
         result1 = add(a, b)
         result2 = make_more(result1)
         return add_distributed(result2, c)
-<<<<<<< HEAD
     
     assert scheduler.run(add(1, 2)) == 3
     assert scheduler.run(mult(1, 2)) == 2
     assert scheduler.run(workflow(1, 2, 3)) == 9
     assert scheduler.run(dynamic_workflow(1, 2, 3)) == [6, 6, 6]
-=======
-
-    assert add(1, 2) == 3
-    assert mult(1, 2) == 2
-    assert workflow(1, 2, 3) == 9
-    assert dynamic_workflow(1, 2, 3) == [6, 6, 6]
->>>>>>> c151da03
 
 
 @pytest.mark.skipif(prefect is None, reason="Prefect not installed")
