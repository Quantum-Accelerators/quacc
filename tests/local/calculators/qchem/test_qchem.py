--- conflicted
+++ resolved
@@ -22,23 +22,16 @@
     return read(FILE_DIR / "OS_test.xyz")
 
 
-<<<<<<< HEAD
-def test_qchem_write_input_basic(tmpdir, test_atoms):
-    tmpdir.chdir()
-    calc = QChem(
-        test_atoms,
-        qchem_dict_set_params={
-            "basis_set": "def2-tzvpd",
-            "job_type": "force",
-            "scf_algorithm": "diis",
-        },
-    )
-=======
 def test_qchem_write_input_basic(tmp_path, monkeypatch, test_atoms):
     monkeypatch.chdir(tmp_path)
-    calc = QChem(test_atoms, cores=40)
-    assert calc.parameters["cores"] == 40
->>>>>>> aae58864
+    calc = QChem(
+        test_atoms,
+        qchem_dict_set_params={
+            "basis_set": "def2-tzvpd",
+            "job_type": "force",
+            "scf_algorithm": "diis",
+        },
+    )
     assert calc.parameters["charge"] == 0
     assert calc.parameters["spin_multiplicity"] == 1
     calc.write_input(test_atoms)
@@ -57,14 +50,8 @@
         calc.write_input(test_atoms)
 
 
-<<<<<<< HEAD
-def test_qchem_write_input_intermediate(tmpdir, test_atoms):
-    tmpdir.chdir()
-=======
 def test_qchem_write_input_intermediate(tmp_path, monkeypatch, test_atoms):
     monkeypatch.chdir(tmp_path)
-    params = {"dft_rung": 3, "pcm_dielectric": "3.0"}
->>>>>>> aae58864
     calc = QChem(
         test_atoms,
         qchem_dict_set_params={
@@ -87,17 +74,8 @@
     assert qcinp.as_dict() == ref_qcinp.as_dict()
 
 
-<<<<<<< HEAD
-def test_qchem_write_input_advanced(tmpdir, test_atoms):
-    tmpdir.chdir()
-=======
 def test_qchem_write_input_advanced(tmp_path, monkeypatch, test_atoms):
     monkeypatch.chdir(tmp_path)
-    params = {
-        "smd_solvent": "water",
-        "overwrite_inputs": {"rem": {"method": "b97mv", "mem_total": "170000"}},
-    }
->>>>>>> aae58864
     calc = QChem(
         test_atoms,
         qchem_dict_set_params={
@@ -120,26 +98,17 @@
     assert qcinp.as_dict() == ref_qcinp.as_dict()
 
 
-<<<<<<< HEAD
-def test_qchem_write_input_open_shell_and_different_charges(tmpdir, os_atoms):
-    tmpdir.chdir()
-    calc = QChem(
-        os_atoms,
-        spin_multiplicity=2,
-        qchem_dict_set_params={
-            "basis_set": "def2-tzvpd",
-            "job_type": "force",
-            "scf_algorithm": "diis",
-        },
-    )
-=======
-def test_qchem_write_input_open_shell_and_different_charges(
-    tmp_path, monkeypatch, os_atoms
-):
-    monkeypatch.chdir(tmp_path)
-    calc = QChem(os_atoms, spin_multiplicity=2, cores=40)
-    assert calc.parameters["cores"] == 40
->>>>>>> aae58864
+def test_qchem_write_input_open_shell_and_different_charges(tmp_path, monkeypatch, os_atoms):
+    monkeypatch.chdir(tmp_path)
+    calc = QChem(
+        os_atoms,
+        spin_multiplicity=2,
+        qchem_dict_set_params={
+            "basis_set": "def2-tzvpd",
+            "job_type": "force",
+            "scf_algorithm": "diis",
+        },
+    )
     assert calc.parameters["charge"] == 0
     assert calc.parameters["spin_multiplicity"] == 2
     calc.write_input(os_atoms)
@@ -198,14 +167,8 @@
     assert qcinp.as_dict() == ref_qcinp.as_dict()
 
 
-<<<<<<< HEAD
-def test_qchem_write_input_freq(tmpdir, test_atoms):
-    tmpdir.chdir()
-=======
 def test_qchem_write_input_freq(tmp_path, monkeypatch, test_atoms):
     monkeypatch.chdir(tmp_path)
-    params = {"dft_rung": 3, "pcm_dielectric": "3.0"}
->>>>>>> aae58864
     calc = QChem(
         test_atoms,
         qchem_dict_set_params={
@@ -226,18 +189,12 @@
     assert qcinp.as_dict() == ref_qcinp.as_dict()
 
 
-<<<<<<< HEAD
-def test_qchem_read_results_basic_and_write_53(tmpdir, test_atoms):
+def test_qchem_read_results_basic_and_write_53(tmp_path, monkeypatch, test_atoms):
     calc = QChem(
         test_atoms,
         rem={"basis": "def2-tzvpd", "method": "wb97x-v", "job_type": "force"},
     )
-    os.chdir(FILE_DIR / "examples" / "basic")
-=======
-def test_qchem_read_results_basic_and_write_53(tmp_path, monkeypatch, test_atoms):
-    calc = QChem(test_atoms, cores=40)
     monkeypatch.chdir(FILE_DIR / "examples" / "basic")
->>>>>>> aae58864
     calc.read_results()
     monkeypatch.chdir(tmp_path)
 
@@ -258,17 +215,10 @@
     assert qcinp.rem.get("scf_guess") == "read"
 
 
-<<<<<<< HEAD
-def test_qchem_read_results_intermediate(tmpdir, test_atoms):
-    tmpdir.chdir()
+def test_qchem_read_results_intermediate(tmp_path, monkeypatch, test_atoms):
+    monkeypatch.chdir(tmp_path)
     calc = QChem(test_atoms)
-    os.chdir(FILE_DIR / "examples" / "intermediate")
-=======
-def test_qchem_read_results_intermediate(tmp_path, monkeypatch, test_atoms):
-    monkeypatch.chdir(tmp_path)
-    calc = QChem(test_atoms, cores=40)
     monkeypatch.chdir(FILE_DIR / "examples" / "intermediate")
->>>>>>> aae58864
     calc.read_results()
     monkeypatch.chdir(tmp_path)
 
@@ -277,17 +227,10 @@
     assert calc.prev_orbital_coeffs is not None
 
 
-<<<<<<< HEAD
-def test_qchem_read_results_advanced(tmpdir, test_atoms):
-    tmpdir.chdir()
+def test_qchem_read_results_advanced(tmp_path, monkeypatch, test_atoms):
+    monkeypatch.chdir(tmp_path)
     calc = QChem(test_atoms)
-    os.chdir(FILE_DIR / "examples" / "advanced")
-=======
-def test_qchem_read_results_advanced(tmp_path, monkeypatch, test_atoms):
-    monkeypatch.chdir(tmp_path)
-    calc = QChem(test_atoms, cores=40)
     monkeypatch.chdir(FILE_DIR / "examples" / "advanced")
->>>>>>> aae58864
     calc.read_results()
     monkeypatch.chdir(tmp_path)
 
@@ -297,15 +240,9 @@
     assert calc.results.get("hessian") is None
 
 
-<<<<<<< HEAD
-def test_qchem_read_results_freq(tmpdir, test_atoms):
+def test_qchem_read_results_freq(tmp_path, test_atoms):
     calc = QChem(test_atoms, job_type="freq")
-    os.chdir(FILE_DIR / "examples" / "freq")
-=======
-def test_qchem_read_results_freq(tmp_path, monkeypatch, test_atoms):
-    calc = QChem(test_atoms, job_type="freq", cores=40)
     monkeypatch.chdir(FILE_DIR / "examples" / "freq")
->>>>>>> aae58864
     calc.read_results()
     monkeypatch.chdir(tmp_path)
 
