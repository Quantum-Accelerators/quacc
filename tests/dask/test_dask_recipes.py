--- conflicted
+++ resolved
@@ -1,12 +1,3 @@
-<<<<<<< HEAD
-import gzip
-import os
-from datetime import datetime
-from functools import partial
-from pathlib import Path
-
-=======
->>>>>>> 2845da80
 import pytest
 from ase.build import bulk
 
