--- conflicted
+++ resolved
@@ -109,17 +109,7 @@
     # Define the workflow
     def workflow(atoms):
         relaxed_bulk = relax_job(atoms)
-<<<<<<< HEAD
         return bulk_to_slabs_flow(relaxed_bulk["atoms"], slab_static_job=None)  # (1)!
-=======
-        return bulk_to_slabs_flow(
-            relaxed_bulk["atoms"],
-            run_static=False,
-            # slab_relax_kwargs={
-            #     "opt_params": {"optimizer_kwargs": {"logfile": "-"}}
-            # },  # this is for easy debugging)  # (1)!
-        )
->>>>>>> 2845da80
 
     # Define the Atoms object
     atoms = bulk("Cu")
