import contextlib
from functools import partial

import pytest
from ase.build import bulk

from quacc import SETTINGS

parsl = pytest.importorskip("parsl")
pytestmark = pytest.mark.skipif(
    SETTINGS.WORKFLOW_ENGINE != "parsl",
    reason="This test requires the Parsl workflow engine",
)
<<<<<<< HEAD
from quacc.recipes.emt.core import relax_job
from quacc.recipes.emt.slabs import bulk_to_slabs_flow
=======
from quacc.recipes.emt.core import relax_job  # skipcq: PYL-C0412
>>>>>>> decf50f0


def setup_module():
    with contextlib.suppress(Exception):
        parsl.load()


def teardown_module():
    parsl.clear()


def test_parsl_functools(tmp_path, monkeypatch):
    monkeypatch.chdir(tmp_path)
    atoms = bulk("Cu")
    result = bulk_to_slabs_flow(
        atoms, slab_relax_job=partial(relax_job, opt_params={"fmax": 0.1})
    ).result()
    assert len(result) == 4
    assert "atoms" in result[-1]


def test_phonon_flow(tmp_path, monkeypatch):
    pytest.importorskip("phonopy")
    from quacc.recipes.emt.phonons import phonon_flow

    monkeypatch.chdir(tmp_path)
    atoms = bulk("Cu")
    output = phonon_flow(atoms)
    assert output.result()["results"]["thermal_properties"]["temperatures"].shape == (
        101,
    )


def test_phonon_flow_multistep(tmp_path, monkeypatch):
    pytest.importorskip("phonopy")
    from quacc.recipes.emt.phonons import phonon_flow

    monkeypatch.chdir(tmp_path)
    atoms = bulk("Cu")
    relaxed = relax_job(atoms)
    output = phonon_flow(relaxed["atoms"])
    assert output.result()["results"]["thermal_properties"]["temperatures"].shape == (
        101,
    )<|MERGE_RESOLUTION|>--- conflicted
+++ resolved
@@ -11,12 +11,9 @@
     SETTINGS.WORKFLOW_ENGINE != "parsl",
     reason="This test requires the Parsl workflow engine",
 )
-<<<<<<< HEAD
-from quacc.recipes.emt.core import relax_job
-from quacc.recipes.emt.slabs import bulk_to_slabs_flow
-=======
+
 from quacc.recipes.emt.core import relax_job  # skipcq: PYL-C0412
->>>>>>> decf50f0
+from quacc.recipes.emt.slabs import bulk_to_slabs_flow  # skipcq: PYL-C0412
 
 
 def setup_module():
