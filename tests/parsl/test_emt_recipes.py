import pytest

parsl = pytest.importorskip("parsl")

from ase.build import bulk

from quacc.recipes.emt.core import relax_job  # skipcq: PYL-C0412
from quacc.recipes.emt.slabs import bulk_to_slabs_flow  # skipcq: PYL-C0412


<<<<<<< HEAD

=======
>>>>>>> d3ae2957
def test_parsl_functools(tmp_path, monkeypatch):
    monkeypatch.chdir(tmp_path)
    atoms = bulk("Cu")
    result = bulk_to_slabs_flow(
        atoms, job_params={"relax_job": {"opt_params": {"fmax": 0.1}}}, run_static=False
    ).result()
    assert len(result) == 4
    assert "atoms" in result[-1]
    assert result[-1]["fmax"] == 0.1


def test_phonon_flow(tmp_path, monkeypatch):
    pytest.importorskip("phonopy")
    from quacc.recipes.emt.phonons import phonon_flow

    monkeypatch.chdir(tmp_path)
    atoms = bulk("Cu")
    output = phonon_flow(atoms)
    assert output.result()["results"]["thermal_properties"]["temperatures"].shape == (
        101,
    )


def test_phonon_flow_multistep(tmp_path, monkeypatch):
    pytest.importorskip("phonopy")
    from quacc.recipes.emt.phonons import phonon_flow

    monkeypatch.chdir(tmp_path)
    atoms = bulk("Cu")
    relaxed = relax_job(atoms)
    output = phonon_flow(relaxed["atoms"])
    assert output.result()["results"]["thermal_properties"]["temperatures"].shape == (
        101,
    )<|MERGE_RESOLUTION|>--- conflicted
+++ resolved
@@ -8,10 +8,6 @@
 from quacc.recipes.emt.slabs import bulk_to_slabs_flow  # skipcq: PYL-C0412
 
 
-<<<<<<< HEAD
-
-=======
->>>>>>> d3ae2957
 def test_parsl_functools(tmp_path, monkeypatch):
     monkeypatch.chdir(tmp_path)
     atoms = bulk("Cu")
