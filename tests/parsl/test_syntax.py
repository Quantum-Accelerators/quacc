from __future__ import annotations

import pytest

parsl = pytest.importorskip("parsl")


<<<<<<< HEAD
from typing import TYPE_CHECKING

from quacc import flow, job, strip_decorator, subflow, redecorate
from quacc.wflow_tools.customizers import customize_funcs
from pathlib import Path

if TYPE_CHECKING:
    from typing import Any, Callable
=======
from pathlib import Path

from quacc import flow, job, strip_decorator, subflow
from quacc.wflow_tools.customizers import customize_funcs

>>>>>>> cd9b7c1a

def test_parsl_decorators(tmp_path, monkeypatch):
    monkeypatch.chdir(tmp_path)

    @job
    def add(a, b):
        return a + b

    @job
    def mult(a, b):
        return a * b

    @job
    def make_more(val):
        return [val] * 3

    @subflow
    def add_distributed(vals, c):
        return [add(val, c) for val in vals]

    @subflow
    def add_distributed2(vals, c, op):
        return [op(val, c) for val in vals]

    @flow
    def workflow(a, b, c):
        return mult(add(a, b), c)

    @flow
    def dynamic_workflow(a, b, c):
        result1 = add(a, b)
        result2 = make_more(result1)
        return add_distributed(result2, c)

    @flow
    def dynamic_workflow2(a, b, c):
        result1 = add(a, b)
        result2 = make_more(result1)
        return add_distributed2(result2, c, add)

    @flow
    def dynamic_workflow3(a, b, c):
        result1 = add(a, b)
        result2 = make_more(result1)
        result3 = add_distributed(result2, c)
        result4 = add_distributed(result3, c)
        return add(result4[0], c)

    assert add(1, 2).result() == 3
    assert mult(1, 2).result() == 2
    assert workflow(1, 2, 3).result() == 9
    assert dynamic_workflow(1, 2, 3).result() == [6, 6, 6]
    assert dynamic_workflow2(1, 2, 3).result() == [6, 6, 6]
    assert dynamic_workflow3(1, 2, 3).result() == 12


def test_parsl_decorators_args(tmp_path, monkeypatch):
    monkeypatch.chdir(tmp_path)

    @job()
    def add(a, b):
        return a + b

    @job()
    def mult(a, b):
        return a * b

    @job()
    def make_more(val):
        return [val] * 3

    @subflow()
    def add_distributed(vals, c):
        return [add(val, c) for val in vals]

    @flow()
    def workflow(a, b, c):
        return mult(add(a, b), c)

    @flow()
    def dynamic_workflow(a, b, c):
        result1 = add(a, b)
        result2 = make_more(result1)
        return add_distributed(result2, c)

    assert add(1, 2).result() == 3
    assert mult(1, 2).result() == 2
    assert workflow(1, 2, 3).result() == 9
    assert dynamic_workflow(1, 2, 3).result() == [6, 6, 6]


def test_strip_decorators():
    @job
    def add(a, b):
        return a + b

    @flow
    def add2(a, b):
        return a + b

    @subflow
    def add3(a, b):
        return a + b

    stripped_add = strip_decorator(add)
    assert stripped_add(1, 2) == 3

    stripped_add2 = strip_decorator(add2)
    assert stripped_add2(1, 2) == 3

    stripped_add3 = strip_decorator(add3)
    assert stripped_add3(1, 2) == 3


def test_special_params(tmpdir, monkeypatch):
    monkeypatch.chdir(tmpdir)

    @job(walltime=30, parsl_resource_specification={})
    def add(a, b):
        return a + b

    @subflow(walltime=20, parsl_resource_specification={})
    def add2(a, b):
        return [add(i, i + 2) for i in range(a, b + 5)]

    assert add(1, 2).result() == 3
    assert add2(1, 2).result() == [4, 6, 8, 10, 12, 14]


def test_change_settings_redecorate(tmp_path_factory):
    @job
    def write_file_job(name="job"):
        from quacc import SETTINGS

        with open(Path(f"{SETTINGS.RESULTS_DIR}/{name}.txt"), "w") as f:
            f.write("test file")

    @flow
    def write_file_flow(
        name="flow", job_decorators: dict[str, Callable | None] | None = None
    ):
        write_file_job_ = customize_funcs(
            ["write_file_job"], [write_file_job], decorators=job_decorators
        )
        return write_file_job_(name=name)

    tmp_dir1 = tmp_path_factory.mktemp("dir1")

    write_file_job().result()
    write_file_flow(
        job_decorators={"write_file_job": job(settings_swap={"RESULTS_DIR": tmp_dir1})}
    ).result()

    assert Path(tmp_dir1 / "flow.txt").exists()<|MERGE_RESOLUTION|>--- conflicted
+++ resolved
@@ -5,7 +5,6 @@
 parsl = pytest.importorskip("parsl")
 
 
-<<<<<<< HEAD
 from typing import TYPE_CHECKING
 
 from quacc import flow, job, strip_decorator, subflow, redecorate
@@ -14,13 +13,6 @@
 
 if TYPE_CHECKING:
     from typing import Any, Callable
-=======
-from pathlib import Path
-
-from quacc import flow, job, strip_decorator, subflow
-from quacc.wflow_tools.customizers import customize_funcs
-
->>>>>>> cd9b7c1a
 
 def test_parsl_decorators(tmp_path, monkeypatch):
     monkeypatch.chdir(tmp_path)
