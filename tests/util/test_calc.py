--- conflicted
+++ resolved
@@ -18,26 +18,9 @@
         f.write("test")
 
 
-<<<<<<< HEAD
-def teardown_module():
-    # Clean up
-    os.chdir(CWD)
-
-    for f in os.listdir("."):
-        if ".log" in f or ".pckl" in f or ".traj" in f:
-            os.remove(f)
-    for f in os.listdir(CWD):
-        if "quacc-tmp" in f or f == "tmp_dir" or f == "vib" or f == "blank_dir":
-            if os.path.islink(f):
-                os.unlink(f)
-            else:
-                rmtree(f)
-
-=======
 def test_run_calc(tmpdir):
     tmpdir.chdir()
     prep_files()
->>>>>>> 5a2cac1b
 
     atoms = bulk("Cu") * (2, 1, 1)
     atoms[0].position += 0.1
