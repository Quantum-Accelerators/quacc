import os
from shutil import rmtree

import numpy as np
import pytest
from ase.build import bulk, molecule
from ase.calculators.emt import EMT
from ase.calculators.lj import LennardJones
from ase.io.trajectory import Trajectory
from ase.optimize import BFGS, BFGSLineSearch

from quacc.util.calc import run_ase_opt, run_ase_vib, run_calc

CWD = os.getcwd()


def setup_module():
    # Run this test from a fresh directory
    if not os.path.exists("blank_dir"):
        os.mkdir("blank_dir")
    os.chdir("blank_dir")

    # Make some test files to play with
    if not os.path.exists("test_calc"):
        os.mkdir("test_calc")
    with open("test_file.txt", "w") as f:
        f.write("test")


def teardown_module():
    # Clean up
    os.chdir(CWD)
<<<<<<< HEAD
    if os.path.exists("blank_dir"):
        rmtree("blank_dir")
=======
    for f in os.listdir("."):
        if ".log" in f or ".pckl" in f or ".traj" in f:
            os.remove(f)
    for f in os.listdir(CWD):
        if "quacc-tmp" in f or f == "tmp_dir" or f == "vib" or f == "blank_dir":
            if os.path.islink(f):
                os.unlink(f)
            else:
                rmtree(f)
>>>>>>> 2b6a6cb4


def test_run_calc():
    atoms = bulk("Cu") * (2, 1, 1)
    atoms[0].position += 0.1
    atoms.calc = EMT()

    new_atoms = run_calc(
        atoms,
        scratch_dir="test_calc",
        gzip=False,
        copy_files=["test_file.txt"],
    )
    assert atoms.calc.results is not None
    assert os.path.exists("test_file.txt")
    assert not os.path.exists("test_file.txt.gz")
    assert np.array_equal(new_atoms.get_positions(), atoms.get_positions()) is True
    assert np.array_equal(new_atoms.cell.array, atoms.cell.array) is True

    new_atoms = run_calc(
        atoms,
        scratch_dir="test_calc",
        gzip=False,
        copy_files=["test_file.txt"],
    )
    assert new_atoms.calc.results is not None
    assert os.path.exists("test_file.txt")
    assert not os.path.exists("test_file.txt.gz")
    assert np.array_equal(new_atoms.get_positions(), atoms.get_positions()) is True
    assert np.array_equal(new_atoms.cell.array, atoms.cell.array) is True

    atoms = bulk("Cu") * (2, 1, 1)
    atoms[0].position += 0.1
    atoms.calc = EMT()

    new_atoms = run_calc(
        atoms,
        scratch_dir="new_test_calc",
        gzip=False,
        copy_files=["test_file.txt"],
    )
    assert atoms.calc.results is not None

    atoms = bulk("Cu")
    with pytest.raises(ValueError):
        run_calc(
            atoms,
            scratch_dir="test_calc",
            gzip=False,
            copy_files=["test_file.txt"],
        )


def test_run_ase_opt():
    atoms = bulk("Cu") * (2, 1, 1)
    atoms[0].position += 0.1
    atoms.calc = EMT()

    dyn = run_ase_opt(atoms, scratch_dir="test_calc", copy_files=["test_file.txt"])
    traj = dyn.traj
    assert traj[-1].calc.results is not None
    assert os.path.exists("test_file.txt")
    assert os.path.exists("test_file.txt.gz")
    assert np.array_equal(traj[-1].get_positions(), atoms.get_positions()) is False
    assert np.array_equal(traj[-1].cell.array, atoms.cell.array) is True
    os.remove("test_file.txt.gz")

    atoms = bulk("Cu") * (2, 1, 1)
    atoms[0].position += 0.1
    atoms.calc = EMT()

    dyn = run_ase_opt(
        atoms,
        optimizer=BFGS,
        scratch_dir="new_test_calc2",
        gzip=False,
        copy_files=["test_file.txt"],
        optimizer_kwargs={"restart": None},
    )
    traj = dyn.traj
    assert traj[-1].calc.results is not None

    dyn = run_ase_opt(
        traj[-1],
        optimizer=BFGSLineSearch,
        scratch_dir="test_calc",
        gzip=False,
        copy_files=["test_file.txt"],
        optimizer_kwargs={"restart": None, "trajectory": "new_test.traj"},
    )
    traj = dyn.traj
    assert traj[-1].calc.results is not None

    dyn = run_ase_opt(
        traj[-1],
        optimizer=BFGSLineSearch,
        scratch_dir="test_calc",
        gzip=False,
        copy_files=["test_file.txt"],
        optimizer_kwargs={
            "restart": None,
            "trajectory": Trajectory("new_test2.traj", "w", atoms=traj[-1]),
        },
    )
    traj = dyn.traj
    assert traj[-1].calc.results is not None

    with pytest.raises(ValueError):
        run_ase_opt(
            bulk("Cu"),
            scratch_dir="test_calc",
            copy_files=["test_file.txt"],
        )


def test_run_ase_vib():
    o2 = molecule("O2")
    o2.calc = LennardJones()
    vib = run_ase_vib(o2, scratch_dir="test_calc_vib", copy_files=["test_file.txt"])
    assert np.real(vib.get_frequencies()[-1]) == pytest.approx(255.6863883406967)
    assert np.array_equal(vib.atoms.get_positions(), o2.get_positions()) is True
    assert os.path.exists("test_file.txt")
    assert os.path.exists("test_file.txt.gz")
    os.remove("test_file.txt.gz")

    with pytest.raises(ValueError):
        run_ase_vib(bulk("Cu"))


def test_bad_run_calc():
    atoms = bulk("Cu")
    with pytest.raises(ValueError):
        atoms = run_calc(atoms)<|MERGE_RESOLUTION|>--- conflicted
+++ resolved
@@ -30,10 +30,7 @@
 def teardown_module():
     # Clean up
     os.chdir(CWD)
-<<<<<<< HEAD
-    if os.path.exists("blank_dir"):
-        rmtree("blank_dir")
-=======
+
     for f in os.listdir("."):
         if ".log" in f or ".pckl" in f or ".traj" in f:
             os.remove(f)
@@ -43,8 +40,6 @@
                 os.unlink(f)
             else:
                 rmtree(f)
->>>>>>> 2b6a6cb4
-
 
 def test_run_calc():
     atoms = bulk("Cu") * (2, 1, 1)
