import os
from copy import deepcopy
from pathlib import Path

import pytest
from ase import Atoms
from ase.build import bulk, molecule
from ase.io import read

from quacc.calculators.vasp import Vasp
<<<<<<< HEAD
from quacc.util.atoms import (
    check_charge_and_spin,
    check_is_metal,
    get_atoms_id,
    get_highest_block,
    prep_next_run,
)
=======
from quacc.util.atoms import check_is_metal, get_atoms_id, prep_next_run
>>>>>>> 3951b600

FILE_DIR = Path(__file__).resolve().parent
ATOMS_MAG = read(os.path.join(FILE_DIR, "..", "calculators", "vasp", "OUTCAR_mag.gz"))
ATOMS_NOMAG = read(
    os.path.join(FILE_DIR, "..", "calculators", "vasp", "OUTCAR_nomag.gz")
)
ATOMS_NOSPIN = read(
    os.path.join(FILE_DIR, "..", "calculators", "vasp", "OUTCAR_nospin.gz")
)
OS_ATOMS = read(os.path.join(FILE_DIR, "OS_test.xyz"))


def test_init():
    atoms = bulk("Cu")
    assert Atoms.from_dict(atoms.as_dict()) == atoms

    atoms = molecule("CH3")
    assert Atoms.from_dict(atoms.as_dict()) == atoms


def test_get_atoms_id():
    atoms = bulk("Cu")
    md5hash = "d4859270a1a67083343bec0ab783f774"
    assert get_atoms_id(atoms) == md5hash

    atoms.info["test"] = "hi"
    assert get_atoms_id(atoms) == md5hash

    atoms.set_initial_magnetic_moments([1.0])
    md5maghash = "7d456a48c235e05cf17da4abcc433a4f"
    assert get_atoms_id(atoms) == md5maghash


def test_prep_next_run():  # sourcery skip: extract-duplicate-method
    atoms = bulk("Cu")
    md5hash = "d4859270a1a67083343bec0ab783f774"
    atoms = prep_next_run(atoms)
    assert atoms.info.get("_id", None) == md5hash
    assert atoms.info.get("_old_ids", None) is None
    atoms = prep_next_run(atoms)
    assert atoms.info.get("_id", None) == md5hash
    assert atoms.info.get("_old_ids", None) == [md5hash]
    atoms[0].symbol = "Pt"
    new_md5hash = "52087d50a909572d58e01cfb49d4911b"
    atoms = prep_next_run(atoms)
    assert atoms.info.get("_old_ids", None) == [
        md5hash,
        md5hash,
    ]
    assert atoms.info.get("_id", None) == new_md5hash

    atoms = deepcopy(ATOMS_MAG)
    atoms.info["test"] = "hi"
    mag = atoms.get_magnetic_moment()
    init_mags = atoms.get_initial_magnetic_moments()
    mags = atoms.get_magnetic_moments()
    atoms = prep_next_run(atoms)
    assert atoms.info["test"] == "hi"
    assert atoms.calc is None
    assert atoms.get_initial_magnetic_moments().tolist() == mags.tolist()

    atoms = deepcopy(ATOMS_MAG)
    atoms.info["test"] = "hi"
    atoms = prep_next_run(atoms, store_results=True)
    assert atoms.info.get("test", None) == "hi"
    assert atoms.info.get("results", None) is not None
    assert atoms.info["results"].get("calc0", None) is not None
    assert atoms.info["results"]["calc0"]["magmom"] == mag
    calc = Vasp(atoms)
    atoms.calc = calc
    atoms.calc.results = {"magmom": mag - 2}
    atoms = prep_next_run(atoms, store_results=True)
    assert atoms.info.get("results", None) is not None
    assert atoms.info["results"].get("calc1", None) is not None
    assert atoms.info["results"]["calc0"]["magmom"] == mag
    assert atoms.info["results"]["calc1"]["magmom"] == mag - 2

    atoms = deepcopy(ATOMS_MAG)
    atoms = prep_next_run(atoms, move_magmoms=False)
    assert atoms.get_initial_magnetic_moments().tolist() == init_mags.tolist()

    atoms = deepcopy(ATOMS_NOMAG)
    mag = atoms.get_magnetic_moment()
    atoms = prep_next_run(atoms, store_results=True)
    assert atoms.info.get("results", None) is not None
    assert atoms.info["results"].get("calc0", None) is not None
    assert atoms.info["results"]["calc0"]["magmom"] == mag
    calc = Vasp(atoms)
    atoms.calc = calc
    atoms.calc.results = {"magmom": mag - 2}
    atoms = prep_next_run(atoms, store_results=True)
    assert atoms.info.get("results", None) is not None
    assert atoms.info["results"].get("calc1", None) is not None
    assert atoms.info["results"]["calc0"]["magmom"] == mag
    assert atoms.info["results"]["calc1"]["magmom"] == mag - 2

    atoms = deepcopy(ATOMS_NOSPIN)
    atoms = prep_next_run(atoms, store_results=True)
    assert atoms.info.get("results", None) is not None
    assert atoms.info["results"].get("calc0", None) is not None
    assert atoms.info["results"]["calc0"].get("magmom", None) is None
    calc = Vasp(atoms)
    atoms.calc = calc
    atoms.calc.results = {"magmom": mag - 2}
    atoms = prep_next_run(atoms, store_results=True)
    assert atoms.info.get("results", None) is not None
    assert atoms.info["results"].get("calc1", None) is not None
    assert atoms.info["results"]["calc0"].get("magmom", None) is None
    assert atoms.info["results"]["calc1"]["magmom"] == mag - 2


def test_check_is_metal():
    atoms = bulk("Cu")
    assert check_is_metal(atoms) is True
    atoms = bulk("Cu") * (2, 2, 2)
    atoms[-1].symbol = "O"
    assert check_is_metal(atoms) is False
    atoms = molecule("H2O")
<<<<<<< HEAD
    assert check_is_metal(atoms) is False


def test_get_highest_block():
    atoms = bulk("Cu")
    assert get_highest_block(atoms) == "d"
    atoms = bulk("Cu") * (2, 2, 2)
    atoms[-1].symbol = "U"
    assert get_highest_block(atoms) == "f"
    atoms = molecule("H2O")
    assert get_highest_block(atoms) == "p"


def test_check_charge_and_spin():
    atoms = molecule("CH3")
    charge, spin_multiplicity = check_charge_and_spin(atoms)
    assert charge == 0
    assert spin_multiplicity == 2
    with pytest.raises(ValueError):
        charge, spin_multiplicity = check_charge_and_spin(atoms, spin_multiplicity=1)
    with pytest.raises(ValueError):
        charge, spin_multiplicity = check_charge_and_spin(
            atoms, charge=0, spin_multiplicity=1
        )
    with pytest.raises(ValueError):
        charge, spin_multiplicity = check_charge_and_spin(atoms, spin_multiplicity=3)
    with pytest.raises(ValueError):
        charge, spin_multiplicity = check_charge_and_spin(
            atoms, charge=0, spin_multiplicity=3
        )
    charge, spin_multiplicity = check_charge_and_spin(atoms, charge=-1)
    assert charge == -1
    assert spin_multiplicity == 1
    charge, spin_multiplicity = check_charge_and_spin(
        atoms, charge=-1, spin_multiplicity=3
    )
    assert charge == -1
    assert spin_multiplicity == 3
    charge, spin_multiplicity = check_charge_and_spin(OS_ATOMS)
    assert charge == 0
    assert spin_multiplicity == 2
    charge, spin_multiplicity = check_charge_and_spin(OS_ATOMS, charge=1)
    assert charge == 1
    assert spin_multiplicity == 1
    charge, spin_multiplicity = check_charge_and_spin(
        OS_ATOMS, charge=0, spin_multiplicity=4
    )
    assert charge == 0
    assert spin_multiplicity == 4
    with pytest.raises(ValueError):
        charge, spin_multiplicity = check_charge_and_spin(
            OS_ATOMS, charge=0, spin_multiplicity=3
        )
    atoms = molecule("O2")
    charge, spin_multiplicity = check_charge_and_spin(atoms)
    assert charge == 0
    assert spin_multiplicity == 3
    charge, spin_multiplicity = check_charge_and_spin(atoms, charge=0)
    assert charge == 0
    assert (
        spin_multiplicity == 1
    )  # Somewhat controvertial if this should end up at 1 or 3
=======
    assert check_is_metal(atoms) is False
>>>>>>> 3951b600
<|MERGE_RESOLUTION|>--- conflicted
+++ resolved
@@ -8,17 +8,7 @@
 from ase.io import read
 
 from quacc.calculators.vasp import Vasp
-<<<<<<< HEAD
-from quacc.util.atoms import (
-    check_charge_and_spin,
-    check_is_metal,
-    get_atoms_id,
-    get_highest_block,
-    prep_next_run,
-)
-=======
-from quacc.util.atoms import check_is_metal, get_atoms_id, prep_next_run
->>>>>>> 3951b600
+from quacc.util.atoms import check_charge_and_spin, check_is_metal, get_atoms_id, prep_next_run
 
 FILE_DIR = Path(__file__).resolve().parent
 ATOMS_MAG = read(os.path.join(FILE_DIR, "..", "calculators", "vasp", "OUTCAR_mag.gz"))
@@ -137,19 +127,7 @@
     atoms[-1].symbol = "O"
     assert check_is_metal(atoms) is False
     atoms = molecule("H2O")
-<<<<<<< HEAD
     assert check_is_metal(atoms) is False
-
-
-def test_get_highest_block():
-    atoms = bulk("Cu")
-    assert get_highest_block(atoms) == "d"
-    atoms = bulk("Cu") * (2, 2, 2)
-    atoms[-1].symbol = "U"
-    assert get_highest_block(atoms) == "f"
-    atoms = molecule("H2O")
-    assert get_highest_block(atoms) == "p"
-
 
 def test_check_charge_and_spin():
     atoms = molecule("CH3")
@@ -199,7 +177,4 @@
     assert charge == 0
     assert (
         spin_multiplicity == 1
-    )  # Somewhat controvertial if this should end up at 1 or 3
-=======
-    assert check_is_metal(atoms) is False
->>>>>>> 3951b600
+    )  # Somewhat controvertial if this should end up at 1 or 3