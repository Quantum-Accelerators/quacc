[build-system]
requires = ["setuptools >= 42", "versioningit ~= 1.0", "wheel"]
build-backend = "setuptools.build_meta"

[project]
name = "quacc"
description="A platform to enable high-throughput, database-driven quantum chemistry and computational materials science"
version = "0.1.2"
readme = "README.md"
license = { text = "BSD-3" }
authors = [{ name = "Andrew S. Rosen", email = "asrosen93@gmail.com" }]
maintainers = [{ name = "Andrew S. Rosen", email = "asrosen93@gmail.com" }]
keywords = ["high-throughput", "automated", "workflow", "dft"]
classifiers = [
    "Development Status :: 3 - Alpha",
    "Intended Audience :: Science/Research",
    "Programming Language :: Python :: 3",
    "Programming Language :: Python :: 3.9",
    "Programming Language :: Python :: 3.10",
    "Intended Audience :: Science/Research",
    "Topic :: Scientific/Engineering",
    "Operating System :: Unix",
    "Operating System :: MacOS",
]
requires-python = ">=3.9, <3.11"
dependencies = [
    "ase @ https://gitlab.com/ase/ase/-/archive/master/ase-master.zip",  # waiting on >3.22.1
    "atomate2[cclib] @ git+https://github.com/materialsproject/atomate2.git",  # waiting on >0.0.10
    "covalent>=0.224.0-rc.0",  # waiting on > 0.222.0
    "custodian>=2023.6.5",
    "emmet-core>=0.51.11",
    "monty>=2023.4.10",
    "numpy",
<<<<<<< HEAD
    "pydantic-settings>=2.0.1",
=======
    "pydantic<2",
>>>>>>> c128cee0
    "pymatgen>=2023.6.23",
]

[project.optional-dependencies]
fireworks = ["fireworks>=2.0.3"]
optimizers = ["sella>=2.3.2"]
parsl = ["parsl>=2023.7.3"]
prefect = ["prefect>=2.10.18", "prefect-dask>=0.2.4", "dask-jobqueue>=0.8.2"]
tblite = ["tblite[ase]>=0.3.0; platform_system=='Linux'"]
dev = ["black", "isort", "pytest", "pytest-cov"]
docs = [
    "mkdocs-material",
    "mkdocstrings[python]",
    "mkdocs-gen-files",
    "mkdocs-literate-nav",
    "pillow",
    "cairosvg"
]
strict = [
    "ase @ https://gitlab.com/ase/ase/-/archive/master/ase-master.zip",  # waiting on >3.22.1
    "atomate2 @ git+https://github.com/materialsproject/atomate2.git",  # waiting on >0.0.10
    "cclib==1.7.2",
    "covalent==0.226.0rc0",  # waiting on > 0.222.0
    "custodian==2023.6.5",
    "emmet-core==0.60.1",
    "jobflow==0.1.11",
    "maggma==0.51.18",
    "monty==2023.5.8",
    "numpy==1.25.1",
    "pydantic-settings==2.0.1",
    "pymatgen==2023.6.28",
]

[project.scripts]
quacc = "quacc._cli.cli:cli"

[project.urls]
repository = "https://github.com/Quantum-Accelerators/quacc"
documentation = "https://quantum-accelerators.github.io/quacc/"
changelog = "https://github.com/Quantum-Accelerators/quacc/blob/main/CHANGELOG.md"

[tool.setuptools.package-data]
quacc = ["py.typed"]

[tool.pyright]
include = ["quacc"]
exclude = ["**/__pycache__"]

[tool.versioningit.vcs]
method = "git"
default-tag = "0.0.1"

[tool.pytest.ini_options]
addopts = "-p no:warnings"

[tool.black]
exclude = '''
/(
    \.git
  | \.tox
)/
'''

[tool.isort]
profile = 'black'
skip_gitignore = true<|MERGE_RESOLUTION|>--- conflicted
+++ resolved
@@ -31,11 +31,7 @@
     "emmet-core>=0.51.11",
     "monty>=2023.4.10",
     "numpy",
-<<<<<<< HEAD
     "pydantic-settings>=2.0.1",
-=======
-    "pydantic<2",
->>>>>>> c128cee0
     "pymatgen>=2023.6.23",
 ]
 
