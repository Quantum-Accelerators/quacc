[build-system]
requires = ["setuptools >= 42", "versioningit ~= 1.0"]
build-backend = "setuptools.build_meta"

[project]
name = "quacc"
description="A platform to enable high-throughput, database-driven quantum chemistry and computational materials science"
version = "0.2.1"
readme = "README.md"
license = { text = "BSD-3" }
authors = [{ name = "Andrew S. Rosen", email = "asrosen93@gmail.com" }]
maintainers = [{ name = "Andrew S. Rosen", email = "asrosen93@gmail.com" }]
keywords = ["high-throughput", "automated", "workflow", "dft"]
classifiers = [
    "Development Status :: 3 - Alpha",
    "Intended Audience :: Science/Research",
    "Programming Language :: Python :: 3",
    "Programming Language :: Python :: 3.9",
    "Programming Language :: Python :: 3.10",
    "Programming Language :: Python :: 3.11",
    "Intended Audience :: Science/Research",
    "Topic :: Scientific/Engineering",
    "Operating System :: Windows",
    "Operating System :: Unix",
    "Operating System :: MacOS",
]
requires-python = ">=3.9, <3.12"
dependencies = [
    "ase @ https://gitlab.com/ase/ase/-/archive/master/ase-master.zip",  # waiting on >3.22.1
    "cclib @ git+https://github.com/cclib/cclib.git", # waiting on > 1.7.2;
    "custodian>=2023.6.5",
    "emmet-core>=0.51.11",
    "maggma>=0.51.18",
    "monty>=2023.4.10",
    "numpy>=1.24.0",
    "pydantic<2",
    "pymatgen>=2023.6.23",
]

[project.optional-dependencies]
covalent = ["covalent>=0.226.0rc0", "covalent-hpc-plugin>=0.0.2"]
jobflow = ["jobflow>=0.1.13", "fireworks>=2.0.3"]
newtonnet = ["newtonnet @ git+https://github.com/ericyuan00000/NewtonNet.git", "torch>=2.0.1", "scikit-learn>=1.3.0"]
optimizers = ["sella>=2.3.2"]
parsl = ["parsl>=2023.8.14"]
prefect = ["prefect>=2.10.18", "prefect-dask>=0.2.4", "dask-jobqueue>=0.8.2"]
tblite = ["tblite[ase]>=0.3.0; platform_system=='Linux'"]
dev = ["black>=23.7.0", "isort>=5.12.0", "pytest>=7.4.0", "pytest-cov>=4.1.0", "ruff>=0.0.285"]
docs = [
    "mkdocs-material>=9.1.21",
    "mkdocstrings[python]>=0.22.0",
    "mkdocs-gen-files>=0.5.0",
    "mkdocs-literate-nav>=0.6.0",
    "pillow>=10.0.0",
    "cairosvg>=2.7.1"
]
strict = [
    "ase @ https://gitlab.com/ase/ase/-/archive/master/ase-master.zip",  # waiting on >3.22.1
    "cclib @ git+https://github.com/cclib/cclib.git", # waiting on > 1.7.2
    "custodian==2023.7.22",
    "emmet-core==0.66.0",
    "maggma==0.53.1",
    "monty==2023.8.8",
    "numpy==1.25.2",
    "pydantic==1.10.2",
    "pymatgen==2023.8.10",
]

[project.scripts]
quacc = "quacc._cli.cli:cli"

[project.urls]
repository = "https://github.com/Quantum-Accelerators/quacc"
documentation = "https://quantum-accelerators.github.io/quacc/"
changelog = "https://github.com/Quantum-Accelerators/quacc/blob/main/CHANGELOG.md"

[tool.setuptools.package-data]
quacc = ["py.typed"]
"quacc.presets.vasp" = ["*.yaml"]

[tool.pyright]
include = ["quacc"]
exclude = ["**/__pycache__"]

[tool.versioningit.vcs]
method = "git"
default-tag = "0.0.1"

[tool.pytest.ini_options]
minversion = "6.0"
addopts = ["-p no:warnings", "-ra", "--showlocals", "--strict-markers", "--strict-config"]
xfail_strict = true
log_cli_level = "warn"
testpaths = ["tests"]

[tool.black]
exclude = '''
/(
    \.git
  | \.tox
)/
'''

[tool.isort]
profile = 'black'
skip_gitignore = true

[tool.coverage.run]
source = ["src"]

[tool.coverage.report]
exclude_lines = [
    "if TYPE_CHECKING:",
    "if __name__ == .__main__.:",
]
<<<<<<< HEAD

[tool.ruff]
select = [
  "E", "F", "W", # flake8
  "B",           # flake8-bugbear
  "I",           # isort
  "ARG",         # flake8-unused-arguments
  "C4",          # flake8-comprehensions
  "EM",          # flake8-errmsg
  "ICN",         # flake8-import-conventions
  "ISC",         # flake8-implicit-str-concat
  "G",           # flake8-logging-format
  "PGH",         # pygrep-hooks
  "PIE",         # flake8-pie
  "PL",          # pylint
  "PT",          # flake8-pytest-style
  "PTH",         # flake8-use-pathlib
  "RET",         # flake8-return
  "RUF",         # Ruff-specific
  "SIM",         # flake8-simplify
  "T20",         # flake8-print
  "UP",          # pyupgrade
  "YTT",         # flake8-2020
  "EXE",         # flake8-executable
  "NPY",         # NumPy specific rules
  "PD",          # pandas-vet
]
extend-ignore = [
  "PLR",    # Design related pylint codes
  "E501",   # Line too long
  "PT004",  # Use underscore for non-returning fixture (use usefixture instead)
  "B028",   # No explicit stacklevel
]
typing-modules = ["mypackage._compat.typing"]
src = ["src"]
unfixable = [
  "T20",  # Removes print statements
  "F841", # Removes unused variables
]
exclude = []
flake8-unused-arguments.ignore-variadic-names = true
isort.required-imports = ["from __future__ import annotations"]
extend-exclude = ["tests", "src/quacc/settings.py", "src/quacc/schemas/cclib.py"]
=======
>>>>>>> 3aae7583
<|MERGE_RESOLUTION|>--- conflicted
+++ resolved
@@ -113,7 +113,6 @@
     "if TYPE_CHECKING:",
     "if __name__ == .__main__.:",
 ]
-<<<<<<< HEAD
 
 [tool.ruff]
 select = [
@@ -156,6 +155,4 @@
 exclude = []
 flake8-unused-arguments.ignore-variadic-names = true
 isort.required-imports = ["from __future__ import annotations"]
-extend-exclude = ["tests", "src/quacc/settings.py", "src/quacc/schemas/cclib.py"]
-=======
->>>>>>> 3aae7583
+extend-exclude = ["tests", "src/quacc/settings.py", "src/quacc/schemas/cclib.py"]