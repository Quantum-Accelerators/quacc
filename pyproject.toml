[build-system]
requires = ["setuptools >= 42", "versioningit ~= 1.0", "wheel"]
build-backend = "setuptools.build_meta"

[project]
name = "quacc"
description="A platform to enable high-throughput, database-driven quantum chemistry and computational materials science"
version = "0.1.3"
readme = "README.md"
license = { text = "BSD-3" }
authors = [{ name = "Andrew S. Rosen", email = "asrosen93@gmail.com" }]
maintainers = [{ name = "Andrew S. Rosen", email = "asrosen93@gmail.com" }]
keywords = ["high-throughput", "automated", "workflow", "dft"]
classifiers = [
    "Development Status :: 3 - Alpha",
    "Intended Audience :: Science/Research",
    "Programming Language :: Python :: 3",
    "Programming Language :: Python :: 3.9",
    "Programming Language :: Python :: 3.10",
    "Intended Audience :: Science/Research",
    "Topic :: Scientific/Engineering",
    "Operating System :: Unix",
    "Operating System :: MacOS",
]
requires-python = ">=3.9, <3.11"
dependencies = [
    "ase @ https://gitlab.com/ase/ase/-/archive/master/ase-master.zip",  # waiting on >3.22.1
    "atomate2 @ git+https://github.com/materialsproject/atomate2.git",  # waiting on >0.0.10
    "cclib @ git+https://github.com/cclib/cclib.git", # waiting on > 1.7.2; can switch to atomate2[cclib] after
    "covalent>=0.224.0-rc.0",  # waiting on > 0.222.0
    "custodian>=2023.6.5",
    "emmet-core>=0.51.11",
    "maggma>=0.51.18",
    "monty>=2023.4.10",
    "numpy",
    "pydantic-settings>=2.0.1",
    "pymatgen>=2023.6.23",
]

[project.optional-dependencies]
fireworks = ["fireworks>=2.0.3"]
optimizers = ["sella>=2.3.2"]
parsl = ["parsl>=2023.7.3"]
prefect = ["prefect>=2.10.18", "prefect-dask>=0.2.4", "dask-jobqueue>=0.8.2"]
tblite = ["tblite[ase]>=0.3.0; platform_system=='Linux'"]
dev = ["black", "isort", "pytest", "pytest-cov"]
docs = [
    "mkdocs-material",
    "mkdocstrings[python]",
    "mkdocs-gen-files",
    "mkdocs-literate-nav",
    "pillow",
    "cairosvg"
]
strict = [
    "ase @ https://gitlab.com/ase/ase/-/archive/master/ase-master.zip",  # waiting on >3.22.1
    "atomate2 @ git+https://github.com/materialsproject/atomate2.git",  # waiting on >0.0.10
    "cclib @ git+https://github.com/cclib/cclib.git", # waiting on > 1.7.2
    "covalent==0.226.0rc0",  # waiting on > 0.222.0
    "custodian==2023.6.5",
    "emmet-core==0.60.1",
    "jobflow==0.1.11",
    "maggma==0.51.19",
    "monty==2023.5.8",
    "numpy==1.25.1",
<<<<<<< HEAD
    "pydantic-settings==2.0.1",
    "pymatgen==2023.6.28",
=======
    "pydantic==1.10.2",
    "pymatgen==2023.7.14",
>>>>>>> dab066cc
]

[project.scripts]
quacc = "quacc._cli.cli:cli"

[project.urls]
repository = "https://github.com/Quantum-Accelerators/quacc"
documentation = "https://quantum-accelerators.github.io/quacc/"
changelog = "https://github.com/Quantum-Accelerators/quacc/blob/main/CHANGELOG.md"

[tool.setuptools.package-data]
quacc = ["py.typed"]

[tool.pyright]
include = ["quacc"]
exclude = ["**/__pycache__"]

[tool.versioningit.vcs]
method = "git"
default-tag = "0.0.1"

[tool.pytest.ini_options]
addopts = "-p no:warnings"

[tool.black]
exclude = '''
/(
    \.git
  | \.tox
)/
'''

[tool.isort]
profile = 'black'
skip_gitignore = true

[tool.coverage.report]
exclude_lines = [
    "if TYPE_CHECKING:",
    "if __name__ == .__main__.:",
]<|MERGE_RESOLUTION|>--- conflicted
+++ resolved
@@ -63,13 +63,8 @@
     "maggma==0.51.19",
     "monty==2023.5.8",
     "numpy==1.25.1",
-<<<<<<< HEAD
     "pydantic-settings==2.0.1",
-    "pymatgen==2023.6.28",
-=======
-    "pydantic==1.10.2",
     "pymatgen==2023.7.14",
->>>>>>> dab066cc
 ]
 
 [project.scripts]
