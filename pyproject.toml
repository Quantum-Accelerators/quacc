[build-system]
requires = ["setuptools"]
build-backend = "setuptools.build_meta"

[project]
name = "quacc"
description="A platform to enable high-throughput, database-driven quantum chemistry and computational materials science"
version = "0.6.8"
readme = "README.md"
license = { text = "BSD-3" }
authors = [{ name = "Andrew S. Rosen", email = "asrosen@princeton.edu" }]
maintainers = [{ name = "Andrew S. Rosen", email = "asrosen@princeton.edu" }]
keywords = ["high-throughput", "automated", "workflow", "dft"]
classifiers = [
    "Development Status :: 3 - Alpha",
    "Intended Audience :: Science/Research",
    "Programming Language :: Python :: 3",
    "Programming Language :: Python :: 3.9",
    "Programming Language :: Python :: 3.10",
    "Programming Language :: Python :: 3.11",
    "Programming Language :: Python :: 3.12",
    "Intended Audience :: Science/Research",
    "Topic :: Scientific/Engineering",
    "Operating System :: Microsoft :: Windows",
    "Operating System :: Unix",
    "Operating System :: MacOS",
]
requires-python = ">=3.9, <3.13"
dependencies = [
    "ase>3.22.1", # for Atoms object and calculators
    "cclib>=1.8", # for I/O parsing of molecular DFT codes
<<<<<<< HEAD
    "custodian>=2023.6.5", # for automated error corrections
    "emmet-core>=0.77.1", # for pre-made schemas
=======
    "custodian>=2024.2.15", # for automated error corrections
    "emmet-core>=0.78.0", # for pre-made schemas
>>>>>>> 87d78adb
    "maggma>=0.57.0", # for database handling
    "monty>=2024.2.26", # miscellaneous Python utilities
    "numpy>=1.25.0", # for array handling
    "psutil", # for getting compute architecture details
    "pydantic>=2.0.1", # for settings management
    "pydantic-settings>=2.2.0", # for settings management
    "pymatgen>=2024.2.20", # for structure manipulation
    "typer[all]>=0.9.0", # for the CLI
]

[project.optional-dependencies]
covalent = ["covalent>=0.234.0rc0", "covalent-cloud>=0.39.0", "covalent-hpc-plugin>=0.0.3"]
dask = ["dask[distributed]>=2023.12.1", "dask-jobqueue>=0.8.2"]
defects = ["pymatgen-analysis-defects>=2023.8.22", "shakenbreak>=3.2.0"]
jobflow = ["jobflow>=0.1.14", "jobflow-remote>=0.1.0", "fireworks>=2.0.3"]
mlp = ["matgl>=1.0.0", "chgnet>=0.3.3", "mace-torch>=0.3.3", "torch-dftd>=0.4.0"]
newtonnet = ["newtonnet>=1.1"]
parsl = ["parsl[monitoring]>=2023.10.23"]
phonons = ["phonopy>=2.20.0", "seekpath>=2.1.0"]
prefect = ["prefect>=2.14.14", "prefect-dask>=0.2.6", "dask-jobqueue>=0.8.2"]
redun = ["redun>=0.16.2"]
sella = ["sella>=2.3.2", "jax<=0.4.24", "jaxlib<=0.4.24"]
tblite = ["tblite[ase]>=0.3.0; platform_system=='Linux'"]
dev = ["codecov-cli>=0.4.1", "pytest>=7.4.0", "pytest-cov>=3.0.0", "ruff>=0.0.285"]
docs = [
    "blacken-docs>=1.16.0",
    "mkdocs-material>=9.1.21",
    "mkdocstrings[python]>=0.22.0",
    "mkdocs-gen-files>=0.5.0",
    "mkdocs-literate-nav>=0.6.0",
    "pillow>=10.0.0",
    "cairosvg>=2.7.1"
]

[project.scripts]
quacc = "quacc._cli.quacc:app"

[project.urls]
repository = "https://github.com/Quantum-Accelerators/quacc"
documentation = "https://quantum-accelerators.github.io/quacc/"
changelog = "https://github.com/Quantum-Accelerators/quacc/blob/main/CHANGELOG.md"

[tool.setuptools.package-data]
quacc = ["py.typed"]
"quacc.calculators.vasp.presets" = ["*.yaml"]
"quacc.calculators.espresso.presets" = ["*.yaml"]

[tool.pyright]
include = ["quacc"]
exclude = ["**/__pycache__"]

[tool.pytest.ini_options]
minversion = "6.0"
addopts = ["-p no:warnings", "--import-mode=importlib"]
xfail_strict = true
log_cli_level = "warn"
pythonpath = "src"
testpaths = ["tests/core"]

[tool.black]
exclude = '''
/(
    \.git
  | \.tox
)/
'''
skip-magic-trailing-comma = true

[tool.isort]
profile = 'black'
skip_gitignore = true

[tool.coverage.run]
source = ["src"]
omit = [
  "*/_aliases/*"
]

[tool.coverage.report]
exclude_also = [
  "if TYPE_CHECKING:",
  "if __name__ == .__main__.:",
  "except ImportError:",
]

[tool.ruff]
lint.select = [
  "E", "F", "W", # flake8
  "B",           # flake8-bugbear
  "I",           # isort
  "ARG",         # flake8-unused-arguments
  "C4",          # flake8-comprehensions
  "EM",          # flake8-errmsg
  "ICN",         # flake8-import-conventions
  "ISC",         # flake8-implicit-str-concat
  "G",           # flake8-logging-format
  "PGH",         # pygrep-hooks
  "PIE",         # flake8-pie
  "PL",          # pylint
  "PT",          # flake8-pytest-style
  "PTH",         # flake8-use-pathlib
  "RET",         # flake8-return
  "RUF",         # Ruff-specific
  "SIM",         # flake8-simplify
  "T20",         # flake8-print
  "UP",          # pyupgrade
  "YTT",         # flake8-2020
  "EXE",         # flake8-executable
  "NPY",         # NumPy specific rules
  "PD",          # pandas-vet
]
lint.extend-ignore = [
  "PLR",    # Design related pylint codes
  "E501",   # Line too long
  "B028",   # No explicit stacklevel
  "EM101",  # Exception must not use a string literal
  "EM102",  # Exception must not use an f-string literal
  "G004",   # f-string in Logging statement
  "RUF015", # Prefer next(iter())
  "RET505", # Unnecessary `elif` after `return`
]
lint.typing-modules = ["mypackage._compat.typing"]
src = ["src"]
lint.unfixable = [
  "T20",  # Removes print statements
  "F841", # Removes unused variables
]
exclude = []
lint.flake8-unused-arguments.ignore-variadic-names = true
extend-exclude = ["tests", "src/quacc/settings.py", "src/quacc/schemas/cclib.py"]
lint.pydocstyle.convention = "numpy"
lint.isort.required-imports = ["from __future__ import annotations"]
lint.isort.known-first-party = ["quacc"]

[tool.docformatter]
pre-summary-newline = true
black = true

[tool.mypy]
ignore_missing_imports = true
namespace_packages = true
explicit_package_bases = true
no_implicit_optional = false
disable_error_code = "annotation-unchecked"<|MERGE_RESOLUTION|>--- conflicted
+++ resolved
@@ -29,13 +29,8 @@
 dependencies = [
     "ase>3.22.1", # for Atoms object and calculators
     "cclib>=1.8", # for I/O parsing of molecular DFT codes
-<<<<<<< HEAD
-    "custodian>=2023.6.5", # for automated error corrections
-    "emmet-core>=0.77.1", # for pre-made schemas
-=======
     "custodian>=2024.2.15", # for automated error corrections
     "emmet-core>=0.78.0", # for pre-made schemas
->>>>>>> 87d78adb
     "maggma>=0.57.0", # for database handling
     "monty>=2024.2.26", # miscellaneous Python utilities
     "numpy>=1.25.0", # for array handling
