[build-system]
requires = ["setuptools"]
build-backend = "setuptools.build_meta"

[project]
name = "quacc"
description="A platform to enable high-throughput, database-driven quantum chemistry and computational materials science"
version = "0.7.2"
readme = "README.md"
license = { text = "BSD-3" }
authors = [{ name = "Andrew S. Rosen", email = "asrosen@princeton.edu" }]
maintainers = [{ name = "Andrew S. Rosen", email = "asrosen@princeton.edu" }]
keywords = ["high-throughput", "automated", "workflow", "dft"]
classifiers = [
    "Development Status :: 3 - Alpha",
    "Intended Audience :: Science/Research",
    "Programming Language :: Python :: 3",
    "Programming Language :: Python :: 3.9",
    "Programming Language :: Python :: 3.10",
    "Programming Language :: Python :: 3.11",
    "Programming Language :: Python :: 3.12",
    "Intended Audience :: Science/Research",
    "Topic :: Scientific/Engineering",
    "Operating System :: Microsoft :: Windows",
    "Operating System :: Unix",
    "Operating System :: MacOS",
]
requires-python = ">=3.9, <3.13"
dependencies = [
    "ase>3.22.1", # for Atoms object and calculators
    "cclib>=1.8", # for I/O parsing of molecular DFT codes
<<<<<<< HEAD
    "custodian>=2024.2.15", # for automated error corrections
    "emmet-core>=0.80.0", # for pre-made schemas
    "maggma>=0.57.0", # for database handling
=======
    "custodian>=2024.3.12", # for automated error corrections
    "emmet-core>=0.78.0", # for pre-made schemas
    "maggma<=0.63.4", # for database handling
>>>>>>> 826c95b0
    "monty>=2024.2.26", # miscellaneous Python utilities
    "numpy>=1.25.0", # for array handling
    "psutil", # for getting compute architecture details
    "pydantic>=2.0.1", # for settings management
    "pydantic-settings>=2.2.0", # for settings management
    "pymatgen>=2024.2.20", # for structure manipulation
    "typer[all]>=0.9.0", # for the CLI
]

[project.optional-dependencies]
covalent = ["covalent>=0.234.0rc0", "covalent-cloud>=0.39.0"]
dask = ["dask[distributed]>=2023.12.1", "dask-jobqueue>=0.8.2"]
defects = ["pymatgen-analysis-defects>=2023.8.22", "shakenbreak>=3.2.0"]
jobflow = ["jobflow>=0.1.14", "jobflow-remote>=0.1.0", "fireworks>=2.0.3"]
mlp = ["matgl>=1.0.0", "chgnet>=0.3.3", "mace-torch>=0.3.3", "torch-dftd>=0.4.0"]
mp = ["pymatgen-io-validation>=0.0.1"]
newtonnet = ["newtonnet>=1.1"]
parsl = ["parsl[monitoring]>=2023.10.23"]
phonons = ["phonopy>=2.20.0", "seekpath>=2.1.0"]
prefect = ["prefect>=2.14.14", "prefect-dask>=0.2.6", "dask-jobqueue>=0.8.2"]
redun = ["redun>=0.16.2"]
sella = ["sella>=2.3.3"]
tblite = ["tblite[ase]>=0.3.0; platform_system=='Linux'"]
dev = ["codecov-cli>=0.4.1", "pytest>=7.4.0", "pytest-cov>=3.0.0", "ruff>=0.0.285"]
docs = [
    "blacken-docs>=1.16.0",
    "mkdocs-material>=9.1.21",
    "mkdocstrings[python]>=0.22.0",
    "mkdocs-gen-files>=0.5.0",
    "mkdocs-literate-nav>=0.6.0",
    "pillow>=10.0.0",
    "cairosvg>=2.7.1"
]

[project.scripts]
quacc = "quacc._cli.quacc:app"

[project.urls]
repository = "https://github.com/Quantum-Accelerators/quacc"
documentation = "https://quantum-accelerators.github.io/quacc/"
changelog = "https://github.com/Quantum-Accelerators/quacc/blob/main/CHANGELOG.md"

[tool.setuptools.package-data]
quacc = ["py.typed"]
"quacc.calculators.vasp.presets" = ["*.yaml"]
"quacc.calculators.espresso.presets" = ["*.yaml"]

[tool.pyright]
include = ["quacc"]
exclude = ["**/__pycache__"]

[tool.pytest.ini_options]
minversion = "6.0"
addopts = ["-p no:warnings", "--import-mode=importlib"]
xfail_strict = true
log_cli_level = "warn"
pythonpath = "src"
testpaths = ["tests/core"]

[tool.black]
exclude = '''
/(
    \.git
  | \.tox
)/
'''
skip-magic-trailing-comma = true

[tool.isort]
profile = 'black'
skip_gitignore = true

[tool.coverage.run]
source = ["src"]
omit = [
  "*/_aliases/*"
]

[tool.coverage.report]
exclude_also = [
  "if TYPE_CHECKING:",
  "if __name__ == .__main__.:",
  "except ImportError:",
]

[tool.ruff]
lint.select = [
  "B",      # flake8-bugbear
  "C4",     # flake8-comprehensions
  "E",      # pycodestyle error
  "EXE",    # flake8-executable
  "F",      # pyflakes
  "FA",     # flake8-future-annotations
  "FBT003", # boolean-positional-value-in-call
  "FLY",    # flynt
  "I",      # isort
  "ICN",    # flake8-import-conventions
  "PD",     # pandas-vet
  "PERF",   # perflint
  "PIE",    # flake8-pie
  "PL",     # pylint
  "PT",     # flake8-pytest-style
  "PYI",    # flakes8-pyi
  "Q",      # flake8-quotes
  "RET",    # flake8-return
  "RSE",    # flake8-raise
  "RUF",    # Ruff-specific rules
  "SIM",    # flake8-simplify
  "SLOT",   # flake8-slots
  "TCH",    # flake8-type-checking
  "TID",    # tidy imports
  "TID",    # flake8-tidy-imports
  "UP",     # pyupgrade
  "W",      # pycodestyle warning
  "YTT",    # flake8-2020
]
lint.ignore = [
  "PLR",    # Design related pylint codes
  "E501",   # Line too long
  "B028",   # No explicit stacklevel
  "EM101",  # Exception must not use a string literal
  "EM102",  # Exception must not use an f-string literal
  "G004",   # f-string in Logging statement
  "RUF015", # Prefer next(iter())
  "RET505", # Unnecessary `elif` after `return`
  "PT004",  # Fixture does not return anthing
  "B017",   # pytest.raises
  "PT011",  # pytest.raises
  "PT012",  # pytest.raises
]
lint.typing-modules = ["mypackage._compat.typing"]
src = ["src"]
lint.unfixable = [
  "T20",  # Removes print statements
  "F841", # Removes unused variables
]
lint.pydocstyle.convention = "numpy"
lint.isort.known-first-party = ["quacc"]
lint.isort.required-imports = ["from __future__ import annotations"]

[tool.ruff.lint.per-file-ignores]
"__init__.py" = ["F401"]
"tests/**" = ["ANN201", "D", "E402", "S101"]
"src/quacc/settings.py" = ["FBT003", "TCH002", "UP007"]

[tool.docformatter]
pre-summary-newline = true
black = true

[tool.mypy]
ignore_missing_imports = true
namespace_packages = true
explicit_package_bases = true
no_implicit_optional = false
disable_error_code = "annotation-unchecked"<|MERGE_RESOLUTION|>--- conflicted
+++ resolved
@@ -29,15 +29,9 @@
 dependencies = [
     "ase>3.22.1", # for Atoms object and calculators
     "cclib>=1.8", # for I/O parsing of molecular DFT codes
-<<<<<<< HEAD
-    "custodian>=2024.2.15", # for automated error corrections
+    "custodian>=2024.3.12", # for automated error corrections
     "emmet-core>=0.80.0", # for pre-made schemas
-    "maggma>=0.57.0", # for database handling
-=======
-    "custodian>=2024.3.12", # for automated error corrections
-    "emmet-core>=0.78.0", # for pre-made schemas
     "maggma<=0.63.4", # for database handling
->>>>>>> 826c95b0
     "monty>=2024.2.26", # miscellaneous Python utilities
     "numpy>=1.25.0", # for array handling
     "psutil", # for getting compute architecture details
