--- conflicted
+++ resolved
@@ -26,13 +26,8 @@
 ]
 requires-python = ">=3.10"
 dependencies = [
-<<<<<<< HEAD
     "ase @ git+https://gitlab.com/ase/ase.git", # for Atoms object and calculators
-    "custodian>=2024.3.12", # for automated error corrections
-=======
-    "ase>=3.23.0", # for Atoms object and calculators
-    "custodian>=2024.10.15", # for automated error corrections
->>>>>>> 5221b853
+    "custodian>=2024.10.16", # for automated error corrections
     "emmet-core>=0.80.0", # for pre-made schemas
     "maggma>=0.64.0", # for database handling
     "monty>=2024.5.15", # miscellaneous Python utilities
