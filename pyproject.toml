--- conflicted
+++ resolved
@@ -27,13 +27,8 @@
 requires-python = ">=3.9, <3.12"
 dependencies = [
     "ase @ https://gitlab.com/ase/ase/-/archive/master/ase-master.zip",  # waiting on >3.22.1
-<<<<<<< HEAD
     "cclib @ git+https://github.com/cclib/cclib.git", # waiting on > 1.7.2;
     "covalent>=0.224.0-rc.0",  # waiting on > 0.222.0
-=======
-    "atomate2 @ git+https://github.com/materialsproject/atomate2.git",  # waiting on >0.0.10
-    "cclib @ git+https://github.com/cclib/cclib.git", # waiting on > 1.7.2; can switch to atomate2[cclib] after
->>>>>>> a552206c
     "custodian>=2023.6.5",
     "emmet-core>=0.51.11",
     "maggma>=0.51.18",
@@ -44,12 +39,8 @@
 ]
 
 [project.optional-dependencies]
-<<<<<<< HEAD
-fireworks = ["jobflow>=0.1.13", "fireworks>=2.0.3"]
-=======
 covalent = ["covalent>=0.226.0rc0", "covalent-hpc-plugin>=0.0.2"]
 jobflow = ["jobflow>=0.1.13", "fireworks>=2.0.3"]
->>>>>>> a552206c
 optimizers = ["sella>=2.3.2"]
 parsl = ["parsl[monitoring]>=2023.7.3"]
 prefect = ["prefect>=2.10.18", "prefect-dask>=0.2.4", "dask-jobqueue>=0.8.2"]
@@ -68,10 +59,7 @@
     "cclib @ git+https://github.com/cclib/cclib.git", # waiting on > 1.7.2
     "custodian==2023.7.22",
     "emmet-core==0.64.4",
-<<<<<<< HEAD
     "jobflow==0.1.13",
-=======
->>>>>>> a552206c
     "maggma==0.53.0",
     "monty==2023.8.8",
     "numpy==1.25.2",
