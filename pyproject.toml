[build-system]
requires = ["setuptools >= 42", "versioningit ~= 1.0", "wheel"]
build-backend = "setuptools.build_meta"

[project]
name = "quacc"
description="A platform to enable high-throughput, database-driven quantum chemistry and computational materials science"
version = "0.2.1"
readme = "README.md"
license = { text = "BSD-3" }
authors = [{ name = "Andrew S. Rosen", email = "asrosen93@gmail.com" }]
maintainers = [{ name = "Andrew S. Rosen", email = "asrosen93@gmail.com" }]
keywords = ["high-throughput", "automated", "workflow", "dft"]
classifiers = [
    "Development Status :: 3 - Alpha",
    "Intended Audience :: Science/Research",
    "Programming Language :: Python :: 3",
    "Programming Language :: Python :: 3.9",
    "Programming Language :: Python :: 3.10",
    "Programming Language :: Python :: 3.11",
    "Intended Audience :: Science/Research",
    "Topic :: Scientific/Engineering",
    "Operating System :: Windows",
    "Operating System :: Unix",
    "Operating System :: MacOS",
]
requires-python = ">=3.9, <3.12"
dependencies = [
    "ase @ https://gitlab.com/ase/ase/-/archive/master/ase-master.zip",  # waiting on >3.22.1
    "cclib @ git+https://github.com/cclib/cclib.git", # waiting on > 1.7.2;
    "custodian>=2023.6.5",
    "emmet-core>=0.51.11",
    "maggma>=0.51.18",
    "monty>=2023.4.10",
<<<<<<< HEAD
    "numpy",
    "pydantic-settings>=2.0.1",
=======
    "numpy>=1.24.0",
    "pydantic<2",
>>>>>>> b88ba631
    "pymatgen>=2023.6.23",
]

[project.optional-dependencies]
covalent = ["covalent>=0.226.0rc0", "covalent-hpc-plugin>=0.0.2"]
jobflow = ["jobflow>=0.1.13", "fireworks>=2.0.3"]
optimizers = ["sella>=2.3.2"]
parsl = ["parsl>=2023.8.14"]
prefect = ["prefect>=2.10.18", "prefect-dask>=0.2.4", "dask-jobqueue>=0.8.2"]
tblite = ["tblite[ase]>=0.3.0; platform_system=='Linux'"]
dev = ["black>=23.7.0", "isort>=5.12.0", "pytest>=7.4.0", "pytest-cov>=4.1.0"]
docs = [
    "mkdocs-material>=9.1.21",
    "mkdocstrings[python]>=0.22.0",
    "mkdocs-gen-files>=0.5.0",
    "mkdocs-literate-nav>=0.6.0",
    "pillow>=10.0.0",
    "cairosvg>=2.7.1"
]
strict = [
    "ase @ https://gitlab.com/ase/ase/-/archive/master/ase-master.zip",  # waiting on >3.22.1
    "cclib @ git+https://github.com/cclib/cclib.git", # waiting on > 1.7.2
    "custodian==2023.7.22",
    "emmet-core==0.64.6",
    "maggma==0.53.1",
    "monty==2023.8.8",
    "numpy==1.25.2",
    "pydantic-settings==2.0.1",
    "pymatgen==2023.8.10",
]

[project.scripts]
quacc = "quacc._cli.cli:cli"

[project.urls]
repository = "https://github.com/Quantum-Accelerators/quacc"
documentation = "https://quantum-accelerators.github.io/quacc/"
changelog = "https://github.com/Quantum-Accelerators/quacc/blob/main/CHANGELOG.md"

[tool.setuptools.package-data]
quacc = ["py.typed"]
"quacc.presets.vasp" = ["*.yaml"]

[tool.pyright]
include = ["quacc"]
exclude = ["**/__pycache__"]

[tool.versioningit.vcs]
method = "git"
default-tag = "0.0.1"

[tool.pytest.ini_options]
addopts = "-p no:warnings"
log_level = "ERROR"

[tool.black]
exclude = '''
/(
    \.git
  | \.tox
)/
'''

[tool.isort]
profile = 'black'
skip_gitignore = true

[tool.coverage.report]
exclude_lines = [
    "if TYPE_CHECKING:",
    "if __name__ == .__main__.:",
]<|MERGE_RESOLUTION|>--- conflicted
+++ resolved
@@ -32,13 +32,8 @@
     "emmet-core>=0.51.11",
     "maggma>=0.51.18",
     "monty>=2023.4.10",
-<<<<<<< HEAD
-    "numpy",
+    "numpy>=1.24.0",
     "pydantic-settings>=2.0.1",
-=======
-    "numpy>=1.24.0",
-    "pydantic<2",
->>>>>>> b88ba631
     "pymatgen>=2023.6.23",
 ]
 
