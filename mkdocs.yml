--- conflicted
+++ resolved
@@ -131,10 +131,9 @@
       - user/executors.md
       - user/settings.md
       - Advanced:
-<<<<<<< HEAD
-          - user/database.md
-          - user/file_transfers.md
-          - user/atomate2.md
+          - user/advanced/database.md
+          - user/advanced/file_transfers.md
+          - user/advanced/atomate2.md
   - Code Reference 📖:
       - Recipes:
           - user/recipes/emt.md
@@ -146,12 +145,6 @@
           - user/recipes/tblite.md
           - user/recipes/vasp.md
       - reference/
-=======
-          - user/advanced/database.md
-          - user/advanced/file_transfers.md
-          - user/advanced/atomate2.md
-  - Code Reference 📖: reference/
->>>>>>> b1ecb091
   - Developer Guide 🤝:
       - dev/contributing.md
       - dev/docs.md
