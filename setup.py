--- conflicted
+++ resolved
@@ -25,21 +25,6 @@
         zip_safe=False,
         install_requires=[
             "ase @ git+https://gitlab.com/ase/ase.git",
-<<<<<<< HEAD
-            "monty==2023.4.10",
-            "pymatgen==2023.3.23",
-            "emmet-core==0.51.13",
-            "atomate2 @ git+https://github.com/arosen93/atomate2.git@molecule",
-            "cclib==1.7.2",
-            "numpy",
-        ],
-        extras_require={
-            "covalent": [
-                "covalent==0.209.1",
-                "covalent-slurm-plugin==0.8.0",
-                "covalent-ssh-plugin==0.17.0",
-                "maggma==0.50.3",
-=======
             "atomate2 @ git+https://github.com/materialsproject/atomate2.git",
             "pymatgen==2023.5.8",
             "jobflow==0.1.11",
@@ -49,11 +34,11 @@
             "numpy",
         ],
         extras_require={
-            "all": ["custodian==2023.5.7", "fireworks==2.0.3"],
-            "codes": [
-                "xtb==22.1",
-                "tblite[ase]==0.3.0",
->>>>>>> b5b7376d
+            "covalent": [
+                "covalent==0.209.1",
+                "covalent-slurm-plugin==0.8.0",
+                "covalent-ssh-plugin==0.17.0",
+                "maggma==0.50.3",
             ],
             "fireworks": ["fireworks==2.0.2", "jobflow==0.1.11"],
             "vasp": ["custodian==2023.3.10"],
