--- conflicted
+++ resolved
@@ -28,12 +28,7 @@
             "atomate2 @ git+https://github.com/materialsproject/atomate2.git",
             "covalent==0.220.0",
             "pymatgen==2023.5.10",
-<<<<<<< HEAD
-            "emmet-core==0.54.4",
-=======
-            "jobflow==0.1.11",
             "emmet-core==0.54.5",
->>>>>>> 07abd9d6
             "cclib==1.7.2",
             "monty==2023.5.8",
             "numpy",
