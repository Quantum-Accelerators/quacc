--- conflicted
+++ resolved
@@ -46,15 +46,10 @@
         ],
         extras_require={
             "fireworks": ["fireworks"],
-<<<<<<< HEAD
             "ml": ["chgnet", "matgl"],
-            "optimizers": ["sella"],
-            "tblite": ["tblite[ase]"],
-=======
             "optimizers": ["sella>=2.3.2"],
             "parsl": ["parsl"],
             "tblite": ["tblite[ase]; platform_system=='Linux'"],
->>>>>>> 2b6a6cb4
             "dev": ["black", "isort", "pytest", "pytest-cov"],
             "docs": [
                 "autodoc_pydantic==1.8.0",
