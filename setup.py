from pathlib import Path

from setuptools import find_packages, setup

module_dir = Path(__file__).resolve().parent

long_description = Path(module_dir / "README.md").read_text(encoding="utf8")

if __name__ == "__main__":
    setup(
        name="quacc",
        description="A platform to enable high-throughput, database-driven quantum chemistry and computational materials science",
        long_description=long_description,
        long_description_content_type="text/markdown",
        author="Andrew S. Rosen",
        author_email="asrosen93@gmail.com",
        url="https://github.com/quantum-accelerators/quacc",
        python_requires=">=3.9.0, <3.11",
        version="0.1.0",
        packages=find_packages(),
        license="BSD-3",
        keywords="high-throughput automated workflow dft",
        classifiers=[
            "Programming Language :: Python :: 3",
            "Programming Language :: Python :: 3.9",
            "Programming Language :: Python :: 3.10",
            "Development Status :: 3 - Alpha",
            "Intended Audience :: Science/Research",
            "Topic :: Scientific/Engineering",
            "Operating System :: Unix",
            "Operating System :: MacOS",
        ],
        data_files=["LICENSE.md"],
        zip_safe=False,
        install_requires=[
            "ase @ https://gitlab.com/argon214/ase/-/archive/traj/ase-traj.zip",
            "atomate2[cclib] @ git+https://github.com/materialsproject/atomate2.git",  # waiting on >0.0.10
            "covalent>=0.224.0-rc.0",  # waiting on > 0.222.0
            "custodian",
            "emmet-core>=0.51.11",
            "monty>=2023.4.10",
            "numpy",
            "pydantic",
            "pymatgen>=2022.7.8",
        ],
        extras_require={
            "fireworks": ["fireworks"],
<<<<<<< HEAD
            "newtonnet": [
                "newtonnet @ git+https://github.com/ericyuan00000/NewtonNet.git",
                "sella",
            ],
=======
            "optimizers": ["sella"],
>>>>>>> 7756363d
            "tblite": ["tblite[ase]"],
            "dev": ["black==23.3.0", "isort==5.12.0", "pytest==7.3.2"],
            "docs": [
                "autodoc_pydantic==1.8.0",
                "furo==2023.5.20",
                "ipython==8.14.0",
                "jsonschema[format]==4.17.3",
                "nbsphinx==0.9.2",
                "myst_parser==1.0.0",
                "numpydoc==1.5.0",
                "sphinx_design==0.4.1",
                "sphinx-copybutton==0.5.2",
            ],
            "strict": [
                "ase @ https://gitlab.com/argon214/ase/-/archive/traj/ase-traj.zip",
                "atomate2 @ git+https://github.com/materialsproject/atomate2.git",  # waiting on >0.0.10
                "cclib==1.7.2",
                "covalent==0.226.0rc0",  # waiting on > 0.222.0
                "custodian==2023.6.5",
                "emmet-core==0.55.5",
                "jobflow==0.1.11",
                "maggma==0.51.7",
                "monty==2023.5.8",
                "numpy==1.24.3",
                "pydantic==1.10.2",
                "pymatgen==2023.5.31",
            ],
        },
        tests_require=["pytest"],
        include_package_data=True,
    )<|MERGE_RESOLUTION|>--- conflicted
+++ resolved
@@ -45,14 +45,11 @@
         ],
         extras_require={
             "fireworks": ["fireworks"],
-<<<<<<< HEAD
+            "optimizers": ["sella"],
             "newtonnet": [
                 "newtonnet @ git+https://github.com/ericyuan00000/NewtonNet.git",
                 "sella",
             ],
-=======
-            "optimizers": ["sella"],
->>>>>>> 7756363d
             "tblite": ["tblite[ase]"],
             "dev": ["black==23.3.0", "isort==5.12.0", "pytest==7.3.2"],
             "docs": [
