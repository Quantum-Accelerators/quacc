--- conflicted
+++ resolved
@@ -45,11 +45,7 @@
                 "nbsphinx-link==1.3.0",
                 "autodoc_pydantic==1.8.0",
             ],
-<<<<<<< HEAD
-            "dev": ["pytest==7.2.1", "black==23.1.0", "isort==5.11.4"],
-=======
-            "dev": ["pytest==7.2.1", "black==22.12.0", "isort==5.12.0"],
->>>>>>> d530b86b
+            "dev": ["pytest==7.2.1", "black==23.1.0", "isort==5.12.0"],
         },
         tests_require=["pytest"],
         include_package_data=True,
