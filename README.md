--- conflicted
+++ resolved
@@ -1,25 +1,3 @@
-<<<<<<< HEAD
-# QuAcc (🚧 Under Construction 🚧)
-![example workflow](https://github.com/arosen93/quacc/actions/workflows/workflow.yaml/badge.svg)
-[![codecov](https://codecov.io/gh/arosen93/quacc/branch/main/graph/badge.svg?token=BCKGTD89H0)](https://codecov.io/gh/arosen93/quacc)
-[![CodeFactor](https://www.codefactor.io/repository/github/arosen93/quacc/badge)](https://www.codefactor.io/repository/github/arosen93/quacc)
-[![This project supports Python 3.10](https://img.shields.io/badge/Python-3.10+-blue.svg)](https://python.org/downloads)
-
-The Quantum Accelerator (QuAcc) supercharges your code to support high-throughput, database-driven computational materials science and quantum chemistry. Primarily, QuAcc seeks to enable a seamless interface between the [Atomic Simulation Environment](https://wiki.fysik.dtu.dk/ase/index.html) (ASE) and [Jobflow](https://github.com/materialsproject/jobflow) for rapid workflow development and prototyping.
-
-This package is heavily inspired by [Atomate2](https://github.com/materialsproject/atomate2), which I also recommend checking out.
-
-**Warning**: Currently, this package should be considered *highly experimental.*
-
-## Example: EMT + VASP Flow
-```python
-from ase.build import bulk
-from jobflow import Flow
-from jobflow.managers.local import run_locally
-
-from quacc.recipes.emt.core import RelaxMaker as EMTRelaxMaker
-from quacc.recipes.vasp.core import RelaxMaker as VaspRelaxMaker
-=======
 <div align="center">
   <img src=docs/src/_static/quacc_logo_wide.svg width="500"><br>
 </div>
@@ -63,25 +41,10 @@
 from jobflow.managers.local import run_locally
 
 from quacc.recipes.vasp.core import RelaxJob as VaspRelaxJob
->>>>>>> 3157b7ec
 
 # Make a bulk Cu structure
 atoms = bulk("Cu")
 
-<<<<<<< HEAD
-# Make a flow consisting of an EMT relaxation followed by a VASP relaxation.
-# By default, VASP will be run using Custodian for on-the-fly error handling.
-job1 = EMTRelaxMaker().make(atoms)
-job2 = VaspRelaxMaker(preset="BulkRelaxSet").make(job1.output["atoms"])
-
-flow = Flow([job1, job2])
-
-# Run the flow locally, with all output data stored in a convenient schema
-responses = run_locally(flow)
-```
-
-## Example: GFN2-xTB + Gaussian + ORCA Flow with FireWorks
-=======
 # Make a job consisting of a VASP relaxation using a pre-defined input set.
 # By default, VASP will be run using Custodian for on-the-fly error handling.
 job = VaspRelaxJob(preset="BulkSet").make(atoms)
@@ -91,38 +54,21 @@
 ```
 
 ### GFN2-xTB + Gaussian + ORCA Workflow with FireWorks
->>>>>>> 3157b7ec
 ```python
 from ase.build import molecule
 from fireworks import LaunchPad
 from jobflow import Flow
 from jobflow.managers.fireworks import flow_to_workflow
 
-<<<<<<< HEAD
-from quacc.recipes.xtb.core import RelaxMaker as XTBRelaxMaker
-from quacc.recipes.gaussian.core import RelaxMaker as GaussianRelaxMaker
-from quacc.recipes.orca.core import StaticMaker as OrcaStaticMaker
-=======
 from quacc.recipes.xtb.core import RelaxJob as XTBRelaxJob
 from quacc.recipes.gaussian.core import RelaxJob as GaussianRelaxJob
 from quacc.recipes.orca.core import StaticJob as OrcaStaticJob
->>>>>>> 3157b7ec
 
 # Make an H2 molecule
 atoms = molecule("H2")
 
 # Make a flow consisting of a GFN2-xTB relaxation followed by a Gaussian relaxation
 # and then an ORCA static calculation
-<<<<<<< HEAD
-job1 = XTBRelaxMaker(method="GFN2-xTB").make(atoms)
-job2 = GaussianRelaxMaker(xc="PBE").make(job1.output["atoms"])
-job3 = OrcaStaticMaker(xc="wB97M-V").make(job2.output["atoms"])
-
-flow = Flow([job1, job2, job3])
-
-# Convert the flow to a FireWorks workflow and add it to the launchpad.
-# Database-friendly results will be deposited in your JobFlow DB
-=======
 job1 = XTBRelaxJob(method="GFN2-xTB").make(atoms)
 job2 = GaussianRelaxJob(xc="PBE").make(job1.output["atoms"])
 job3 = OrcaStaticJob(xc="wB97M-V").make(job2.output["atoms"])
@@ -131,31 +77,11 @@
 # Instead of running locally, we will run the workflow via Fireworks here.
 # The commands below convert the flow to a FireWorks workflow and adds it to
 # the launchpad. Database-friendly results will be deposited in your JobFlow DB
->>>>>>> 3157b7ec
 wf = flow_to_workflow(flow)
 lpad = LaunchPad.auto_load()
 lpad.add_wf(wf)
 ```
 
-<<<<<<< HEAD
-## Installation
-1. Run the following command, ideally in a fresh Python 3.10+ environment: `pip install quacc`. For the most recent development version, instead run `pip install git+https://github.com/arosen93/quacc.git`.
-
-2. Follow the instructions in ASE's [documentation](https://wiki.fysik.dtu.dk/ase/ase/calculators/calculators.html#supported-calculators) for how to set up the ASE calculator(s) you plan to use.
-
-3. Define the following environment variables (e.g. in your `~/.bashrc`) to use Jobflow and Fireworks, in addition to any that you have set in Step 2. Example `.yaml` files are provided [here](https://github.com/arosen93/quacc/tree/main/.config).
-
-```bash
-# Jobflow requirements
-# (details: https://materialsproject.github.io/jobflow/jobflow.settings.html)
-export JOBFLOW_CONFIG_FILE="/path/to/config/jobflow_config/jobflow.yaml"
-
-# FireWorks requirements
-# (details: https://materialsproject.github.io/fireworks)
-export FW_CONFIG_FILE='/path/to/config/fw_config/FW_config.yaml'
-```
-## License
-=======
 ### Database-Friendly Output
 
 Assuming a Jobflow configuration file has been provided, the input and output data will be automagically tabulated and placed in your selected database. No custom parsing required. An example document is shown below:
@@ -164,5 +90,4 @@
 
 ## License
 
->>>>>>> 3157b7ec
 QuAcc is released under a [modified BSD license](https://github.com/arosen93/quacc/blob/main/LICENSE.md).