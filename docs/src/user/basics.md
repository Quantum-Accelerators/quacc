# The Basics

In Quacc, each code comes with pre-packaged jobs and workflows, which we call recipes for short. This tutorial walks you through how to use these provided recipes to run simple calculations that can be tested out on your local machine.

Once you understand the basics, you should move on to the ["Using Quacc with Covalent"](covalent.md) (recommended) guide to learn how to use Quacc with a workflow manager, which allows you to stich together and run complex Quacc workflows across distributed computing resources. Refer to the ["Using Quacc with Parsl"](advanced/parsl.md) or ["Using Quacc with Jobflow"](advanced/jobflow.md) for alternate workflow manager options.

## Pre-Requisites

If you are not yet familiar with the ASE [`Atoms`](https://wiki.fysik.dtu.dk/ase/ase/atoms.html) object, you should read the [ASE tutorial](https://wiki.fysik.dtu.dk/ase/ase/atoms.html), as this is the main object used to represent molecules and structures within Quacc. Additionally, it is worthwhile to be familiar with the basics of an ASE [Calculator](https://wiki.fysik.dtu.dk/ase/ase/calculators/calculators.html).

```{hint}
If you are coming from the Pymatgen ecosystem, you can use the {class}`pymatgen.io.ase.AseAtomsAdaptor` class to convert between Pymatgen {obj}`Structure`/{obj}`Molecule` objects and the ASE `Atoms` object.
```

## A Simple Calculation with EMT

Let's start with a simple example. Here, we will use a cheap calculator based on [effective medium theory (EMT)](<https://doi.org/10.1016/0039-6028(96)00816-3>) to run a structure relaxation on a bulk structure of copper, as shown below.

```python
from ase.build import bulk
from quacc.recipes.emt.core import relax_job

# Make an Atoms object of a bulk Cu structure
atoms = bulk("Cu")

# Run a structure relaxation on the Atoms object
result = relax_job(atoms)
print(result)
```

Walking through step-by-step, we first defined an `Atoms` object representation of the material we wish to run the calculation on. In this example, we have imported the bulk Cu structure from ASE's predefined library of bulk structures.

```{hint}
You can make an `Atoms` object from common files like a CIF, XYZ, or POSCAR by using the [`ase.io.read`](https://wiki.fysik.dtu.dk/ase/ase/io/io.html) function. For instance, {obj}`from ase.io import read` followed by `atoms = read("</path/to/file>")`.
```

With the `Atoms` object defined, we then imported a desired recipe and instantiated it. In this case, since we want to use EMT, we can look in {obj}`quacc.recipes.emt` to see all the available recipes. We are interested in doing a structure relaxation, so we imported the {obj}`.emt.core.relax_job` recipe. We then instantiated and ran the recipe by passing in the `Atoms` object we defined earlier.

<<<<<<< HEAD
Note that for this example, you will need to install tblite, as noted in the ["Calculator Setup"](../install/codes.md) section of the installation instructions.

```python
from ase.build import molecule
from quacc.recipes.tblite.core import relax_job
=======
## A Simple Mixed-Code Workflow
>>>>>>> a9cc563e

Now let's return to our bulk Cu example from above and start adding on some complexity. Here, we will use EMT to run a relaxation on the bulk Cu structure and then use the output of this calculation as the input to a static calculation with the semi-empirical quantum mechanics method GFN2-xTB as implemented in {obj}`.tblite.core.static_job`. This example highlights how there are no restrictions in terms of how many codes you can use in a single workflow.

```{note}
Some recipes require additional setup. Refer to the [Calculator Setup](../install/codes.md##tblite) section for details. Note that `tblite` is currently available via `pip install` on Linux only.
```

```python
from ase.build import bulk
from quacc.recipes.emt.core import relax_job
from quacc.recipes.tblite.core import static_job

# Make an Atoms object of a bulk Cu structure
atoms = bulk("Cu")

# Run a structure relaxation with EMT
result1 = relax_job(atoms)

# Run a static calculation with GFN2-xTB
result2 = static_job(result1["atoms"], method="GFN2-xTB")
print(result2)
```

```{hint}
The output of most compute jobs is a dictionary summarizing the results of the calculation. It always has a key `"atoms"` that contains a copy of the output `Atoms` object. This can be used to pass structure information between jobs.
```

What happens if the first job fails, however? Then the code will crash, no results will be stored, and you'd have to start from scratch. That'd be sad, but thankfully this is where using a workflow manager can save the day.

Read on to learn how to define workflows with complex connectivity and how to dispatch them across distributed computing resources.<|MERGE_RESOLUTION|>--- conflicted
+++ resolved
@@ -36,15 +36,7 @@
 
 With the `Atoms` object defined, we then imported a desired recipe and instantiated it. In this case, since we want to use EMT, we can look in {obj}`quacc.recipes.emt` to see all the available recipes. We are interested in doing a structure relaxation, so we imported the {obj}`.emt.core.relax_job` recipe. We then instantiated and ran the recipe by passing in the `Atoms` object we defined earlier.
 
-<<<<<<< HEAD
-Note that for this example, you will need to install tblite, as noted in the ["Calculator Setup"](../install/codes.md) section of the installation instructions.
-
-```python
-from ase.build import molecule
-from quacc.recipes.tblite.core import relax_job
-=======
 ## A Simple Mixed-Code Workflow
->>>>>>> a9cc563e
 
 Now let's return to our bulk Cu example from above and start adding on some complexity. Here, we will use EMT to run a relaxation on the bulk Cu structure and then use the output of this calculation as the input to a static calculation with the semi-empirical quantum mechanics method GFN2-xTB as implemented in {obj}`.tblite.core.static_job`. This example highlights how there are no restrictions in terms of how many codes you can use in a single workflow.
 
