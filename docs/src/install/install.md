--- conflicted
+++ resolved
@@ -19,12 +19,8 @@
 
 In your newly activated conda environment, you can install Quacc and its related dependencies by running `pip install quacc`. For the development version of Quacc (currently recommended), you can instead use `pip install git+https://github.com/arosen93/quacc.git`.
 
-<<<<<<< HEAD
 Quacc can be installed with several `extras`, as outlined in the `setup.py` file. These are described below:
 - `quacc[fireworks]`: Installs dependencies to enable the use of FireWorks.
 - `quacc[vasp]`: Installs dependencies to enable the use of VASP with Custodian.
 - `quacc[tblite]`: Installs dependencies to enable the use of xtb via tblite.
-- `quacc[dev]`: Installs dependencies to enable local development of Quacc.
-=======
-Quacc can be installed with several `extras`, as outlined in the `setup.py` file. These are described below: - `quacc[fireworks]`: Installs dependencies to enable the use of FireWorks. - `quacc[vasp]`: Installs dependencies to enable the use of VASP with Custodian. - `quacc[tblite]`: Installs dependencies to enable the use of xtb via tblite. - `quacc[dev]`: Installs dependencies to enable local development of Quacc.
->>>>>>> 78cff3db
+- `quacc[dev]`: Installs dependencies to enable local development of Quacc.