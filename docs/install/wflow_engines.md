# Workflow Engine Setup

Using a workflow engine is a crucial component for scaling up quacc calculations in a high-throughput setting. We describe the necessary installation steps here for the workflow manager of your choosing.

!!! Tip

    If you are just getting started with workflow engines, we recommend trying Covalent. For a comparison of the different compatible workflow engines, refer to the [Workflow Engines Overview](../user/wflow_overview.md) section.

=== "Covalent"

    **Installation**

    To install Covalent, run

<<<<<<< HEAD
    ```
    pip install quacc[covalent]
=======
    ```bash
    pip install "quacc[covalent] @ git+https://github.com/Quantum-Accelerators/quacc.git"
>>>>>>> a3d2f879
    ```

    **Starting the Server**

    Covalent uses a server to dispatch and store calculation details and results. To start the server, simply run `covalent start` in your terminal. It will return a URL (usually http://localhost:48008) that you can use to access the Covalent dashboard, which is shown below.

    ![Covalent UI](../images/install/ui_blank.jpg)

    !!! Tip

        Once you start scaling up your calculations, we recommend hosting the Covalent server on a dedicated machine or using [Covalent Cloud](https://www.covalent.xyz/cloud/). Refer to the [Covalent Deployment Guide](https://docs.covalent.xyz/docs/user-documentation/server-deployment) for details.

    **Plugin Installation**

    Depending on where you wish to run your quacc calculations, you may need to install the corresponding Covalent plugin, as described in the [Covalent plugin documentation](https://docs.covalent.xyz/docs/features/executor-plugins/exe). If you are using a typical HPC system with a job scheduler, you will probably want to use the [`HPCExecutor` plugin](https://github.com/arosen93/covalent-hpc-plugin), which supports Slurm, PBS, LSF, Flux, and more.

    !!! Note

        If you are using Perlmutter at NERSC, you will need to set `export COVALENT_CONFIG_DIR="$SCRATCH/.config/covalent"` (e.g. in your `~/.bashrc`) because the home directory does not support file locking, which Covalent relies on.

=== "Jobflow"

    **Installation**

<<<<<<< HEAD
    To install Jobflow with support for FireWorks, run `pip install quacc[jobflow]`.
=======
    To install Jobflow with support for FireWorks, run the following:

    ```bash
    pip install "quacc[jobflow] @ git+https://github.com/Quantum-Accelerators/quacc.git"
    ```
>>>>>>> a3d2f879

    **MongoDB Setup**

    Jobflow and FireWorks both require the use of a database to store calculation results. If you haven't done so already, first create a Mongo database as described in the ["MongoDB Setup"](config_db.md) section.

    !!! Note

        If it is not possible to use MongoDB, you can use a variety of other data store options available within the [maggma package](https://github.com/materialsproject/maggma), including a [`MontyStore`](https://materialsproject.github.io/maggma/reference/stores/#maggma.stores.mongolike.MontyStore) that solely relies on the local filesystem.

    **Jobflow DB Setup**

    If you plan to use Jobflow to write your workflows, you will need to make a `jobflow.yaml` file. This file will generally be formatted like the example below. Fill in the fields with the appropriate values for your MongoDB cluster, which is where all your calculation inputs and outputs will be stored.

    ```yaml title="jobflow.yaml"
    JOB_STORE:
    docs_store:
        type: MongoStore
        host: <host name>
        port: 27017
        username: <username>
        password: <password>
        database: <database name>
        collection_name: <collection name>
    ```

    !!! Note

        If you are using a URI (as is common with MongoDB Atlas), then you will instead have a `jobflow.yaml` file that looks like the example below. Here, you will put the full URI in the `host` field. The `username` and `password` are part of the URI and so should not be included elsewhere in the YAML file.

        ```yaml title="jobflow.yaml"
        JOB_STORE:
        docs_store:
            type: MongoStore
            host: <URI>
            port: 27017
            database: <database name>
            collection_name: <collection name>
        ```

    You will then need to define a `JOBFLOW_CONFIG_FILE` environment variable pointing to the file you made. For instance, in your `~/.bashrc` file, add the following line:

    ```bash
    export JOBFLOW_CONFIG_FILE="/path/to/my/jobflow.yaml"
    ```

    **FireWorks DB Setup**

    If you plan to use FireWorks to dispatch your Jobflow workflows, you will also need to make a few configuration files: `FW_config.yaml`, `my_fworker.yaml`, `my_launchpad.yaml`, and `my_qadapter.yaml`. To begin, make a directory called `fw_config` where you will store the four files described in greater detail below. The directory structure will look like the following:

    ```text
    fw_config
    ├── FW_config.yaml
    ├── my_fworker.yaml
    ├── my_launchpad.yaml
    └── my_qadapter.yaml
    ```

    **FW Config File**

    For the `FW_config.yaml`, you can use the following template. Make sure to update the path to the `fw_config` folder where the file resides.

    ```yaml title="FW_config.yaml"
    CONFIG_FILE_DIR: </path/to/fw_config>
    QUEUE_UPDATE_INTERVAL: 2
    ```

    You will also need to define a `FW_CONFIG_FILE` environment variable pointing to the `FW_config.yaml` file you made. For instance, in your `~/.bashrc` file, add the following line:

    ```bash
    export FW_CONFIG_FILE="/path/to/config/fw_config/FW_config.yaml"
    ```

    **FWorker**

    For the `my_fworker.yaml`, you can use the following template. You do not need to make any modifications.

    ```yaml title="my_fworker.yaml"
    name: quacc_fworker
    category: ""
    query: "{}"
    ```

    **Launchpad**

    For the `my_launchpad.yaml`, you can use the following template. Replace the entries in `<>` with the appropriate values for your Mongo database.

    ```yaml title="my_launchpad.yaml"
    host: <host name>
    port: 27017
    name: <database name>
    username: <username>
    password: <password>
    logdir: null
    Istrm_lvl: DEBUG
    user_indices: []
    wf_user_indices: []
    ```

    !!! Note

        If you are accessing your MongoDB via a URI (e.g. as with MongoDB Atlas), then you will use the following `my_launchpad.yaml` template instead.

        ```yaml title="my_launchpad.yaml"
        host: <URI>
        port: 27017
        name: <database name>
        uri_store: true
        logdir: null
        Istrm_lvl: DEBUG
        user_indices: []
        wf_user_indices: []
        ```

    **QAdapter**

    Assuming you plan to use a queuing system for your compute jobs, you will need to make a `my_qadapter.yaml` file. For this, you will need to follow the instructions in the [FireWorks documentation](https://materialsproject.github.io/fireworks/qadapter_programming.html) for your specific job scheduling system. An example `my_qadapter.yaml` file is shown below for Slurm.

    ```yaml title="my_qadapter.yaml"
    _fw_name: CommonAdapter
    _fw_q_type: SLURM
    rocket_launch: rlaunch -w /path/to/fw_config/my_fworker.yaml singleshot
    nodes: 2
    walltime: 00:30:00
    account: <account>
    job_name: quacc_firework
    qos: regular
    pre_rocket: |
    module load vasp
    export QUACC_VASP_PARALLEL_CMD="srun -N 2 --ntasks-per-node=24 --cpu_bind=cores"
    ```

    In the above example, you would need to change the path in the `rocket_launch` field to the correct path to your `my_fworker.yaml`. The nodes, walltime, account, and qos are the corresponding parameters for your queuing system. Finally, anything in the `pre_rocket` field will be executed before the job begins running. It is a good place to load modules and set environment variables. A representative example has been provided above.

    **Database Initialization**

    !!! Warning

        Running `lpad reset` will clear your FireWorks launchpad, so only use this command if you are a new user.

    To check that FireWorks can connect to your database, run `lpad reset` if this is your first time using FireWorks.

=== "Parsl"

<<<<<<< HEAD
    In your activated Python environment, install Parsl via `pip install quacc[parsl]`. Parsl has [many configuration options](https://parsl.readthedocs.io/en/stable/userguide/configuring.html), which we will cover later in the documentation.

=== "Prefect"

    1. In your activated Python environment, install Prefect and the necessary Dask dependencies via `pip install quacc[prefect]`
    2. Make an account on [Prefect Cloud](https://app.prefect.cloud/)
    3. Make an [API Key](https://docs.prefect.io/cloud/users/api-keys/) and (optionally) store it in a `PREFECT_API_KEY` environment variable (e.g. in your `~/.bashrc`)
    4. Run `prefect cloud login` from the command-line and enter your API key (or use the browser, if possible)
=======
    In your activated Python environment, install Parsl as follows:

    ```bash
    pip install "quacc[parsl] @ git+https://github.com/Quantum-Accelerators/quacc.git"
    ```

    Parsl has [many configuration options](https://parsl.readthedocs.io/en/stable/userguide/configuring.html), which we will cover later in the documentation.

=== "Prefect"

    In your activated Python environment, install Prefect and the necessary Dask dependencies as follows:

    ```bash
    pip install "quacc[prefect] @ git+https://github.com/Quantum-Accelerators/quacc.git"
    ```

    Then, cary out the following steps to prepare Prefect for use with Prefect Cloud:

    1. Make an account on [Prefect Cloud](https://app.prefect.cloud/)
    2. Make an [API Key](https://docs.prefect.io/cloud/users/api-keys/) and (optionally) store it in a `PREFECT_API_KEY` environment variable (e.g. in your `~/.bashrc`)
    3. Run `prefect cloud login` from the command-line and enter your API key (or use the browser, if possible)
>>>>>>> a3d2f879

    If you do not wish to use Prefect Cloud, you can can spin up a local server with `prefect server start` and skip the above steps.

    Additional configuration parameters can be modified, as described in the [Prefect documentation](https://docs.prefect.io/concepts/settings/).<|MERGE_RESOLUTION|>--- conflicted
+++ resolved
@@ -12,13 +12,8 @@
 
     To install Covalent, run
 
-<<<<<<< HEAD
     ```
     pip install quacc[covalent]
-=======
-    ```bash
-    pip install "quacc[covalent] @ git+https://github.com/Quantum-Accelerators/quacc.git"
->>>>>>> a3d2f879
     ```
 
     **Starting the Server**
@@ -43,15 +38,11 @@
 
     **Installation**
 
-<<<<<<< HEAD
-    To install Jobflow with support for FireWorks, run `pip install quacc[jobflow]`.
-=======
     To install Jobflow with support for FireWorks, run the following:
 
     ```bash
-    pip install "quacc[jobflow] @ git+https://github.com/Quantum-Accelerators/quacc.git"
-    ```
->>>>>>> a3d2f879
+    pip install quacc[jobflow]
+    ```
 
     **MongoDB Setup**
 
@@ -195,30 +186,20 @@
 
 === "Parsl"
 
-<<<<<<< HEAD
-    In your activated Python environment, install Parsl via `pip install quacc[parsl]`. Parsl has [many configuration options](https://parsl.readthedocs.io/en/stable/userguide/configuring.html), which we will cover later in the documentation.
+    In your activated Python environment, install Parsl as follows:
+
+    ```bash
+    pip install quacc[parsl]
+    ```
+
+    Parsl has [many configuration options](https://parsl.readthedocs.io/en/stable/userguide/configuring.html), which we will cover later in the documentation.
 
 === "Prefect"
 
-    1. In your activated Python environment, install Prefect and the necessary Dask dependencies via `pip install quacc[prefect]`
-    2. Make an account on [Prefect Cloud](https://app.prefect.cloud/)
-    3. Make an [API Key](https://docs.prefect.io/cloud/users/api-keys/) and (optionally) store it in a `PREFECT_API_KEY` environment variable (e.g. in your `~/.bashrc`)
-    4. Run `prefect cloud login` from the command-line and enter your API key (or use the browser, if possible)
-=======
-    In your activated Python environment, install Parsl as follows:
-
-    ```bash
-    pip install "quacc[parsl] @ git+https://github.com/Quantum-Accelerators/quacc.git"
-    ```
-
-    Parsl has [many configuration options](https://parsl.readthedocs.io/en/stable/userguide/configuring.html), which we will cover later in the documentation.
-
-=== "Prefect"
-
     In your activated Python environment, install Prefect and the necessary Dask dependencies as follows:
 
     ```bash
-    pip install "quacc[prefect] @ git+https://github.com/Quantum-Accelerators/quacc.git"
+    pip install quacc[prefect]
     ```
 
     Then, cary out the following steps to prepare Prefect for use with Prefect Cloud:
@@ -226,7 +207,6 @@
     1. Make an account on [Prefect Cloud](https://app.prefect.cloud/)
     2. Make an [API Key](https://docs.prefect.io/cloud/users/api-keys/) and (optionally) store it in a `PREFECT_API_KEY` environment variable (e.g. in your `~/.bashrc`)
     3. Run `prefect cloud login` from the command-line and enter your API key (or use the browser, if possible)
->>>>>>> a3d2f879
 
     If you do not wish to use Prefect Cloud, you can can spin up a local server with `prefect server start` and skip the above steps.
 
