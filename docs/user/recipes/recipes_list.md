# List of Recipes

The list of available quacc recipes is shown below. The "Req'd Extras" column specifies any additional recipe-specific dependencies that must be installed beyond those mentioned in ["Calculator Setup"](../../install/codes.md).

## DFTB+

!!! Info

    [DFTB+](https://dftbplus.org/) is especially useful for periodic GFN-xTB calculations and the DFTB+ method based on Slater-Koster parameters.

<center>

| Name         | Decorator       | Documentation                          | Req'd Extras |
| ------------ | --------------- | -------------------------------------- | ------------ |
| DFTB+ Static | `#!Python @job` | [quacc.recipes.dftb.core.static_job][] |              |
| DFTB+ Relax  | `#!Python @job` | [quacc.recipes.dftb.core.relax_job][]  |              |

</center>

## EMT

!!! Info

    [Effective medium theory (EMT)](https://doi.org/10.1016/0039-6028(96)00816-3) is a semi-empirical method for modeling solids that is predominantly used for prototyping workflows. Because it is solely for demonstration purposes, it only supports the following metals: Al, Ni, Cu, Pd, Ag, Pt, and Au.

<center>

| Name                     | Decorator        | Documentation                                           | Req'd Extras     |
| ------------------------ | ---------------- | ------------------------------------------------------- | ---------------- |
| EMT Static               | `#!Python @job`  | [quacc.recipes.emt.core.static_job][]                   |                  |
| EMT Relax                | `#!Python @job`  | [quacc.recipes.emt.core.relax_job][]                    |                  |
| EMT Bulk to Defects      | `#!Python @flow` | [quacc.recipes.emt.defects.bulk_to_defects_flow][]      | `quacc[defects]` |
| EMT Bulk to Slabs        | `#!Python @flow` | [quacc.recipes.emt.slabs.bulk_to_slabs_flow][]          |                  |
| EMT Phonons              | `#!Python @flow` | [quacc.recipes.emt.phonons.phonon_flow][]               | `quacc[phonons]` |
| EMT Bulk to Deformations | `#!Python @flow` | [quacc.recipes.emt.elastic.bulk_to_deformations_flow][] |                  |

</center>

## Gaussian

!!! Info

    [Gaussian](https://gaussian.com/) is an extremely popular molecular DFT code that is quite robust and easy to use.

<center>

| Name            | Decorator       | Documentation                              | Req'd Extras |
| --------------- | --------------- | ------------------------------------------ | ------------ |
| Gaussian Static | `#!Python @job` | [quacc.recipes.gaussian.core.static_job][] |              |
| Gaussian Relax  | `#!Python @job` | [quacc.recipes.gaussian.core.relax_job][]  |              |

</center>

## GULP

!!! Info

    [GULP](https://gulp.curtin.edu.au/) is especially useful for periodic GFN-FF calculations and force field methods. GULP can be downloaded and installed [here](https://gulp.curtin.edu.au/download.html).

<center>

| Name        | Decorator       | Documentation                          | Req'd Extras |
| ----------- | --------------- | -------------------------------------- | ------------ |
| GULP Static | `#!Python @job` | [quacc.recipes.gulp.core.static_job][] |              |
| GULP Relax  | `#!Python @job` | [quacc.recipes.gulp.core.relax_job][]  |              |

</center>

## Lennard Jones

!!! Info

    [Lennard Jones (LJ)](https://en.wikipedia.org/wiki/Lennard-Jones_potential) is an empirical potential that is predominantly used for prototyping workflows for molecules.

<center>

| Name         | Decorator       | Documentation                        | Req'd Extras |
| ------------ | --------------- | ------------------------------------ | ------------ |
| LJ Static    | `#!Python @job` | [quacc.recipes.lj.core.static_job][] |              |
| LJ Relax     | `#!Python @job` | [quacc.recipes.lj.core.relax_job][]  |              |
| LJ Frequency | `#!Python @job` | [quacc.recipes.lj.core.freq_job][]   |              |

</center>

## MLPs

!!! Info

    Machine-learned interatomic potentials are a class of machine learning models that are trained to reproduce the potential energy surface of a system. The following pre-trained, "universal" MLPs are supported: [CHGNet](https://doi.org/10.1038/s42256-023-00716-3), [M3GNet](https://doi.org/10.1038/s43588-022-00349-3), and [MACE](https://mace-docs.readthedocs.io/en/latest/examples/foundation_models.html).

<center>

| Name        | Decorator        | Documentation                             | Req'd Extras         |
| ----------- | ---------------- | ----------------------------------------- | -------------------- |
| MLP Static  | `#!Python @job`  | [quacc.recipes.mlp.core.static_job][]     | `quacc[mlp]`         |
| MLP Relax   | `#!Python @job`  | [quacc.recipes.mlp.core.relax_job][]      | `quacc[mlp]`         |
| MLP Phonons | `#!Python @flow` | [quacc.recipes.mlp.phonons.phonon_flow][] | `quacc[mlp,phonons]` |

</center>

## NewtonNet

!!! Info

    [NewtonNet](https://github.com/ericyuan00000/NewtonNet) is a message passing network for deep learning of interatomic potentials and forces, as described [here](https://pubs.rsc.org/en/content/articlehtml/2022/dd/d2dd00008c).

<center>

| Name                | Decorator       | Documentation                                | Req'd Extras   |
| ------------------- | --------------- | -------------------------------------------- | -------------- |
| NewtonNet Static    | `#!Python @job` | [quacc.recipes.newtonnet.core.static_job][]  |                |
| NewtonNet Relax     | `#!Python @job` | [quacc.recipes.newtonnet.core.relax_job][]   |                |
| NewtonNet Frequency | `#!Python @job` | [quacc.recipes.newtonnet.core.freq_job][]    |                |
| NewtonNet TS        | `#!Python @job` | [quacc.recipes.newtonnet.ts.ts_job][]        | `quacc[sella]` |
| NewtonNet IRC       | `#!Python @job` | [quacc.recipes.newtonnet.ts.irc_job][]       | `quacc[sella]` |
| NewtonNet Quasi IRC | `#!Python @job` | [quacc.recipes.newtonnet.ts.quasi_irc_job][] | `quacc[sella]` |

</center>

## ONETEP

!!! Info

    [ONETEP](https://onetep.org/) (Order-N Electronic Total Energy Package) is a linear-scaling code for quantum-mechanical calculations based on density-functional theory.

<center>

| Name             | Decorator       | Documentation                               | Req'd Extras |
| ---------------- | --------------- | ------------------------------------------- | ------------ |
| ONETEP Static    | `#!Python @job` | [quacc.recipes.onetep.core.static_job][]    |              |
| ONETEP ASE Relax | `#!Python @job` | [quacc.recipes.onetep.core.ase_relax_job][] |              |

</center>

## ORCA

!!! Info

    [ORCA](https://orcaforum.kofo.mpg.de/app.php/portal) is a free code that is especially useful for molecular DFT calculations with recently developed methods. ORCA can be downloaded and installed [here](https://orcaforum.kofo.mpg.de/app.php/dlext/).

<center>

| Name           | Decorator       | Documentation                             | Req'd Extras |
| -------------- | --------------- | ----------------------------------------- | ------------ |
| ORCA Static    | `#!Python @job` | [quacc.recipes.orca.core.static_job][]    |              |
| ORCA Relax     | `#!Python @job` | [quacc.recipes.orca.core.relax_job][]     |              |
| ORCA ASE Relax | `#!Python @job` | [quacc.recipes.orca.core.ase_relax_job][] |              |

</center>

## Psi4

!!! Info

    [Psi4](https://github.com/psi4/psi4) is an open-source quantum chemistry electronic structure package.

<center>

| Name        | Decorator       | Documentation                          | Req'd Extras |
| ----------- | --------------- | -------------------------------------- | ------------ |
| Psi4 Static | `#!Python @job` | [quacc.recipes.psi4.core.static_job][] |              |

</center>

## Q-Chem

!!! Info

    [Q-Chem](https://www.q-chem.com/) is a powerful, general-purpose molecular DFT code with a variety of features.

<center>

| Name             | Decorator       | Documentation                            | Req'd Extras   |
| ---------------- | --------------- | ---------------------------------------- | -------------- |
| Q-Chem Static    | `#!Python @job` | [quacc.recipes.qchem.core.static_job][]  |                |
| Q-Chem Relax     | `#!Python @job` | [quacc.recipes.qchem.core.relax_job][]   |                |
| Q-Chem Frequency | `#!Python @job` | [quacc.recipes.qchem.core.freq_job][]    |                |
| Q-Chem TS        | `#!Python @job` | [quacc.recipes.qchem.ts.ts_job][]        | `quacc[sella]` |
| Q-Chem IRC       | `#!Python @job` | [quacc.recipes.qchem.ts.irc_job][]       | `quacc[sella]` |
| Q-Chem Quasi IRC | `#!Python @job` | [quacc.recipes.qchem.ts.quasi_irc_job][] | `quacc[sella]` |

</center>

## Quantum ESPRESSO

!!! Info

    [Quantum Espresso](https://www.quantum-espresso.org) is an open-source code for plane-wave, periodic DFT calculations.

<center>

| Name                     | Decorator        | Documentation                                       | Req'd Extras | `prev_outdir` compatibility |
| ------------------------ | ---------------- | --------------------------------------------------- | ------------ | --------------------------- |
| Espresso Static          | `#!Python @job`  | [quacc.recipes.espresso.core.static_job][]          |              | Non-concurrent                        |
| Espresso Relax           | `#!Python @job`  | [quacc.recipes.espresso.core.relax_job][]           |              | Non-concurrent                        |
| Espresso ASE Relax       | `#!Python @job`  | [quacc.recipes.espresso.core.relax_job][]           |              | Non-concurrent                        |
| Espresso Post Processing | `#!Python @job`  | [quacc.recipes.espresso.core.post_processing_job][] |              | Full                        |
| Espresso Phonon          | `#!Python @job`  | [quacc.recipes.espresso.phonons.phonon_job][]       |              | Non-concurrent              |
| Espresso Grid Phonon     | `#!Python @flow` | [quacc.recipes.espresso.phonons.grid_phonon_flow][] |              | None                        |
| Espresso Q2R             | `#!Python @job`  | [quacc.recipes.espresso.phonons.q2r_job][]          |              | None                        |
| Espresso Matdyn          | `#!Python @job`  | [quacc.recipes.espresso.phonons.matdyn_job][]       |              | None                        |
<<<<<<< HEAD
| Espresso Phonon DOS Flow | `#!Python @flow` | [quacc.recipes.espresso.phonons.phonon_dos_flow][]  |              | None
| Espresso DVSCF Q2R       | `#!Python @job`  | [quacc.recipes.espresso.phonons.dvscf_q2r_job][]    |              | 
=======
| Espresso Phonon DOS Flow | `#!Python @flow` | [quacc.recipes.espresso.phonons.phonon_dos_flow][]  |              |
| Espresso DVSCF Q2R       | `#!Python @job`  | [quacc.recipes.espresso.phonons.dvscf_q2r_job][]    |              |
>>>>>>> 74938232
| Espresso PostAHC         | `#!Python @job`  | [quacc.recipes.espresso.phonons.postahc_job][]      |              |
| Espresso Non-SCF         | `#!Python @job`  | [quacc.recipes.espresso.core.non_scf_job][]         |              | 
| Espresso DOS             | `#!Python @job`  | [quacc.recipes.espresso.dos.dos_job][]              |              |
| Espresso DOS Flow        | `#!Python @flow` | [quacc.recipes.espresso.dos.dos_flow][]             |              |
| Espresso Projwfc         | `#!Python @job`  | [quacc.recipes.espresso.dos.projwfc_job][]          |              |
| Espresso Projwfc Flow    | `#!Python @flow` | [quacc.recipes.espresso.dos.projwfc_flow][]         |              |
| Espresso Bands Flow      | `#!Python @flow` | [quacc.recipes.espresso.bands.bands_flow][]         |              |
| Espresso Bands PW        | `#!Python @job`  | [quacc.recipes.espresso.bands.bands_pw_job][]       |              |
| Espresso Bands PP        | `#!Python @job`  | [quacc.recipes.espresso.bands.bands_pp_job][]       |              |
| Espresso Fermi Surface   | `#!Python @job`  | [quacc.recipes.espresso.bands.fermi_surface_job][]  |              |

</center>

## TBLite

!!! Info

    [tblite](https://github.com/tblite/tblite) is a code for running GFN-xTB calculations.

<center>

| Name             | Decorator        | Documentation                                | Req'd Extras     |
| ---------------- | ---------------- | -------------------------------------------- | ---------------- |
| TBLite Static    | `#!Python @job`  | [quacc.recipes.tblite.core.static_job][]     |                  |
| TBLite Relax     | `#!Python @job`  | [quacc.recipes.tblite.core.relax_job][]      |                  |
| TBLite Frequency | `#!Python @job`  | [quacc.recipes.tblite.core.freq_job][]       |                  |
| TBLite Phonons   | `#!Python @flow` | [quacc.recipes.tblite.phonons.phonon_flow][] | `quacc[phonons]` |

</center>

## VASP

!!! Info

    [VASP](https://www.vasp.at/) is a very widely used code for plane-wave, periodic DFT calculations. Quacc has built-in support for automatically fixing failed VASP jobs via [Custodian](https://github.com/materialsproject/custodian).

<center>

| Name                            | Decorator        | Documentation                                   | Req'd Extras |
| ------------------------------- | ---------------- | ----------------------------------------------- | ------------ |
| VASP Static                     | `#!Python @job`  | [quacc.recipes.vasp.core.static_job][]          |              |
| VASP Relax                      | `#!Python @job`  | [quacc.recipes.vasp.core.relax_job][]           |              |
| VASP Double Relax               | `#!Python @flow` | [quacc.recipes.vasp.core.double_relax_flow][]   |              |
| VASP Non-SCF                    | `#!Python @job`  | [quacc.recipes.vasp.core.non_scf_job][]         |              |
| VASP Slab Static                | `#!Python @job`  | [quacc.recipes.vasp.slabs.static_job][]         |              |
| VASP Slab Relax                 | `#!Python @job`  | [quacc.recipes.vasp.slabs.relax_job][]          |              |
| VASP Bulk to Slabs              | `#!Python @flow` | [quacc.recipes.vasp.slabs.bulk_to_slabs_flow][] |              |
| VASP Slab to Adsorbates         | `#!Python @flow` | [quacc.recipes.vasp.slabs.slab_to_ads_flow][]   |              |
| VASP MP GGA Relax               | `#!Python @job`  | [quacc.recipes.vasp.mp.mp_gga_relax_job][]      | `quacc[mp]`  |
| VASP MP GGA Static              | `#!Python @job`  | [quacc.recipes.vasp.mp.mp_gga_static_job][]     | `quacc[mp]`  |
| VASP MP GGA Relax Workflow      | `#!Python @flow` | [quacc.recipes.vasp.mp.mp_gga_relax_flow][]     | `quacc[mp]`  |
| VASP MP Meta-GGA Prerelax       | `#!Python @job`  | [quacc.recipes.vasp.mp.mp_metagga_relax_job][]  | `quacc[mp]`  |
| VASP MP Meta-GGA Relax          | `#!Python @job`  | [quacc.recipes.vasp.mp.mp_metagga_relax_job][]  | `quacc[mp]`  |
| VASP MP Meta-GGA Static         | `#!Python @job`  | [quacc.recipes.vasp.mp.mp_metagga_static_job][] | `quacc[mp]`  |
| VASP MP Meta-GGA Relax Workflow | `#!Python @flow` | [quacc.recipes.vasp.mp.mp_metagga_relax_flow][] | `quacc[mp]`  |
| VASP QMOF Relax                 | `#!Python @job`  | [quacc.recipes.vasp.qmof.qmof_relax_job][]      |              |

</center><|MERGE_RESOLUTION|>--- conflicted
+++ resolved
@@ -199,13 +199,8 @@
 | Espresso Grid Phonon     | `#!Python @flow` | [quacc.recipes.espresso.phonons.grid_phonon_flow][] |              | None                        |
 | Espresso Q2R             | `#!Python @job`  | [quacc.recipes.espresso.phonons.q2r_job][]          |              | None                        |
 | Espresso Matdyn          | `#!Python @job`  | [quacc.recipes.espresso.phonons.matdyn_job][]       |              | None                        |
-<<<<<<< HEAD
-| Espresso Phonon DOS Flow | `#!Python @flow` | [quacc.recipes.espresso.phonons.phonon_dos_flow][]  |              | None
-| Espresso DVSCF Q2R       | `#!Python @job`  | [quacc.recipes.espresso.phonons.dvscf_q2r_job][]    |              | 
-=======
 | Espresso Phonon DOS Flow | `#!Python @flow` | [quacc.recipes.espresso.phonons.phonon_dos_flow][]  |              |
 | Espresso DVSCF Q2R       | `#!Python @job`  | [quacc.recipes.espresso.phonons.dvscf_q2r_job][]    |              |
->>>>>>> 74938232
 | Espresso PostAHC         | `#!Python @job`  | [quacc.recipes.espresso.phonons.postahc_job][]      |              |
 | Espresso Non-SCF         | `#!Python @job`  | [quacc.recipes.espresso.core.non_scf_job][]         |              | 
 | Espresso DOS             | `#!Python @job`  | [quacc.recipes.espresso.dos.dos_job][]              |              |
