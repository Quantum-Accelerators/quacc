--- conflicted
+++ resolved
@@ -304,19 +304,9 @@
 
 If you ever want to strip the decorator from a pre-decorated `#!Python @job` for any reason, you can call the `.__wrapped__` attribute. This returns the original function.
 
-<<<<<<< HEAD
-| Quacc              | Covalent                           | Parsl                 | Jobflow        |
-| ------------------ | ---------------------------------- | --------------------- | -------------- |
-| `#!Python job`     | `#!Python ct.electron`             | `#!Python python_app` | `#!Python job` |
-| `#!Python flow`    | `#!Python ct.dispatch(ct.lattice)` | N/A                   | N/A            |
-| `#!Python subflow` | `#!Python ct.electron(ct.lattice)` | `#!Python join_app`   | N/A            |
-
-The quacc descriptors are drop-in replacements for the specified workflow engine analogue, which we will use for the remainder of the tutorials.
-=======
 ```python
 from quacc import job
 
->>>>>>> ee76e723
 
 @job
 def add(a, b):
