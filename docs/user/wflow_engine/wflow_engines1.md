--- conflicted
+++ resolved
@@ -90,15 +90,9 @@
 
         Also note that the `relax_job` function was pre-defined in quacc with a `#!Python @job` decorator, which is why we did not need to include it here.
 
-<<<<<<< HEAD
-    2. Because the workflow was defined as a `#!Python Flow`, it will be sent to the Covalent server and a dispatch ID will be returned.
-
-    3. You don't need to set `wait=True` in practice. Once you dispatch the workflow, it will begin running (if the resources are available). The `ct.get_result` function is used to fetch the workflow status and results from the server.
-=======
     2. This will dispatch the workflow to the Covalent server.
 
     3. The `ct.get_result` function is used to fetch the workflow status and results from the server. You don't need to set `wait=True` in practice. Once you dispatch the workflow, it will begin running (if the resources are available).
->>>>>>> ee76e723
 
 === "Prefect"
 
