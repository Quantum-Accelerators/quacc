# Combining Recipes

Here, we will show how to use combine quacc jobs and workflows into your own custom workflows that can be run with your chosen workflow engine.

## Running a User-Constructed Serial Workflow

We will now try running a simple workflow where we relax a bulk Cu structure using EMT and take the output of that calculation as the input to a follow-up static calculation with EMT.

```mermaid
graph LR
  A[Input] --> B(Relax) --> C(Static) --> D[Output];
```

=== "Parsl"

    !!! Important

        If you haven't done so yet, make sure you update the quacc `WORKFLOW_ENGINE` [configuration variable](../settings/settings.md) and load the default Parsl configuration:

        ```bash title="terminal"
        quacc set WORKFLOW_ENGINE parsl
        ```

        ```python title="python"
        import parsl

        parsl.load()
        ```

    ```python
    from ase.build import bulk
    from quacc.recipes.emt.core import relax_job, static_job


    # Define the workflow
    def workflow(atoms):
        # Define Job 1
        future1 = relax_job(atoms)

        # Define Job 2, which takes the output of Job 1 as input
        future2 = static_job(future1["atoms"])

        return future2


    # Make an Atoms object of a bulk Cu structure
    atoms = bulk("Cu")

    # Dispatch the workflow
    future = workflow(atoms)

    # Fetch the result
    result = future.result()
    print(result)
    ```

    !!! Note

        Parsl `PythonApp` objects will implicitly know to call `.result()` on any `AppFuture` it receives, and it is good to rely on this fact to avoid unnecessary blocking.

=== "Covalent"

    !!! Important

        If you haven't done so yet, make sure you update the quacc `WORKFLOW_ENGINE` [configuration variable](../settings/settings.md) and start the Covalent server:

        ```bash
        quacc set WORKFLOW_ENGINE covalent
        covalent start
        ```

    ```python
    import covalent as ct
    from ase.build import bulk
    from quacc import flow
    from quacc.recipes.emt.core import relax_job, static_job


    # Define the workflow
    @flow  # (1)!
    def workflow(atoms):
        # Define Job 1
        result1 = relax_job(atoms)

        # Define Job 2, which takes the output of Job 1 as input
        result2 = static_job(result1["atoms"])

        return result2


    # Make an Atoms object of a bulk Cu structure
    atoms = bulk("Cu")

    # Dispatch the workflow to the Covalent server
    # with the bulk Cu Atoms object as the input
    dispatch_id = ct.dispatch(workflow)(atoms)

    # Fetch the result from the server
    result = ct.get_result(dispatch_id, wait=True)
    print(result)
    ```

    1. Because the workflow was defined with a `#!Python @flow` decorator, it will be sent to the Covalent server and a dispatch ID will be returned.

=== "Dask"

    !!! Important

        If you haven't done so yet, make sure you update the quacc `WORKFLOW_ENGINE` [configuration variable](../settings/settings.md) and load the default Dask cluster:

        ```bash title="terminal"
        quacc set WORKFLOW_ENGINE dask
        ```

        ```python title="python"
        from dask.distributed import Client

        client = Client()
        ```

    ```python
    from ase.build import bulk
    from quacc.recipes.emt.core import relax_job, static_job


    # Define the workflow
    def workflow(atoms):
        # Define Job 1
        delayed1 = relax_job(atoms)

        # Define Job 2, which takes the output of Job 1 as input
        delayed2 = static_job(delayed1["atoms"])

        return delayed2


    # Make an Atoms object of a bulk Cu structure
    atoms = bulk("Cu")

    # Dispatch the workflow
    delayed = workflow(atoms)

    # Fetch the result
    result = client.compute(delayed).result()
    print(result)
    ```

=== "Redun"

    !!! Important

        If you haven't done so yet, make sure you update the quacc `WORKFLOW_ENGINE` [configuration variable](../settings/settings.md):

        ```bash
        quacc set WORKFLOW_ENGINE redun
        ```

    ```python
    from ase.build import bulk
    from redun import Scheduler
    from quacc import flow
    from quacc.recipes.emt.core import relax_job, static_job

    # Instantiate the scheduler
    scheduler = Scheduler()


    # Define the workflow
    @flow  # (1)!
    def workflow(atoms):
        # Define Job 1
        result1 = relax_job(atoms)

        # Define Job 2, which takes the output of Job 1 as input
        result2 = static_job(result1["atoms"])

        return result2


    # Make an Atoms object of a bulk Cu structure
    atoms = bulk("Cu")

    # Dispatch the workflow
    result = scheduler.run(workflow(atoms))
    print(result)
    ```

    1. The `#!Python @flow` decorator defines the workflow that will be executed. It is the same as the `#!Python @task` decorator in Redun.

=== "Jobflow"

    !!! Important

        If you haven't done so yet, make sure you update the quacc `WORKFLOW_ENGINE` [configuration variable](../settings/settings.md):

        ```bash
        quacc set WORKFLOW_ENGINE jobflow
        ```

    ```python
    import jobflow as jf
    from ase.build import bulk
    from quacc.recipes.emt.core import relax_job, static_job

    # Make an Atoms object of a bulk Cu structure
    atoms = bulk("Cu")

    # Define Job 1
    job1 = relax_job(atoms)

    # Define Job 2, which takes the output of Job 1 as input
    job2 = static_job(job1.output["atoms"])  # (1)!

    # Define the workflow
    workflow = jf.Flow([job1, job2])  # (2)!

    # Run the workflow locally
    responses = jf.run_locally(workflow)

    # Get the result
    result = responses[job2.uuid][1].output
    print(result)
    ```

    1. In Jobflow, each `Job` is only a reference and so the `.output` must be explicitly passed between jobs.

    2. We must stitch the individual `Job` objects together into a `jf.Flow`, which can be easily achieved by passing them as a list to the `jf.Flow()` constructor.

## Running a User-Constructed Parallel Workflow

Now we will define a workflow where we will carry out two EMT structure relaxations, but the two jobs are not dependent on one another. In this example, the workflow manager will know that it can run the two jobs separately, and even if Job 1 were to fail, Job 2 would still progress.

```mermaid
graph LR
  A[Input] --> B(Relax) --> D[Output]
  A[Input] --> C(Relax) --> D[Output];
```

=== "Parsl"

    ```python
    from ase.build import bulk, molecule
    from quacc.recipes.emt.core import relax_job


    # Define workflow
    def workflow(atoms1, atoms2):
        # Define two independent relaxation jobs
        result1 = relax_job(atoms1)
        result2 = relax_job(atoms2)

        return {"result1": result1, "result2": result2}


    # Define two Atoms objects
    atoms1 = bulk("Cu")
    atoms2 = molecule("N2")

    # Define two independent relaxation jobs
    futures = workflow(atoms1, atoms2)

    # Fetch the results
    result1 = futures["result1"].result()
    result2 = futures["result2"].result()
    print(result1, result2)
    ```

=== "Covalent"

    ```python
    from ase.build import bulk, molecule
    from quacc import flow
    from quacc.recipes.emt.core import relax_job


    # Define workflow
    @flow
    def workflow(atoms1, atoms2):
        # Define two independent relaxation jobs
        result1 = relax_job(atoms1)
        result2 = relax_job(atoms2)

        return {"result1": result1, "result2": result2}


    # Define two Atoms objects
    atoms1 = bulk("Cu")
    atoms2 = molecule("N2")

    # Dispatch the workflow to the Covalent server
    dispatch_id = ct.dispatch(workflow)(atoms1, atoms2)

    # Fetch the results from the server
    result = ct.get_result(dispatch_id, wait=True)
    print(result)
    ```

=== "Dask"

    ```python
    from ase.build import bulk, molecule
    from quacc.recipes.emt.core import relax_job


    # Define workflow
    def workflow(atoms1, atoms2):
        # Define two independent relaxation jobs
        result1 = relax_job(atoms1)
        result2 = relax_job(atoms2)

        return [result1, result2]


    # Define two Atoms objects
    atoms1 = bulk("Cu")
    atoms2 = molecule("N2")

    # Define two independent relaxation jobs
    delayed = workflow(atoms1, atoms2)

    # Fetch the results
    results = client.gather(client.compute(delayed))
    print(results)
    ```

=== "Redun"

    ```python
    from ase.build import bulk, molecule
    from redun import Scheduler
    from quacc import flow
    from quacc.recipes.emt.core import relax_job

    # Instantiate the scheduler
    scheduler = Scheduler()


    # Define workflow
    @flow
    def workflow(atoms1, atoms2):
        # Define two independent relaxation jobs
        result1 = relax_job(atoms1)
        result2 = relax_job(atoms2)

        return {"result1": result1, "result2": result2}


    # Define two Atoms objects
    atoms1 = bulk("Cu")
    atoms2 = molecule("N2")

    # Dispatch the workflow
    result = scheduler.run(workflow(atoms1, atoms2))
    print(result)
    ```

=== "Jobflow"

    ```python
    import jobflow as jf
    from ase.build import bulk, molecule
    from quacc.recipes.emt.core import relax_job

    # Define two Atoms objects
    atoms1 = bulk("Cu")
    atoms2 = molecule("N2")

    # Define two independent relaxation jobs
    job1 = relax_job(atoms1)
    job2 = relax_job(atoms2)

    # Define the workflow
    workflow = jf.Flow([job1, job2])

    # Run the workflow locally
    responses = jf.run_locally(workflow)

    # Get the result
    result = responses[job2.uuid][1].output
    print(result)
    ```

## Running a User-Constructed Dynamic Workflow

For this example, let's consider a toy scenario where we wish to relax a bulk Cu structure, carve all possible slabs, and then run a new relaxation calculation on each slab (with no static calculation at the end).

```mermaid
graph LR
  A[Input] --> B(Relax) --> C(Make Slabs)
  C(Make Slabs) --> D(Slab Relax) --> H[Output]
  C(Make Slabs) --> E(Slab Relax) --> H[Output]
  C(Make Slabs) --> F(Slab Relax) --> H[Output]
  C(Make Slabs) --> G(Slab Relax) --> H[Output];
```

=== "Parsl"

    ```python
    from ase.build import bulk
    from quacc.recipes.emt.core import relax_job
    from quacc.recipes.emt.slabs import bulk_to_slabs_flow


    # Define the workflow
    def workflow(atoms):
        relaxed_bulk = relax_job(atoms)
<<<<<<< HEAD
        relaxed_slabs = bulk_to_slabs_flow(relaxed_bulk["atoms"], slab_static_job=None)  # (1)!
=======
        relaxed_slabs = bulk_to_slabs_flow(relaxed_bulk["atoms"], run_static=False)
>>>>>>> 2845da80

        return relaxed_slabs


    # Define the Atoms object
    atoms = bulk("Cu")

    # Dispatch the workflow
    future = workflow(atoms)

    # Fetch the results
    result = future.result()
    print(result)
    ```

<<<<<<< HEAD
    1. We chose to set `#!Python slab_static_job=None` here to disable the static calculation that is normally carried out in this workflow.

=======
>>>>>>> 2845da80
=== "Covalent"

    ```python
    import covalent as ct
    from ase.build import bulk
    from quacc import flow
    from quacc.recipes.emt.core import relax_job
    from quacc.recipes.emt.slabs import bulk_to_slabs_flow


    # Define the workflow
    @flow
    def workflow(atoms):
        relaxed_bulk = relax_job(atoms)
<<<<<<< HEAD
        relaxed_slabs = bulk_to_slabs_flow(relaxed_bulk["atoms"], slab_static_job=None)  # (1)!
=======
        relaxed_slabs = bulk_to_slabs_flow(relaxed_bulk["atoms"], run_static=False)
>>>>>>> 2845da80

        return relaxed_slabs


    # Define the Atoms object
    atoms = bulk("Cu")

    # Dispatch the workflow and retrieve result
    dispatch_id = ct.dispatch(workflow)(atoms)
    result = ct.get_result(dispatch_id, wait=True)
    print(result)
    ```

<<<<<<< HEAD
    1. We didn't need to wrap `bulk_to_slabs_flow` with a decorator because it is already pre-decorated with a `#!Python @flow` decorator. We also chose to set `#!Python slab_static_job=None` here to disable the static calculation that is normally carried out in this workflow.

=======
>>>>>>> 2845da80
=== "Dask"

    ```python
    from ase.build import bulk
    from quacc.recipes.emt.core import relax_job
    from quacc.recipes.emt.slabs import bulk_to_slabs_flow


    # Define the workflow
    def workflow(atoms):
        relaxed_bulk = relax_job(atoms)
<<<<<<< HEAD
        relaxed_slabs = bulk_to_slabs_flow(relaxed_bulk["atoms"], slab_static_job=None)  # (1)!
=======
        relaxed_slabs = bulk_to_slabs_flow(relaxed_bulk["atoms"], run_static=False)
>>>>>>> 2845da80

        return relaxed_slabs


    # Define the Atoms object
    atoms = bulk("Cu")

    # Dispatch the workflow
    delayed = workflow(atoms)

    # Fetch the results
    result = client.gather(client.compute(delayed))
    print(result)
    ```

<<<<<<< HEAD
    1. We chose to set `#!Python slab_static_job=None` here to disable the static calculation that is normally carried out in this workflow.

=======
>>>>>>> 2845da80
=== "Redun"

    ```python
    from ase.build import bulk
    from redun import Scheduler
    from quacc import flow
    from quacc.recipes.emt.core import relax_job
    from quacc.recipes.emt.slabs import bulk_to_slabs_flow

    scheduler = Scheduler()


    # Define the workflow
    @flow
    def workflow(atoms):
        relaxed_bulk = relax_job(atoms)
<<<<<<< HEAD
        relaxed_slabs = bulk_to_slabs_flow(relaxed_bulk["atoms"], slab_static_job=None)  # (1)!
=======
        relaxed_slabs = bulk_to_slabs_flow(relaxed_bulk["atoms"], run_static=False)
>>>>>>> 2845da80

        return relaxed_slabs


    # Define the Atoms object
    atoms = bulk("Cu")

    # Run the workflow
    result = scheduler.run(workflow(atoms))
    print(result)
    ```

<<<<<<< HEAD
    1. We didn't need to wrap `bulk_to_slabs_flow` with a decorator because it is already pre-decorated with a `#!Python @flow` decorator. We also chose to set `#!Python slab_static_job=None` here to disable the static calculation that is normally carried out in this workflow.

=======
>>>>>>> 2845da80
=== "Jobflow"

    !!! Warning "Limitations"

        Due to the difference in how Jobflow handles workflows (particularly dynamic ones) compared to other supported workflow engines, any quacc recipes that have been pre-defined with a `#!Python @flow` decorator (i.e. have `_flow` in the name) cannot be run directly with Jobflow. Rather, a Jobflow-specific `Flow` needs to be constructed by the user.<|MERGE_RESOLUTION|>--- conflicted
+++ resolved
@@ -404,11 +404,7 @@
     # Define the workflow
     def workflow(atoms):
         relaxed_bulk = relax_job(atoms)
-<<<<<<< HEAD
-        relaxed_slabs = bulk_to_slabs_flow(relaxed_bulk["atoms"], slab_static_job=None)  # (1)!
-=======
         relaxed_slabs = bulk_to_slabs_flow(relaxed_bulk["atoms"], run_static=False)
->>>>>>> 2845da80
 
         return relaxed_slabs
 
@@ -424,11 +420,6 @@
     print(result)
     ```
 
-<<<<<<< HEAD
-    1. We chose to set `#!Python slab_static_job=None` here to disable the static calculation that is normally carried out in this workflow.
-
-=======
->>>>>>> 2845da80
 === "Covalent"
 
     ```python
@@ -443,11 +434,7 @@
     @flow
     def workflow(atoms):
         relaxed_bulk = relax_job(atoms)
-<<<<<<< HEAD
-        relaxed_slabs = bulk_to_slabs_flow(relaxed_bulk["atoms"], slab_static_job=None)  # (1)!
-=======
         relaxed_slabs = bulk_to_slabs_flow(relaxed_bulk["atoms"], run_static=False)
->>>>>>> 2845da80
 
         return relaxed_slabs
 
@@ -461,11 +448,6 @@
     print(result)
     ```
 
-<<<<<<< HEAD
-    1. We didn't need to wrap `bulk_to_slabs_flow` with a decorator because it is already pre-decorated with a `#!Python @flow` decorator. We also chose to set `#!Python slab_static_job=None` here to disable the static calculation that is normally carried out in this workflow.
-
-=======
->>>>>>> 2845da80
 === "Dask"
 
     ```python
@@ -477,11 +459,7 @@
     # Define the workflow
     def workflow(atoms):
         relaxed_bulk = relax_job(atoms)
-<<<<<<< HEAD
-        relaxed_slabs = bulk_to_slabs_flow(relaxed_bulk["atoms"], slab_static_job=None)  # (1)!
-=======
         relaxed_slabs = bulk_to_slabs_flow(relaxed_bulk["atoms"], run_static=False)
->>>>>>> 2845da80
 
         return relaxed_slabs
 
@@ -497,11 +475,6 @@
     print(result)
     ```
 
-<<<<<<< HEAD
-    1. We chose to set `#!Python slab_static_job=None` here to disable the static calculation that is normally carried out in this workflow.
-
-=======
->>>>>>> 2845da80
 === "Redun"
 
     ```python
@@ -518,11 +491,7 @@
     @flow
     def workflow(atoms):
         relaxed_bulk = relax_job(atoms)
-<<<<<<< HEAD
-        relaxed_slabs = bulk_to_slabs_flow(relaxed_bulk["atoms"], slab_static_job=None)  # (1)!
-=======
         relaxed_slabs = bulk_to_slabs_flow(relaxed_bulk["atoms"], run_static=False)
->>>>>>> 2845da80
 
         return relaxed_slabs
 
@@ -535,11 +504,6 @@
     print(result)
     ```
 
-<<<<<<< HEAD
-    1. We didn't need to wrap `bulk_to_slabs_flow` with a decorator because it is already pre-decorated with a `#!Python @flow` decorator. We also chose to set `#!Python slab_static_job=None` here to disable the static calculation that is normally carried out in this workflow.
-
-=======
->>>>>>> 2845da80
 === "Jobflow"
 
     !!! Warning "Limitations"
