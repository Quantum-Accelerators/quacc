# Combining Recipes

Here, we will show how to use combine quacc jobs and workflows into your own custom workflows that can be run with your chosen workflow engine.

## Running a User-Constructed Serial Workflow

We will now try running a simple workflow where we relax a bulk Cu structure using EMT and take the output of that calculation as the input to a follow-up static calculation with EMT.

```mermaid
graph LR
  A[Input] --> B(Relax) --> C(Static) --> D[Output];
```

=== "Parsl"

    !!! Important

        If you haven't done so yet, make sure you update the quacc `WORKFLOW_ENGINE` [configuration variable](../settings/settings.md) and load the default Parsl configuration:

        ```bash title="terminal"
        quacc set WORKFLOW_ENGINE parsl
        ```

        ```python title="python"
        import parsl

        parsl.load()
        ```

    ```python
    from ase.build import bulk
    from quacc.recipes.emt.core import relax_job, static_job


    # Define the workflow
    def workflow(atoms):
        # Define Job 1
        future1 = relax_job(atoms)  # (1)!

        # Define Job 2, which takes the output of Job 1 as input
        future2 = static_job(future1["atoms"])

        return future2


    # Make an Atoms object of a bulk Cu structure
    atoms = bulk("Cu")

    # Dispatch the workflow
    future = workflow(atoms)

    # Fetch the result
    result = future.result()  # (2)!
    print(result)
    ```

    1. The `relax_job` function was pre-defined in quacc with a `#!Python @job` decorator, which is why we did not need to include it here.

    2. The use of `.result()` serves to block any further calculations from running until it is resolved. Calling `.result()` also returns the function output as opposed to the `AppFuture` object.

    !!! Note

        Parsl `PythonApp` objects will implicitly know to call `.result()` on any `AppFuture` it receives, and it is good to rely on this fact to avoid unecessary blocking.

=== "Covalent"

    !!! Important

        If you haven't done so yet, make sure you update the quacc `WORKFLOW_ENGINE` [configuration variable](../settings/settings.md) and start the Covalent server:

        ```bash
        quacc set WORKFLOW_ENGINE covalent
        covalent start
        ```

    ```python
    import covalent as ct
    from ase.build import bulk
    from quacc import flow
    from quacc.recipes.emt.core import relax_job, static_job


    # Define the workflow
    @flow  # (1)!
    def workflow(atoms):
        # Define Job 1
        result1 = relax_job(atoms)  # (2)!

        # Define Job 2, which takes the output of Job 1 as input
        result2 = static_job(result1["atoms"])

        return result2


    # Make an Atoms object of a bulk Cu structure
    atoms = bulk("Cu")

    # Dispatch the workflow to the Covalent server
    # with the bulk Cu Atoms object as the input
    dispatch_id = workflow(atoms)  # (3)!

    # Fetch the result from the server
    result = ct.get_result(dispatch_id, wait=True)  # (4)!
    print(result)
    ```

    1. The `#!Python @flow` decorator defines the workflow that will be executed. It is the same as calling `#!Python ct.lattice` in Covalent.

    2. The `relax_job` function was pre-defined in quacc with a `#!Python @job` decorator, which is why we did not need to include it here.

    3. Because the workflow was defined with a `#!Python @flow` decorator, it will be sent to the Covalent server and a dispatch ID will be returned.

    4. You don't need to set `wait=True` in practice. Once you dispatch the workflow, it will begin running (if the resources are available). The `ct.get_result` function is used to fetch the workflow status and results from the server.

=== "Redun"

    !!! Important

        If you haven't done so yet, make sure you update the quacc `WORKFLOW_ENGINE` [configuration variable](../settings/settings.md):

        ```bash
        quacc set WORKFLOW_ENGINE redun
        ```

    ```python
    from ase.build import bulk
    from redun import Scheduler
    from quacc import flow
    from quacc.recipes.emt.core import relax_job, static_job

    # Instantiate the scheduler
    scheduler = Scheduler()


    # Define the workflow
    @flow  # (1)!
    def workflow(atoms):
        # Define Job 1
        result1 = relax_job(atoms)  # (2)!

        # Define Job 2, which takes the output of Job 1 as input
        result2 = static_job(result1["atoms"])

        return result2


    # Make an Atoms object of a bulk Cu structure
    atoms = bulk("Cu")

    # Dispatch the workflow
    result = scheduler.run(workflow(atoms))
    print(result)
    ```

    1. The `#!Python @flow` decorator defines the workflow that will be executed. It is the same as the `#!Python @task` decorator in Redun.

    2. The `relax_job` function was pre-defined in quacc with a `#!Python @job` decorator, which is why we did not need to include it here.

=== "Jobflow"

    !!! Important

        If you haven't done so yet, make sure you update the quacc `WORKFLOW_ENGINE` [configuration variable](../settings/settings.md):

        ```bash
        quacc set WORKFLOW_ENGINE jobflow
        ```

    ```python
    import jobflow as jf
    from ase.build import bulk
    from quacc.recipes.emt.core import relax_job, static_job

    # Make an Atoms object of a bulk Cu structure
    atoms = bulk("Cu")

    # Define Job 1
    job1 = relax_job(atoms)  # (1)!

    # Define Job 2, which takes the output of Job 1 as input
    job2 = static_job(job1.output["atoms"])  # (2)!

    # Define the workflow
    workflow = jf.Flow([job1, job2])  # (3)!

    # Run the workflow locally
    responses = jf.run_locally(workflow, create_folders=True)  # (4)!

    # Get the result
    result = responses[job2.uuid][1].output
    print(result)
    ```

    1. The `relax_job` function was pre-defined in quacc with a `#!Python @job` decorator, which is why we did not need to include it here.

    2. In Jobflow, each `Job` is only a reference and so the `.output` must be explicitly passed between jobs.

    3. We must stitch the individual `Job` objects together into a `jf.Flow`, which can be easily achieved by passing them as a list to the `jf.Flow()` constructor.

    4. We chose to run the job locally, but other workflow managers supported by Jobflow can be imported and used.

## Running a User-Constructed Parallel Workflow

Now we will define a workflow where we will carry out two EMT structure relaxations, but the two jobs are not dependent on one another. In this example, the workflow manager will know that it can run the two jobs separately, and even if Job 1 were to fail, Job 2 would still progress.

```mermaid
graph LR
  A[Input] --> B(Relax) --> D[Output]
  A[Input] --> C(Relax) --> D[Output];
```

=== "Parsl"

    ```python
    from ase.build import bulk, molecule
    from quacc.recipes.emt.core import relax_job


    # Define workflow
    def workflow(atoms1, atoms2):
        # Define two independent relaxation jobs
        result1 = relax_job(atoms1)
        result2 = relax_job(atoms2)

        return {"result1": result1, "result2": result2}


    # Define two Atoms objects
    atoms1 = bulk("Cu")
    atoms2 = molecule("N2")

    # Define two independent relaxation jobs
    futures = workflow(atoms1, atoms2)

    # Fetch the results
    result1 = futures["result1"].result()
    result2 = futures["result2"].result()
    print(result1, result2)
    ```

=== "Covalent"

    ```python
    from ase.build import bulk, molecule
    from quacc import flow
    from quacc.recipes.emt.core import relax_job


    # Define workflow
    @flow
    def workflow(atoms1, atoms2):
        # Define two independent relaxation jobs
        result1 = relax_job(atoms1)
        result2 = relax_job(atoms2)

        return {"result1": result1, "result2": result2}


    # Define two Atoms objects
    atoms1 = bulk("Cu")
    atoms2 = molecule("N2")

    # Dispatch the workflow to the Covalent server
    dispatch_id = workflow(atoms1, atoms2)

    # Fetch the results from the server
    result = ct.get_result(dispatch_id, wait=True)
    print(result)
    ```

=== "Redun"

    ```python
    from ase.build import bulk, molecule
    from redun import Scheduler
    from quacc import flow
    from quacc.recipes.emt.core import relax_job

    # Instantiate the scheduler
    scheduler = Scheduler()


    # Define workflow
    @flow
    def workflow(atoms1, atoms2):
        # Define two independent relaxation jobs
        result1 = relax_job(atoms1)
        result2 = relax_job(atoms2)

        return {"result1": result1, "result2": result2}


    # Define two Atoms objects
    atoms1 = bulk("Cu")
    atoms2 = molecule("N2")

    # Dispatch the workflow
    result = scheduler.run(workflow(atoms1, atoms2))
    print(result)
    ```

=== "Jobflow"

    ```python
    import jobflow as jf
    from ase.build import bulk, molecule
    from quacc.recipes.emt.core import relax_job

    # Define two Atoms objects
    atoms1 = bulk("Cu")
    atoms2 = molecule("N2")

    # Define two independent relaxation jobs
    job1 = relax_job(atoms1)
    job2 = relax_job(atoms2)

    # Define the workflow
    workflow = jf.Flow([job1, job2])

    # Run the workflow locally
    responses = jf.run_locally(workflow, create_folders=True)

    # Get the result
    result = responses[job2.uuid][1].output
    print(result)
    ```

## Running a User-Constructed Dynamic Workflow

For this example, let's consider a toy scenario where we wish to relax a bulk Cu structure, carve all possible slabs, and then run a new relaxation calculation on each slab (with no static calculation at the end).

```mermaid
graph LR
  A[Input] --> B(Relax) --> C(Make Slabs)
  C(Make Slabs) --> D(Slab Relax) --> H[Output]
  C(Make Slabs) --> E(Slab Relax) --> H[Output]
  C(Make Slabs) --> F(Slab Relax) --> H[Output]
  C(Make Slabs) --> G(Slab Relax) --> H[Output];
```

=== "Parsl"

    ```python
    from ase.build import bulk
    from quacc.recipes.emt.core import relax_job
    from quacc.recipes.emt.slabs import bulk_to_slabs_flow


    # Define the workflow
    def workflow(atoms):
        relaxed_bulk = relax_job(atoms)
        relaxed_slabs = bulk_to_slabs_flow(relaxed_bulk["atoms"], run_static=False)  # (1)!

        return relaxed_slabs


    # Define the Atoms object
    atoms = bulk("Cu")
<<<<<<< HEAD
    dispatch_id = workflow(atoms)
    result = ct.get_result(dispatch_id, wait=True)
=======

    # Dispatch the workflow
    future = workflow(atoms)

    # Fetch the results
    result = future.result()
>>>>>>> 89cbb4fb
    print(result)
    ```

    1. We chose to set `#!Python run_static=False` here to disable the static calculation that is normally carried out in this workflow.

=== "Covalent"

    ```python
    import covalent as ct
    from ase.build import bulk
    from quacc import flow
    from quacc.recipes.emt.core import relax_job
    from quacc.recipes.emt.slabs import bulk_to_slabs_flow


    # Define the workflow
    @flow
    def workflow(atoms):
        relaxed_bulk = relax_job(atoms)
        relaxed_slabs = bulk_to_slabs_flow(relaxed_bulk["atoms"], run_static=False)  # (1)!

        return relaxed_slabs


    # Define the Atoms object
    atoms = bulk("Cu")

    # Dispatch the workflow and retrieve result
    dispatch_id = ct.dispatch(workflow)(atoms)
    result = ct.get_result(dispatch_id, wait=True)
    print(result)
    ```

    1. We didn't need to wrap `bulk_to_slabs_flow` with a decorator because it is already pre-decorated with a `#!Python @flow` decorator. We also chose to set `#!Python run_static=False` here to disable the static calculation that is normally carried out in this workflow.

=== "Redun"

    ```python
    from ase.build import bulk
    from redun import Scheduler
    from quacc import flow
    from quacc.recipes.emt.core import relax_job
    from quacc.recipes.emt.slabs import bulk_to_slabs_flow

    scheduler = Scheduler()


    # Define the workflow
    @flow
    def workflow(atoms):
        relaxed_bulk = relax_job(atoms)
        relaxed_slabs = bulk_to_slabs_flow(relaxed_bulk["atoms"], run_static=False)  # (1)!

        return relaxed_slabs


    # Define the Atoms object
    atoms = bulk("Cu")

    # Run the workflow
    result = scheduler.run(workflow(atoms))
    print(result)
    ```

    1. We didn't need to wrap `bulk_to_slabs_flow` with a decorator because it is already pre-decorated with a `#!Python @flow` decorator. We also chose to set `#!Python run_static=False` here to disable the static calculation that is normally carried out in this workflow.

=== "Jobflow"

    !!! Warning

        Due to the difference in how Jobflow handles workflows (particularly dynamic ones) compared to other supported workflow engines, any quacc recipes that have been pre-defined with a `#!Python @flow` decorator (i.e. have `_flow` in the name) cannot be run directly with Jobflow. Rather, a Jobflow-specific `Flow` needs to be constructed by the user.<|MERGE_RESOLUTION|>--- conflicted
+++ resolved
@@ -97,7 +97,7 @@
 
     # Dispatch the workflow to the Covalent server
     # with the bulk Cu Atoms object as the input
-    dispatch_id = workflow(atoms)  # (3)!
+    dispatch_id = ct.dispatch(workflow)(atoms)  # (3)!
 
     # Fetch the result from the server
     result = ct.get_result(dispatch_id, wait=True)  # (4)!
@@ -261,7 +261,7 @@
     atoms2 = molecule("N2")
 
     # Dispatch the workflow to the Covalent server
-    dispatch_id = workflow(atoms1, atoms2)
+    dispatch_id = ct.dispatch(workflow)(atoms1, atoms2)
 
     # Fetch the results from the server
     result = ct.get_result(dispatch_id, wait=True)
@@ -356,17 +356,12 @@
 
     # Define the Atoms object
     atoms = bulk("Cu")
-<<<<<<< HEAD
-    dispatch_id = workflow(atoms)
-    result = ct.get_result(dispatch_id, wait=True)
-=======
 
     # Dispatch the workflow
     future = workflow(atoms)
 
     # Fetch the results
     result = future.result()
->>>>>>> 89cbb4fb
     print(result)
     ```
 
