--- conflicted
+++ resolved
@@ -69,8 +69,7 @@
 
 !!! Tip "Active Workflow Engine"
 
-<<<<<<< HEAD
-    When deploying calculations via a workflow engine, changes to in-memory global variables on the local machine will not be reflected on the remote machine. Therefore, a separate approach must be taken wherein we make these changes within the function definition itself. This can be done via a custom `settings_swap` keyword argument that is supported by the `@job` decorator.
+    When deploying calculations via a workflow engine, changes to in-memory global variables on the local machine will not be reflected on the remote machine. Instead, this should be done via a custom `settings_swap` keyword argument that is supported by the `@job` decorator.
 
     Essentially, the following two blocks of code are functionally the same:
 
@@ -83,18 +82,6 @@
         return a + b
     ```
 
-    1. This is the same as doing
-
-         ```python
-        from quacc import change_settings, job
-
-
-        @job
-        def add(a, b):
-            with change_settings({"GZIP_FILES": False}):
-                return a + b
-        ```
-
     If using a pre-made `@job`, you can simply redecorate it so that it supports your custom settings:
 
     ```python
@@ -103,9 +90,6 @@
 
     static_job_ = redecorate(static_job, settings_swap={"GZIP_FILES": False})
     ```
-=======
-    Note that when deploying calculations via a workflow engine, changes to in-memory global variables on the local machine will not be reflected on the remote machine. [Issue #2147](https://github.com/Quantum-Accelerators/quacc/issues/2147) seeks to improve the user experience in this regard.
->>>>>>> ebce01d8
 
 ??? Tip "When is This Method Ideal?"
 
