# Transferring Files

## Local File Transfers

### Transfers from a Known File Location

<<<<<<< HEAD
Sometimes, you may want to transfer files between jobs. Many recipes within quacc take an optional keyword argument, `copy_files`, that is a dictionary where the keys are the source folders and the values are the source filenames for the files you wish to have copied to the directory where the calculation is ultimately run. During the copying process, the files will be automatically decompressed.
=======
Sometimes, you may want to transfer files between jobs. Many recipes within quacc take an optional keyword argument, `copy_files`, that is a dictionary where the keys are the source folders and the names for the files you wish to have copied to the directory where the calculation is ultimately run.
>>>>>>> 397d19c7

For instance, if you have the files `CHGCAR.gz` and `WAVECAR.gz` stored in `/my/folder`, then you could ensure that they are present (and decompressed) in the calculation's working directory as follows:

```python
from ase.build import bulk
from quacc.recipes.vasp.core import relax_job

atoms = bulk("Cu")
relax_job(atoms, copy_files={"/my/folder": ["CHGCAR.gz", "WAVECAR.gz"]})
```

The `copy_files` keyword argument also supports glob patterns, such as `WAVECAR*` to copy all files that start with `WAVECAR` from the source. If you want to copy the entire contents of a directory `/my/folder` but not the parent directory itself, you can do so with the `*` glob pattern as well:

```python
relax_job(atoms, copy_files={"/my/folder": "*"})
```

You can also copy a specific file from a directory while retaining the directory structure. For instance, if you have the file `/my/folder/WAVECAR.gz` and you want to copy it to the calculation's working directory as `folder/WAVECAR.gz`, you can do so as follows:

```python
relax_job(atoms, copy_files={"/my": ["folder/WAVECAR.gz"]})
```

### Transfers Between Jobs

Sometimes, however, you may not necessarily know _a priori_ where the source file is. For instance, perhaps you want to copy (and decompress) the file `WAVECAR.gz` from a previous job in your workflow that is stored in a unique directory only determined at runtime. In this scenario, you can still use the `copy_files` keyword argument, but you will need to fetch the prior job's directory.

```python
from pathlib import Path
from ase.build import bulk
from quacc.recipes.vasp.core import relax_job, static_job

atoms = bulk("Cu")
results1 = relax_job(atoms)
static_job(results1["atoms"], copy_files={results1["dir_name"]: ["WAVECAR.gz"]})
```

## Non-Local File Transfers

If using quacc across distributed computing environments, there may not be a guarantee that the file you wish to transfer is even on the same machine as your current job. In this scenario, the best approach is to create a dedicated file staging area on your machine of choice where you can store files you wish to transfer.

For instance, if using a job scheduler like Slurm, you could have a step in your job script that copies files (e.g. via `scp`) from a remote location to a local staging area. Then, you can use the `copy_files` keyword argument to copy the files from the staging area to the calculation's working directory.

Alternatively, several of the supported workflow managers have built-in options to enable file staging.<|MERGE_RESOLUTION|>--- conflicted
+++ resolved
@@ -4,11 +4,7 @@
 
 ### Transfers from a Known File Location
 
-<<<<<<< HEAD
-Sometimes, you may want to transfer files between jobs. Many recipes within quacc take an optional keyword argument, `copy_files`, that is a dictionary where the keys are the source folders and the values are the source filenames for the files you wish to have copied to the directory where the calculation is ultimately run. During the copying process, the files will be automatically decompressed.
-=======
-Sometimes, you may want to transfer files between jobs. Many recipes within quacc take an optional keyword argument, `copy_files`, that is a dictionary where the keys are the source folders and the names for the files you wish to have copied to the directory where the calculation is ultimately run.
->>>>>>> 397d19c7
+Sometimes, you may want to transfer files between jobs. Many recipes within quacc take an optional keyword argument, `copy_files`, that is a dictionary where the keys are the source folders and the values are the names of the files you wish to have copied to the directory where the calculation is ultimately run.
 
 For instance, if you have the files `CHGCAR.gz` and `WAVECAR.gz` stored in `/my/folder`, then you could ensure that they are present (and decompressed) in the calculation's working directory as follows:
 
