--- conflicted
+++ resolved
@@ -211,12 +211,7 @@
             from sella import IRC, Sella
         except ImportError as e:
             raise ImportError(
-<<<<<<< HEAD
-                "You must install Sella to use Sella optimizers."
-                "Try `pip install sella`."
-=======
                 "You must install Sella to use Sella optimizers. Try `pip install sella`."
->>>>>>> 550b6af7
             ) from e
 
     if optimizer.lower() == "sella":
