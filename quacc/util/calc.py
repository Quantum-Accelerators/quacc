--- conflicted
+++ resolved
@@ -234,12 +234,6 @@
 
     # Define optimizer class
     dyn = opt_class(atoms, **optimizer_kwargs)
-<<<<<<< HEAD
-    #dyn.trajectory.filename = optimizer_kwargs[
-    #    "trajectory"
-    #]  # can remove after ASE MR 2901
-=======
->>>>>>> 513e8717
 
     # Run calculation
     os.chdir(tmpdir)
