"""
Utility functions for running ASE calculators
"""
from __future__ import annotations

import os
from tempfile import mkdtemp

import numpy as np
from ase import Atoms
from ase.io import Trajectory, read
from ase.optimize import FIRE
from ase.optimize.optimize import Optimizer
from ase.vibrations import Vibrations
from monty.os.path import zpath
from monty.shutil import copy_r, gzip_dir

from quacc import SETTINGS
from quacc.util.atoms import copy_atoms
from quacc.util.files import copy_decompress


def run_calc(
    atoms: Atoms,
    geom_file: str | None = None,
    scratch_dir: str = SETTINGS.SCRATCH_DIR,
    gzip: bool = SETTINGS.GZIP_FILES,
    copy_files: list[str] | None = None,
) -> Atoms:
    """
    Run a calculation in a scratch directory and copy the results back to the
    original directory. This can be useful if file I/O is slow in the working
    directory, so long as file transfer speeds are reasonable.

    This is a wrapper around atoms.get_potential_energy(). Note: This
    function does not modify the atoms object in-place.

    Parameters
    ----------
    atoms
        The Atoms object to run the calculation on.
    geom_file
        The filename of the log file that contains the output geometry, used
        to update the atoms object's positions and cell after a job. It is better
        to specify this rather than relying on ASE's atoms.get_potential_energy()
        function to update the positions, as this varies between codes.
    scratch_dir
        Path where a tmpdir should be made for running the calculation. If None,
        the current working directory will be used.
    gzip
        Whether to gzip the output files.
    copy_files
        Filenames to copy from source to scratch directory.

    Returns
    -------
    Atoms
        The updated Atoms object,
    """

    if atoms.calc is None:
        raise ValueError("Atoms object must have attached calculator.")
    atoms = copy_atoms(atoms)

    cwd = os.getcwd()
    scratch_dir = scratch_dir or cwd
    symlink = os.path.join(cwd, "tmp_dir")

    if not os.path.exists(scratch_dir):
        os.makedirs(scratch_dir)

    tmpdir = mkdtemp(prefix="quacc-tmp-", dir=scratch_dir)

    if os.name != "nt":
        if os.path.islink(symlink):
            os.unlink(symlink)
        os.symlink(tmpdir, symlink)

    # Copy files to scratch and decompress them if needed
    if copy_files:
        copy_decompress(copy_files, tmpdir)

    # Run calculation via get_potential_energy()
    os.chdir(tmpdir)
    atoms.get_potential_energy()
    os.chdir(cwd)

    # Gzip files in tmpdir
    if gzip:
        gzip_dir(tmpdir)

    # Copy files back to run_dir
    copy_r(tmpdir, cwd)

    # Remove symlink
    if os.path.islink(symlink):
        os.remove(symlink)

    # Most ASE calculators do not update the atoms object in-place with
    # a call to .get_potential_energy(). This section is done to ensure
    # that the atoms object is updated with the correct positions and cell
    # if a `geom_file` is provided.
    if geom_file and os.path.exists(zpath(geom_file)):
        # Note: We have to be careful to make sure we don't lose the
        # converged magnetic moments, if present. That's why we simply
        # update the positions and cell in-place.
        atoms_new = read(zpath(geom_file))
        if isinstance(atoms_new, list):
            atoms_new = atoms_new[-1]

        # Make sure the atom indices didn't get updated somehow (sanity check)
        if (
            np.array_equal(atoms_new.get_atomic_numbers(), atoms.get_atomic_numbers())
            is False
        ):
            raise ValueError("Atomic numbers do not match between atoms and geom_file.")

        atoms.positions = atoms_new.positions
        atoms.cell = atoms_new.cell

    return atoms


def run_ase_opt(
    atoms: Atoms,
    fmax: float = 0.01,
    max_steps: int = 500,
    optimizer: Optimizer = FIRE,
    optimizer_kwargs: dict | None = None,
    run_kwargs: dict | None = None,
    scratch_dir: str = SETTINGS.SCRATCH_DIR,
    gzip: bool = SETTINGS.GZIP_FILES,
    copy_files: list[str] | None = None,
) -> Optimizer:
    """
    Run an ASE-based optimization in a scratch directory and copy the results
    back to the original directory. This can be useful if file I/O is slow in
    the working directory, so long as file transfer speeds are reasonable.

    This is a wrapper around the optimizers in ASE. Note: This function does
    not modify the atoms object in-place.

    Parameters
    ----------
    atoms
        The Atoms object to run the calculation on.
    fmax
        Tolerance for the force convergence (in eV/A).
    max_steps
        Maximum number of steps to take.
    optimizer
        Optimizer class to use.
    optimizer_kwargs
        Dictionary of kwargs for the optimizer.
    run_kwargs
        Dictionary of kwargs for the run() method of the optimizer.
    scratch_dir
        Path where a tmpdir should be made for running the calculation. If None,
        the current working directory will be used.
    gzip
        Whether to gzip the output files.
    copy_files
        Filenames to copy from source to scratch directory.

    Returns
    -------
    Optimizer
        The ASE Optimizer object.
    """

    if atoms.calc is None:
        raise ValueError("Atoms object must have attached calculator.")
    atoms = copy_atoms(atoms)

    cwd = os.getcwd()
    scratch_dir = scratch_dir or cwd
    symlink = os.path.join(cwd, "tmp_dir")
    optimizer_kwargs = optimizer_kwargs or {}
    run_kwargs = run_kwargs or {}

    if not os.path.exists(scratch_dir):
        os.makedirs(scratch_dir)

    if "trajectory" in optimizer_kwargs:
        if isinstance(optimizer_kwargs["trajectory"], str):
            traj = Trajectory(optimizer_kwargs["trajectory"], "w", atoms=atoms)
        else:
            traj = optimizer_kwargs["trajectory"]
    else:
        traj = Trajectory("opt.traj", "w", atoms=atoms)
    optimizer_kwargs["trajectory"] = traj

    # Set Sella kwargs
    if (
        optimizer.__name__ == "Sella"
        and not atoms.pbc.any()
        and "internal" not in optimizer_kwargs
    ):
        optimizer_kwargs["internal"] = True

    tmpdir = mkdtemp(prefix="quacc-tmp-", dir=scratch_dir)

    if os.name != "nt":
        if os.path.islink(symlink):
            os.unlink(symlink)
        os.symlink(tmpdir, symlink)

    # Copy files to scratch and decompress them if needed
    if copy_files:
        copy_decompress(copy_files, tmpdir)

    # Define optimizer class
    dyn = optimizer(atoms, **optimizer_kwargs)
    dyn.trajectory = traj

    # Run calculation
    os.chdir(tmpdir)
<<<<<<< HEAD
    dyn.run(fmax=fmax, steps=max_steps)#, **run_kwargs)
=======
    dyn.run(fmax=fmax, steps=max_steps)  # , **run_kwargs)
>>>>>>> ada123f3
    os.chdir(cwd)

    # Gzip files in tmpdir
    if gzip:
        gzip_dir(tmpdir)

    # Copy files back to run_dir
    copy_r(tmpdir, cwd)

    # Remove symlink
    if os.path.islink(symlink):
        os.remove(symlink)

    return dyn


def run_ase_vib(
    atoms: Atoms,
    vib_kwargs: dict | None = None,
    scratch_dir: str = SETTINGS.SCRATCH_DIR,
    gzip: bool = SETTINGS.GZIP_FILES,
    copy_files: list[str] | None = None,
) -> Vibrations:
    """
    Run an ASE-based vibration analysis in a scratch directory and copy the results
    back to the original directory. This can be useful if file I/O is slow in
    the working directory, so long as file transfer speeds are reasonable.

    This is a wrapper around the vibrations module in ASE. Note: This function does
    not modify the atoms object in-place.

    Parameters
    ----------
    atoms
        The Atoms object to run the calculation on.
    vib_kwargs
        Dictionary of kwargs for the vibration analysis.
    scratch_dir
        Path where a tmpdir should be made for running the calculation. If None,
        the current working directory will be used.
    gzip
        Whether to gzip the output files.
    copy_files
        Filenames to copy from source to scratch directory.

    Returns
    -------
    Vibrations
        The updated Vibrations module
    """

    if atoms.calc is None:
        raise ValueError("Atoms object must have attached calculator.")
    atoms = copy_atoms(atoms)

    cwd = os.getcwd()
    scratch_dir = scratch_dir or cwd
    symlink = os.path.join(cwd, "tmp_dir")
    vib_kwargs = vib_kwargs or {}

    if not os.path.exists(scratch_dir):
        os.makedirs(scratch_dir)

    tmpdir = mkdtemp(prefix="quacc-tmp-", dir=scratch_dir)

    if os.name != "nt":
        if os.path.islink(symlink):
            os.unlink(symlink)
        os.symlink(tmpdir, symlink)

    # Copy files to scratch and decompress them if needed
    if copy_files:
        copy_decompress(copy_files, tmpdir)

    # Run calculation
    os.chdir(tmpdir)
    vib = Vibrations(atoms, **vib_kwargs)
    vib.run()
    vib.summary(log="vib_summary.log")
    os.chdir(cwd)

    # Gzip files in tmpdir
    if gzip:
        gzip_dir(tmpdir)

    # Copy files back to run_dir
    copy_r(tmpdir, cwd)

    # Remove symlink
    if os.path.islink(symlink):
        os.remove(symlink)

    return vib<|MERGE_RESOLUTION|>--- conflicted
+++ resolved
@@ -215,11 +215,7 @@
 
     # Run calculation
     os.chdir(tmpdir)
-<<<<<<< HEAD
-    dyn.run(fmax=fmax, steps=max_steps)#, **run_kwargs)
-=======
     dyn.run(fmax=fmax, steps=max_steps)  # , **run_kwargs)
->>>>>>> ada123f3
     os.chdir(cwd)
 
     # Gzip files in tmpdir
