"""Core recipes for Psi4"""
from __future__ import annotations

from typing import Any, Dict

import covalent as ct
from ase.atoms import Atoms
from ase.calculators.psi4 import Psi4
from monty.dev import requires

try:
    import psi4
except:
    psi4 = None
from quacc.schemas.calc import summarize_run
from quacc.util.basics import merge_dicts
from quacc.util.calc import run_calc


<<<<<<< HEAD
@ct.electron
@requires(psi4, "Psi4 be installed. Try conda install -c psi4 psi4")
def StaticMaker(
    atoms: Atoms,
    charge: int = None,
    mult: int = None,
    method: str = "wb97x-v",
    basis: str = "def2-tzvp",
    swaps: Dict[str, Any] | None = None,
):
=======
@dataclass
class StaticJob(Maker):
>>>>>>> b7c677d8
    """
    Function to carry out a single-point calculation.

    Parameters
    ----------
    atoms
        .Atoms object
    charge
        Charge of the system. If None, this is determined from the sum of
        atoms.get_initial_charges().
    mult
        Multiplicity of the system. If None, this is determined from 1+ the sum
        of atoms.get_initial_magnetic_moments().
    method
        The level of theory to use.
    basis
        Basis set
    swaps
        Dictionary of custom kwargs for the calculator.

    Returns
    -------
    summary
        Summary of the calculation.
    """

    swaps = swaps or {}
    defaults = {
        "mem": "16GB",
        "num_threads": "max",
        "method": method,
        "basis": basis,
        "charge": charge if charge else round(sum(atoms.get_initial_charges())),
        "multiplicity": mult
        if mult
        else round(1 + sum(atoms.get_initial_magnetic_moments())),
    }
    flags = merge_dicts(defaults, swaps, remove_none=True)

    atoms.calc = Psi4(**flags)
    new_atoms = run_calc(atoms)
    summary = summarize_run(new_atoms, input_atoms=atoms)

    return summary<|MERGE_RESOLUTION|>--- conflicted
+++ resolved
@@ -17,10 +17,9 @@
 from quacc.util.calc import run_calc
 
 
-<<<<<<< HEAD
 @ct.electron
 @requires(psi4, "Psi4 be installed. Try conda install -c psi4 psi4")
-def StaticMaker(
+def StaticJob(
     atoms: Atoms,
     charge: int = None,
     mult: int = None,
@@ -28,10 +27,6 @@
     basis: str = "def2-tzvp",
     swaps: Dict[str, Any] | None = None,
 ):
-=======
-@dataclass
-class StaticJob(Maker):
->>>>>>> b7c677d8
     """
     Function to carry out a single-point calculation.
 
