"""
Schemas for storing ASE-based data
"""
from __future__ import annotations

import os
import warnings

import numpy as np
from ase import Atoms, units
from ase.constraints import Filter
from ase.io import read
from ase.optimize.optimize import Optimizer
from ase.thermochemistry import IdealGasThermo
from ase.vibrations import Vibrations
from atomate2.utils.path import get_uri

from quacc.schemas.atoms import atoms_to_metadata
from quacc.util.atoms import prep_next_run as prep_next_run_
from quacc.util.dicts import clean_dict


def summarize_run(
    atoms: Atoms,
    input_atoms: Atoms | None = None,
    charge_and_multiplicity: tuple[int, int] | None = None,
    prep_next_run: bool = True,
    remove_empties: bool = False,
    additional_fields: dict | None = None,
) -> dict:
    """
    Get tabulated results from an Atoms object and calculator and store them in a database-friendly format.
    This is meant to be compatible with all calculator types.

    Parameters
    ----------
    atoms
        ASE Atoms following a calculation. A calculator must be attached.
    input_atoms
        Input ASE Atoms object to store.
    charge_and_multiplicity
        Charge and spin multiplicity of the Atoms object, only used for Molecule metadata.
    prep_next_run
        Whether the Atoms object stored in {"atoms": atoms} should be prepared for the next run
        This clears out any attached calculator and moves the final magmoms to the initial magmoms.
    remove_empties
        Whether to remove None values and empty lists/dicts from the task document.
    additional_fields
        Additional fields to add to the task document.

    Returns
    -------
    dict
        Dictionary representation of the task document with the following fields:
        - atoms: Atoms = Field(None, title = "The Atoms object from the calculation result.")
        - atoms_info: dict = Field(None, title = "The Atoms object info obtained from atoms.info.")
        - builder_meta: EmmetMeta = Field(default_factory=EmmetMeta, description="Builder metadata."):
            - build_date: str = Field(default_factory=datetime.utcnow, description="The build date for this document.")
            - database_version: str = Field(None, description="The database version for the built data.")
            - emmet_version: str = Field(__version__, description="The version of emmet this document was built with.")
            - pymatgen_version: str = Field(pmg_version, description="The version of pymatgen this document was built with.")
            - pull_request: int = Field(None, description="The pull request number associated with this data build.")
        - dir_name: str = Field(None, description="Directory where the output is parsed")
        - input_structure: Molecule | Structure = Field(None, title = "The Pymatgen Structure or Molecule object from the input Atoms object if input_atoms is not None.")
        - nid: str = Field(None, title = "The node ID representing the machine where the calculation was run.")
        - parameters: dict = Field(None, title = "the parameters used to run the calculation.")
        - results: dict = Field(None, title = "The results from the calculation.")

        For periodic structures, the task document also has the following fields:
        - chemsys: str = Field(None, title="Chemical System", description="dash-delimited string of elements in the material.")
        - composition: Composition = Field(None, description="Full composition for the material.")
        - composition_reduced: Composition = Field(None, title="Reduced Composition", description="Simplified representation of the composition.")
        - density: float = Field(None, title="Density", description="Density in grams per cm^3.")
        - density_atomic: float = Field(None, title="Packing Density", description="The atomic packing density in atoms per cm^3.")
        - elements: List[Element] = Field(None, description="List of elements in the material.")
        - formula_anonymous: str = Field(None, title="Anonymous Formula", description="Anonymized representation of the formula.")
        - formula_pretty: str = Field(None, title="Pretty Formula", description="Cleaned representation of the formula.")
        - nelements: int = Field(None, description="Number of elements.")
        - nsites: int = Field(None, description="Total number of sites in the structure.")
        - structure: Structure = Field(None, title = "The Pymatgen Structure object from the Atoms object, if periodic and store_pmg is True.")
        - symmetry: SymmetryData = Field(None, description="Symmetry data for this material.")
            - crystal_system: CrystalSystem = Field(None, title="Crystal System", description="The crystal system for this lattice.")
            - number: int = Field(None, title="Space Group Number", description="The spacegroup number for the lattice.")
            - point_group: str = Field(None, title="Point Group Symbol", description="The point group for the lattice.")
            - symbol: str = Field(None, title="Space Group Symbol", description="The spacegroup symbol for the lattice.")
            - symprec: float = Field(None, title="Symmetry Finding Precision", description="The precision given to spglib to determine the symmetry of this lattice.")
        - volume: float = Field(None, title="Volume", description="Total volume for this structure in Angstroms^3.")

        For molecules that lack periodicity, the task document also has the following fields:
        - charge: int = Field(None, description="Charge of the molecule")
        - chemsys: str = Field(None, title="Chemical System", description="dash-delimited string of elements in the molecule")
        - composition: Composition = Field(None, description="Full composition for the molecule")
        - composition_reduced: Composition = Field(None, title="Reduced Composition", description="Simplified representation of the composition")
        - elements: List[Element] = Field(None, description="List of elements in the molecule")
        - formula_alphabetical: str = Field(None, title="Alphabetical Formula", description="Alphabetical molecular formula")
        - formula_anonymous: str = Field(None, title="Anonymous Formula", description="Anonymized representation of the formula")
        - formula_pretty: str = Field(None, title="Pretty Formula", description="Cleaned representation of the formula.")
        - molecule: Molecule = Field(None, title = "The Pymatgen Molecule object from the Atoms object, if not periodic and store_pmg is True.")
        - natoms: int = Field(None, description="Total number of atoms in the molecule")
        - nelectrons: int = Field(None, title="Number of electrons", description="The total number of electrons for the molecule")
        - nelements: int = Field(None, title="Number of Elements")
        - spin_multiplicity: int = Field(None, description="Spin multiplicity of the molecule")
        - symmetry: PointGroupData = Field(None, description="Symmetry data for this molecule")
            - eigen_tolerance: float = Field(None, title="Interia Tensor Eigenvalue Tolerance", description="Tolerance to compare eigen values of the inertia tensor.")
            - linear: bool = Field(None, title="Molecule Linearity", description="Is the molecule linear?")
            - matrix_tolerance: float = Field(None, title="Symmetry Operation Matrix Element Tolerance" description="Tolerance used to generate the full set of symmetry operations of the point group.")
            - rotation_number: float = Field(None, title="Rotational Symmetry Number", description="Rotational symmetry number for the molecule")
            - point_group: str = Field(None, title="Point Group Symbol", description="The point group for the lattice")
            - tolerance: float = Field(None, title="Point Group Analyzer Tolerance", description="Distance tolerance to consider sites as symmetrically equivalent.")
    """
    # Make sure there is a calculator with results
    if not atoms.calc:
        raise ValueError("ASE Atoms object has no attached calculator.")
    if not atoms.calc.results:
        raise ValueError("ASE Atoms object's calculator has no results.")

    additional_fields = additional_fields or {}

    # Fetch all tabulated results from the attached calculator
    results = {"results": atoms.calc.results}

    # Get the calculator inputs
    uri = get_uri(os.getcwd())
    inputs = {
        "parameters": atoms.calc.parameters,
        "nid": uri.split(":")[0],
        "dir_name": ":".join(uri.split(":")[1:]),
    }
    if input_atoms:
        input_atoms_db = atoms_to_metadata(
            input_atoms, charge_and_multiplicity=charge_and_multiplicity
        )
        inputs["input_atoms"] = input_atoms_db

    # Prepares the Atoms object for the next run by moving the
    # final magmoms to initial, clearing the calculator state,
    # and assigning the resulting Atoms object a unique ID.
    if prep_next_run:
        atoms = prep_next_run_(atoms)

    # Get tabulated properties of the structure itself
    atoms_db = atoms_to_metadata(atoms, charge_and_multiplicity=charge_and_multiplicity)

    # Create a dictionary of the inputs/outputs
    task_doc = atoms_db | inputs | results | additional_fields

    return clean_dict(task_doc, remove_empties=remove_empties)


def summarize_opt_run(
    dyn: Optimizer,
    check_convergence: bool = True,
    charge_and_multiplicity: tuple[int, int] | None = None,
    prep_next_run: bool = True,
    remove_empties: bool = False,
    additional_fields: dict | None = None,
) -> dict:
    """
    Get tabulated results from an ASE Atoms trajectory and store them in a database-friendly format.
    This is meant to be compatible with all calculator types.

    Parameters
    ----------
    dyn
        ASE Optimizer object.
    check_convergence
        Whether to check the convergence of the calculation.
    charge_and_multiplicity
        Charge and spin multiplicity of the Atoms object, only used for Molecule metadata.
    prep_next_run
        Whether the Atoms object stored in {"atoms": atoms} should be prepared for the next run
        This clears out any attached calculator and moves the final magmoms to the initial magmoms.
    remove_empties
        Whether to remove None values and empty lists/dicts from the task document.
    additional_fields
        Additional fields to add to the task document.

    Returns
    -------
    dict
        Dictionary representation of the task document with the following fields:
        - atoms: Atoms = Field(None, title = "The Atoms object from the calculation result.")
        - atoms_info: dict = Field(None, title = "The Atoms object info obtained from atoms.info.")
        - builder_meta: EmmetMeta = Field(default_factory=EmmetMeta, description="Builder metadata."):
            - build_date: str = Field(default_factory=datetime.utcnow, description="The build date for this document.")
            - database_version: str = Field(None, description="The database version for the built data.")
            - emmet_version: str = Field(__version__, description="The version of emmet this document was built with.")
            - pymatgen_version: str = Field(pmg_version, description="The version of pymatgen this document was built with.")
            - pull_request: int = Field(None, description="The pull request number associated with this data build.")
        - dir_name: str = Field(None, description="Directory where the output is parsed")
        - input_structure: Molecule | Structure = Field(None, title = "The Pymatgen Structure or Molecule object from the input Atoms object if input_atoms is not None.")
        - nid: str = Field(None, title = "The node ID representing the machine where the calculation was run.")
        - parameters: dict = Field(None, title = "the parameters used to run the calculation.")
        - opt_parameters: dict = Field(None, title = "the parameters used to run the optimization.")
        - results: dict = Field(None, title = "The results from the calculation.")
        - trajectory: List[Atoms] = Trajectory of Atoms objects
        - trajectory_results: List[dict] = List of ase.calc.results from the trajectory

        For periodic structures, the task document also has the following fields:
        - chemsys: str = Field(None, title="Chemical System", description="dash-delimited string of elements in the material.")
        - composition: Composition = Field(None, description="Full composition for the material.")
        - composition_reduced: Composition = Field(None, title="Reduced Composition", description="Simplified representation of the composition.")
        - density: float = Field(None, title="Density", description="Density in grams per cm^3.")
        - density_atomic: float = Field(None, title="Packing Density", description="The atomic packing density in atoms per cm^3.")
        - elements: List[Element] = Field(None, description="List of elements in the material.")
        - formula_anonymous: str = Field(None, title="Anonymous Formula", description="Anonymized representation of the formula.")
        - formula_pretty: str = Field(None, title="Pretty Formula", description="Cleaned representation of the formula.")
        - nelements: int = Field(None, description="Number of elements.")
        - nsites: int = Field(None, description="Total number of sites in the structure.")
        - structure: Structure = Field(None, title = "The Pymatgen Structure object from the Atoms object, if periodic and store_pmg is True.")
        - symmetry: SymmetryData = Field(None, description="Symmetry data for this material.")
            - crystal_system: CrystalSystem = Field(None, title="Crystal System", description="The crystal system for this lattice.")
            - number: int = Field(None, title="Space Group Number", description="The spacegroup number for the lattice.")
            - point_group: str = Field(None, title="Point Group Symbol", description="The point group for the lattice.")
            - symbol: str = Field(None, title="Space Group Symbol", description="The spacegroup symbol for the lattice.")
            - symprec: float = Field(None, title="Symmetry Finding Precision", description="The precision given to spglib to determine the symmetry of this lattice.")
        - volume: float = Field(None, title="Volume", description="Total volume for this structure in Angstroms^3.")

        For molecules that lack periodicity, the task document also has the following fields:
        - charge: int = Field(None, description="Charge of the molecule")
        - chemsys: str = Field(None, title="Chemical System", description="dash-delimited string of elements in the molecule")
        - composition: Composition = Field(None, description="Full composition for the molecule")
        - composition_reduced: Composition = Field(None, title="Reduced Composition", description="Simplified representation of the composition")
        - elements: List[Element] = Field(None, description="List of elements in the molecule")
        - formula_alphabetical: str = Field(None, title="Alphabetical Formula", description="Alphabetical molecular formula")
        - formula_anonymous: str = Field(None, title="Anonymous Formula", description="Anonymized representation of the formula")
        - formula_pretty: str = Field(None, title="Pretty Formula", description="Cleaned representation of the formula.")
        - molecule: Molecule = Field(None, title = "The Pymatgen Molecule object from the Atoms object, if not periodic and store_pmg is True.")
        - natoms: int = Field(None, description="Total number of atoms in the molecule")
        - nelectrons: int = Field(None, title="Number of electrons", description="The total number of electrons for the molecule")
        - nelements: int = Field(None, title="Number of Elements")
        - spin_multiplicity: int = Field(None, description="Spin multiplicity of the molecule")
        - symmetry: PointGroupData = Field(None, description="Symmetry data for this molecule")
            - eigen_tolerance: float = Field(None, title="Interia Tensor Eigenvalue Tolerance", description="Tolerance to compare eigen values of the inertia tensor.")
            - linear: bool = Field(None, title="Molecule Linearity", description="Is the molecule linear?")
            - matrix_tolerance: float = Field(None, title="Symmetry Operation Matrix Element Tolerance" description="Tolerance used to generate the full set of symmetry operations of the point group.")
            - rotation_number: float = Field(None, title="Rotational Symmetry Number", description="Rotational symmetry number for the molecule")
            - point_group: str = Field(None, title="Point Group Symbol", description="The point group for the lattice")
            - tolerance: float = Field(None, title="Point Group Analyzer Tolerance", description="Distance tolerance to consider sites as symmetrically equivalent.")
    """

    additional_fields = additional_fields or {}
<<<<<<< HEAD
    dyn_parameters = dyn.todict()
    parameters = dyn.atoms.calc.parameters
=======
    opt_parameters = dyn.todict() | {"fmax": dyn.fmax}

>>>>>>> 82b54236
    # Check trajectory
    #if not os.path.exists(dyn.trajectory.filename):
    if not os.path.exists('opt.traj'):
        raise FileNotFoundError("No trajectory file found.")

    # Check convergence
    is_converged = dyn.converged()
    if check_convergence and not is_converged:
        raise ValueError("Optimization did not converge.")

    #traj = read(dyn.trajectory.filename, index=":")
    traj = read('opt.traj', index=":")
    initial_atoms = traj[0]
    final_atoms = dyn.atoms.atoms if isinstance(dyn.atoms, Filter) else dyn.atoms

    # Get results
    traj_results = {
        "trajectory_results": [atoms.calc.results for atoms in traj],
        "trajectory": [
            atoms_to_metadata(atoms, charge_and_multiplicity=charge_and_multiplicity)
            for atoms in traj
        ],
    }
<<<<<<< HEAD
    results = {"results": final_atoms.calc.results}
=======
    results = {
        "results": final_atoms.calc.results
        | {"converged": is_converged, "nsteps": dyn.get_number_of_steps()}
    }

>>>>>>> 82b54236
    # Get the calculator inputs
    uri = get_uri(os.getcwd())
    inputs = {
        "parameters": dyn.atoms.calc.parameters,
        "parameters_opt": opt_parameters,
        "nid": uri.split(":")[0],
        "dir_name": ":".join(uri.split(":")[1:]),
    }
    input_atoms_db = atoms_to_metadata(
        initial_atoms, charge_and_multiplicity=charge_and_multiplicity
    )
    inputs["input_structure"] = input_atoms_db

    # Prepares the Atoms object for the next run by moving the
    # final magmoms to initial, clearing the calculator state,
    # and assigning the resulting Atoms object a unique ID.
    if prep_next_run:
        final_atoms = prep_next_run_(final_atoms)

    # Get tabulated properties of the structure itself
    atoms_db = atoms_to_metadata(
        final_atoms, charge_and_multiplicity=charge_and_multiplicity
    )

    # Create a dictionary of the inputs/outputs
    task_doc = atoms_db | inputs | results | traj_results | additional_fields

    return clean_dict(task_doc, remove_empties=remove_empties)


def summarize_vib_run(
    vib: Vibrations,
    charge_and_multiplicity: tuple[int, int] | None = None,
    remove_empties: bool = False,
    additional_fields: dict | None = None,
) -> dict:
    """
    Get tabulated results from an ASE Vibrations object and store them in a database-friendly format.

    Parameters
    ----------
    vib
        ASE Vibrations object.
    charge_and_multiplicity
        Charge and spin multiplicity of the Atoms object, only used for Molecule metadata.
    remove_empties
        Whether to remove None values and empty lists/dicts from the task document.
    additional_fields
        Additional fields to add to the task document.

    Returns
    -------
    dict
        Dictionary representation of the task document with the following fields:
        - atoms: Atoms = Field(None, title = "The Atoms object from the calculation result.")
        - atoms_info: dict = Field(None, title = "The Atoms object info obtained from atoms.info.")
        - builder_meta: EmmetMeta = Field(default_factory=EmmetMeta, description="Builder metadata."):
            - build_date: str = Field(default_factory=datetime.utcnow, description="The build date for this document.")
            - database_version: str = Field(None, description="The database version for the built data.")
            - emmet_version: str = Field(__version__, description="The version of emmet this document was built with.")
            - pymatgen_version: str = Field(pmg_version, description="The version of pymatgen this document was built with.")
            - pull_request: int = Field(None, description="The pull request number associated with this data build.")
        - dir_name: str = Field(None, description="Directory where the output is parsed")
        - nid: str = Field(None, title = "The node ID representing the machine where the calculation was run.")
        - parameters: dict = Field(None, title = "the parameters used to run the calculation.")
        - vib_parameters: dict = Field(None, title = "the parameters used to run the vibrations.")
            - delta: float = the Vibrations delta value
            - direction: str = the Vibrations direction value
            - method: str = the Vibrations method value
            - ndof: int = the Vibrations ndof value
            - nfree: int = the Vibrations nfree value
        - results: dict = Field(None, title = "The results from the calculation.")
            - imag_vib_freqs: List[float] = Imaginary vibrational frequencies in cm^-1
            - n_imag: int = Number of imaginary vibrational frequencies
            - vib_energies: List[float] = Vibrational energies in eV. 3N-5 or 3N-6 for molecules; 3N for solids.
            - vib_freqs: List[float] = Vibrational frequencies in cm^-1. 3N-5 or 3N-6 for molecules; 3N for solids.
            - vib_energies_raw: List[float] = Vibrational energies in eV of length 3N.
            - vib_freqs_raw: List[float] = Vibrational frequencies in cm^-1 of length 3N.

        For periodic structures, the task document also has the following fields:
        - chemsys: str = Field(None, title="Chemical System", description="dash-delimited string of elements in the material.")
        - composition: Composition = Field(None, description="Full composition for the material.")
        - composition_reduced: Composition = Field(None, title="Reduced Composition", description="Simplified representation of the composition.")
        - density: float = Field(None, title="Density", description="Density in grams per cm^3.")
        - density_atomic: float = Field(None, title="Packing Density", description="The atomic packing density in atoms per cm^3.")
        - elements: List[Element] = Field(None, description="List of elements in the material.")
        - formula_anonymous: str = Field(None, title="Anonymous Formula", description="Anonymized representation of the formula.")
        - formula_pretty: str = Field(None, title="Pretty Formula", description="Cleaned representation of the formula.")
        - nelements: int = Field(None, description="Number of elements.")
        - nsites: int = Field(None, description="Total number of sites in the structure.")
        - structure: Structure = Field(None, title = "The Pymatgen Structure object from the Atoms object, if periodic and store_pmg is True.")
        - symmetry: SymmetryData = Field(None, description="Symmetry data for this material.")
            - crystal_system: CrystalSystem = Field(None, title="Crystal System", description="The crystal system for this lattice.")
            - number: int = Field(None, title="Space Group Number", description="The spacegroup number for the lattice.")
            - point_group: str = Field(None, title="Point Group Symbol", description="The point group for the lattice.")
            - symbol: str = Field(None, title="Space Group Symbol", description="The spacegroup symbol for the lattice.")
            - symprec: float = Field(None, title="Symmetry Finding Precision", description="The precision given to spglib to determine the symmetry of this lattice.")
        - volume: float = Field(None, title="Volume", description="Total volume for this structure in Angstroms^3.")

        For molecules that lack periodicity, the task document also has the following fields:
        - charge: int = Field(None, description="Charge of the molecule")
        - chemsys: str = Field(None, title="Chemical System", description="dash-delimited string of elements in the molecule")
        - composition: Composition = Field(None, description="Full composition for the molecule")
        - composition_reduced: Composition = Field(None, title="Reduced Composition", description="Simplified representation of the composition")
        - elements: List[Element] = Field(None, description="List of elements in the molecule")
        - formula_alphabetical: str = Field(None, title="Alphabetical Formula", description="Alphabetical molecular formula")
        - formula_anonymous: str = Field(None, title="Anonymous Formula", description="Anonymized representation of the formula")
        - formula_pretty: str = Field(None, title="Pretty Formula", description="Cleaned representation of the formula.")
        - natoms: int = Field(None, description="Total number of atoms in the molecule")
        - molecule: Molecule = Field(None, title = "The Pymatgen Molecule object from the Atoms object, if not periodic and store_pmg is True.")
        - nelectrons: int = Field(None, title="Number of electrons", description="The total number of electrons for the molecule")
        - nelements: int = Field(None, title="Number of Elements")
        - spin_multiplicity: int = Field(None, description="Spin multiplicity of the molecule")
        - symmetry: PointGroupData = Field(None, description="Symmetry data for this molecule")
            - eigen_tolerance: float = Field(None, title="Interia Tensor Eigenvalue Tolerance", description="Tolerance to compare eigen values of the inertia tensor.")
            - linear: bool = Field(None, title="Molecule Linearity", description="Is the molecule linear?")
            - matrix_tolerance: float = Field(None, title="Symmetry Operation Matrix Element Tolerance" description="Tolerance used to generate the full set of symmetry operations of the point group.")
            - rotation_number: float = Field(None, title="Rotational Symmetry Number", description="Rotational symmetry number for the molecule")
            - point_group: str = Field(None, title="Point Group Symbol", description="The point group for the lattice")
            - tolerance: float = Field(None, title="Point Group Analyzer Tolerance", description="Distance tolerance to consider sites as symmetrically equivalent.")
    """
    additional_fields = additional_fields or {}

    vib_freqs_raw = vib.get_frequencies().tolist()
    vib_energies_raw = vib.get_energies().tolist()
    atoms = vib.atoms

    # Convert imaginary modes to negative values for DB storage
    for i, f in enumerate(vib_freqs_raw):
        if np.imag(f) > 0:
            vib_freqs_raw[i] = -np.abs(f)
            vib_energies_raw[i] = -np.abs(vib_energies_raw[i])
        else:
            vib_freqs_raw[i] = np.abs(f)
            vib_energies_raw[i] = np.abs(vib_energies_raw[i])

    uri = get_uri(os.getcwd())
    inputs = {
        "parameters": atoms.calc.parameters,
        "parameters_vib": {
            "delta": vib.delta,
            "direction": vib.direction,
            "method": vib.method,
            "ndof": vib.ndof,
            "nfree": vib.nfree,
        },
        "nid": uri.split(":")[0],
        "dir_name": ":".join(uri.split(":")[1:]),
    }

    atoms_db = atoms_to_metadata(atoms, charge_and_multiplicity=charge_and_multiplicity)

    # Get the true vibrational modes
    natoms = len(atoms)
    if natoms == 1:
        vib_freqs = []
        vib_energies = []
    elif atoms.pbc.any():
        vib_freqs = vib_freqs_raw
        vib_energies = vib_energies_raw
    else:
        # Sort by absolute value
        vib_freqs_raw_sorted = vib_freqs_raw.copy()
        vib_energies_raw_sorted = vib_energies_raw.copy()
        vib_freqs_raw_sorted.sort(key=np.abs)
        vib_energies_raw_sorted.sort(key=np.abs)

        # Cut the 3N-5 or 3N-6 modes based on their absolute value
        n_modes = 3 * natoms - 5 if atoms_db["symmetry"]["linear"] else 3 * natoms - 6
        vib_freqs = vib_freqs_raw_sorted[-n_modes:]
        vib_energies = vib_energies_raw_sorted[-n_modes:]

    imag_vib_freqs = [f for f in vib_freqs if f < 0]

    results = {
        "results": {
            "imag_vib_freqs": imag_vib_freqs,
            "n_imag": len(imag_vib_freqs),
            "vib_energies": vib_energies,
            "vib_freqs": vib_freqs,
            "vib_energies_raw": vib_energies_raw,
            "vib_freqs_raw": vib_freqs_raw,
        }
    }

    task_doc = atoms_db | inputs | results | additional_fields

    return clean_dict(task_doc, remove_empties=remove_empties)


def summarize_thermo_run(
    igt: IdealGasThermo,
    temperature: float = 298.15,
    pressure: float = 1.0,
    charge_and_multiplicity: tuple[int, int] | None = None,
    remove_empties: bool = False,
    additional_fields: dict | None = None,
) -> dict:
    """
    Get tabulated results from an ASE IdealGasThermo object and store them in a database-friendly format.

    Parameters
    ----------
    igt
        ASE IdealGasThermo object.
    temperature
        Temperature in Kelvins.
    pressure
        Pressure in bar.
    charge_and_multiplicity
        Charge and spin multiplicity of the Atoms object, only used for Molecule metadata.
    remove_empties
        Whether to remove None values and empty lists/dicts from the task document.
    additional_fields
        Additional fields to add to the task document.

    Returns
    -------
    dict
        Dictionary representation of the task document with the following fields:
        - atoms: Atoms = Field(None, title = "The Atoms object from the calculation result.")
        - atoms_info: dict = Field(None, title = "The Atoms object info obtained from atoms.info.")
        - builder_meta: EmmetMeta = Field(default_factory=EmmetMeta, description="Builder metadata."):
            - build_date: str = Field(default_factory=datetime.utcnow, description="The build date for this document.")
            - database_version: str = Field(None, description="The database version for the built data.")
            - emmet_version: str = Field(__version__, description="The version of emmet this document was built with.")
            - pymatgen_version: str = Field(pmg_version, description="The version of pymatgen this document was built with.")
            - pull_request: int = Field(None, description="The pull request number associated with this data build.")
        - dir_name: str = Field(None, description="Directory where the output is parsed")
        - nid: str = Field(None, title = "The node ID representing the machine where the calculation was run.")
        - thermo_parameters: dict = Field(None, title = "the parameters used to run the thermo calculation.")
            - temperature: float = Temperature in Kelvins
            - pressure: float = Pressure in bar
            - sigma: float = The rotational symmetry number of the molecule
            - spin_multiplicity: int = The spin multiplicity of the molecule
            - vib_freqs: List[float] = Vibrational frequencies in cm^-1 used for the thermo calculation
            - vib_energies: List[float] = Vibrational energies in eV used for the thermo calculation
            - n_imag: int = Number of imaginary vibrational frequencies ignored in the thermo calculation
        - results: dict = Field(None, title = "The results from the calculation.")
            - energy: float = The potential energy of the system in eV
            - enthalpy: float = The enthalpy of the system in eV
            - entropy: float = The entropy of the system in eV/K
            - gibbs_energy: float = The Gibbs free energy of the system in eV
            - zpe: float = The zero point vibrational energy of the system in eV

        The task document also has the following fields from the Molecule object:
        - charge: int = Field(None, description="Charge of the molecule")
        - chemsys: str = Field(None, title="Chemical System", description="dash-delimited string of elements in the molecule")
        - composition: Composition = Field(None, description="Full composition for the molecule")
        - composition_reduced: Composition = Field(None, title="Reduced Composition", description="Simplified representation of the composition")
        - elements: List[Element] = Field(None, description="List of elements in the molecule")
        - formula_alphabetical: str = Field(None, title="Alphabetical Formula", description="Alphabetical molecular formula")
        - formula_anonymous: str = Field(None, title="Anonymous Formula", description="Anonymized representation of the formula")
        - formula_pretty: str = Field(None, title="Pretty Formula", description="Cleaned representation of the formula.")
        - natoms: int = Field(None, description="Total number of atoms in the molecule")
        - molecule: Molecule = Field(None, title = "The Pymatgen Molecule object from the Atoms object, if not periodic and store_pmg is True.")
        - nelectrons: int = Field(None, title="Number of electrons", description="The total number of electrons for the molecule")
        - nelements: int = Field(None, title="Number of Elements")
        - spin_multiplicity: int = Field(None, description="Spin multiplicity of the molecule")
        - symmetry: PointGroupData = Field(None, description="Symmetry data for this molecule")
            - eigen_tolerance: float = Field(None, title="Interia Tensor Eigenvalue Tolerance", description="Tolerance to compare eigen values of the inertia tensor.")
            - linear: bool = Field(None, title="Molecule Linearity", description="Is the molecule linear?")
            - matrix_tolerance: float = Field(None, title="Symmetry Operation Matrix Element Tolerance" description="Tolerance used to generate the full set of symmetry operations of the point group.")
            - rotation_number: float = Field(None, title="Rotational Symmetry Number", description="Rotational symmetry number for the molecule")
            - point_group: str = Field(None, title="Point Group Symbol", description="The point group for the lattice")
            - tolerance: float = Field(None, title="Point Group Analyzer Tolerance", description="Distance tolerance to consider sites as symmetrically equivalent.")
    """

    additional_fields = additional_fields or {}

    uri = get_uri(os.getcwd())
    spin_multiplicity = int(2 * igt.spin + 1)

    inputs = {
        "parameters_thermo": {
            "temperature": temperature,
            "pressure": pressure,
            "sigma": igt.sigma,
            "spin_multiplicity": spin_multiplicity,
            "vib_freqs": [e / units.invcm for e in igt.vib_energies],
            "vib_energies": igt.vib_energies.tolist(),
            "n_imag": igt.n_imag,
        },
        "nid": uri.split(":")[0],
        "dir_name": ":".join(uri.split(":")[1:]),
    }

    results = {
        "results": {
            "energy": igt.potentialenergy,
            "enthalpy": igt.get_enthalpy(temperature, verbose=True),
            "entropy": igt.get_entropy(temperature, pressure * 10**5, verbose=True),
            "gibbs_energy": igt.get_gibbs_energy(
                temperature, pressure * 10**5, verbose=True
            ),
            "zpe": igt.get_ZPE_correction(),
        }
    }

    if charge_and_multiplicity and spin_multiplicity != charge_and_multiplicity[1]:
        warnings.warn(
            "The IdealGasThermo spin multiplicity does not match the user-specified multiplicity.",
            UserWarning,
        )

    atoms_db = atoms_to_metadata(
        igt.atoms, charge_and_multiplicity=charge_and_multiplicity
    )

    task_doc = atoms_db | inputs | results | additional_fields

    return clean_dict(task_doc, remove_empties=remove_empties)<|MERGE_RESOLUTION|>--- conflicted
+++ resolved
@@ -240,13 +240,8 @@
     """
 
     additional_fields = additional_fields or {}
-<<<<<<< HEAD
-    dyn_parameters = dyn.todict()
-    parameters = dyn.atoms.calc.parameters
-=======
     opt_parameters = dyn.todict() | {"fmax": dyn.fmax}
 
->>>>>>> 82b54236
     # Check trajectory
     #if not os.path.exists(dyn.trajectory.filename):
     if not os.path.exists('opt.traj'):
@@ -270,15 +265,12 @@
             for atoms in traj
         ],
     }
-<<<<<<< HEAD
-    results = {"results": final_atoms.calc.results}
-=======
+
     results = {
         "results": final_atoms.calc.results
         | {"converged": is_converged, "nsteps": dyn.get_number_of_steps()}
     }
 
->>>>>>> 82b54236
     # Get the calculator inputs
     uri = get_uri(os.getcwd())
     inputs = {
