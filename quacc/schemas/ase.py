--- conflicted
+++ resolved
@@ -157,12 +157,8 @@
 
 def summarize_opt_run(
     dyn: Optimizer,
-<<<<<<< HEAD
+    trajectory: Trajectory | list[Atoms] = None,
     check_convergence: bool = SETTINGS.CHECK_CONVERGENCE,
-=======
-    trajectory: Trajectory | list[Atoms] = None,
-    check_convergence: bool = True,
->>>>>>> 72c64df7
     charge_and_multiplicity: tuple[int, int] | None = None,
     prep_next_run: bool = True,
     remove_empties: bool = False,
