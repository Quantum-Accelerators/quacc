"""
Schemas for storing ASE-based data
"""
from __future__ import annotations

import os
import warnings

import numpy as np
from ase import Atoms, units
from ase.constraints import Filter
from ase.io import read
from ase.optimize.optimize import Optimizer
from ase.thermochemistry import IdealGasThermo
from ase.vibrations import Vibrations
from ase.vibrations.data import VibrationsData
from atomate2.utils.path import get_uri

from quacc.schemas.atoms import atoms_to_metadata
from quacc.util.atoms import prep_next_run as prep_next_run_
from quacc.util.dicts import clean_dict


def summarize_run(
    atoms: Atoms,
    input_atoms: Atoms | None = None,
    charge_and_multiplicity: tuple[int, int] | None = None,
    prep_next_run: bool = True,
    remove_empties: bool = False,
    additional_fields: dict | None = None,
) -> dict:
    """
    Get tabulated results from an Atoms object and calculator and store them in a database-friendly format.
    This is meant to be compatible with all calculator types.

    Parameters
    ----------
    atoms
        ASE Atoms following a calculation. A calculator must be attached.
    input_atoms
        Input ASE Atoms object to store.
    charge_and_multiplicity
        Charge and spin multiplicity of the Atoms object, only used for Molecule metadata.
    prep_next_run
        Whether the Atoms object stored in {"atoms": atoms} should be prepared for the next run
        This clears out any attached calculator and moves the final magmoms to the initial magmoms.
    remove_empties
        Whether to remove None values and empty lists/dicts from the task document.
    additional_fields
        Additional fields to add to the task document.

    Returns
    -------
    dict
        Dictionary representation of the task document with the following fields:
        - atoms: Atoms = Field(None, title = "The Atoms object from the calculation result.")
        - atoms_info: dict = Field(None, title = "The Atoms object info obtained from atoms.info.")
        - builder_meta: EmmetMeta = Field(default_factory=EmmetMeta, description="Builder metadata."):
            - build_date: str = Field(default_factory=datetime.utcnow, description="The build date for this document.")
            - database_version: str = Field(None, description="The database version for the built data.")
            - emmet_version: str = Field(__version__, description="The version of emmet this document was built with.")
            - pymatgen_version: str = Field(pmg_version, description="The version of pymatgen this document was built with.")
            - pull_request: int = Field(None, description="The pull request number associated with this data build.")
        - dir_name: str = Field(None, description="Directory where the output is parsed")
        - input_structure: Molecule | Structure = Field(None, title = "The Pymatgen Structure or Molecule object from the input Atoms object if input_atoms is not None.")
        - nid: str = Field(None, title = "The node ID representing the machine where the calculation was run.")
        - parameters: dict = Field(None, title = "the parameters used to run the calculation.")
        - results: dict = Field(None, title = "The results from the calculation.")

        For periodic structures, the task document also has the following fields:
        - chemsys: str = Field(None, title="Chemical System", description="dash-delimited string of elements in the material.")
        - composition: Composition = Field(None, description="Full composition for the material.")
        - composition_reduced: Composition = Field(None, title="Reduced Composition", description="Simplified representation of the composition.")
        - density: float = Field(None, title="Density", description="Density in grams per cm^3.")
        - density_atomic: float = Field(None, title="Packing Density", description="The atomic packing density in atoms per cm^3.")
        - elements: List[Element] = Field(None, description="List of elements in the material.")
        - formula_anonymous: str = Field(None, title="Anonymous Formula", description="Anonymized representation of the formula.")
        - formula_pretty: str = Field(None, title="Pretty Formula", description="Cleaned representation of the formula.")
        - nelements: int = Field(None, description="Number of elements.")
        - nsites: int = Field(None, description="Total number of sites in the structure.")
        - structure: Structure = Field(None, title = "The Pymatgen Structure object from the Atoms object, if periodic and store_pmg is True.")
        - symmetry: SymmetryData = Field(None, description="Symmetry data for this material.")
            - crystal_system: CrystalSystem = Field(None, title="Crystal System", description="The crystal system for this lattice.")
            - number: int = Field(None, title="Space Group Number", description="The spacegroup number for the lattice.")
            - point_group: str = Field(None, title="Point Group Symbol", description="The point group for the lattice.")
            - symbol: str = Field(None, title="Space Group Symbol", description="The spacegroup symbol for the lattice.")
            - symprec: float = Field(None, title="Symmetry Finding Precision", description="The precision given to spglib to determine the symmetry of this lattice.")
        - volume: float = Field(None, title="Volume", description="Total volume for this structure in Angstroms^3.")

        For molecules that lack periodicity, the task document also has the following fields:
        - charge: int = Field(None, description="Charge of the molecule")
        - chemsys: str = Field(None, title="Chemical System", description="dash-delimited string of elements in the molecule")
        - composition: Composition = Field(None, description="Full composition for the molecule")
        - composition_reduced: Composition = Field(None, title="Reduced Composition", description="Simplified representation of the composition")
        - elements: List[Element] = Field(None, description="List of elements in the molecule")
        - formula_alphabetical: str = Field(None, title="Alphabetical Formula", description="Alphabetical molecular formula")
        - formula_anonymous: str = Field(None, title="Anonymous Formula", description="Anonymized representation of the formula")
        - formula_pretty: str = Field(None, title="Pretty Formula", description="Cleaned representation of the formula.")
        - molecule: Molecule = Field(None, title = "The Pymatgen Molecule object from the Atoms object, if not periodic and store_pmg is True.")
        - natoms: int = Field(None, description="Total number of atoms in the molecule")
        - nelectrons: int = Field(None, title="Number of electrons", description="The total number of electrons for the molecule")
        - nelements: int = Field(None, title="Number of Elements")
        - spin_multiplicity: int = Field(None, description="Spin multiplicity of the molecule")
        - symmetry: PointGroupData = Field(None, description="Symmetry data for this molecule")
            - eigen_tolerance: float = Field(None, title="Interia Tensor Eigenvalue Tolerance", description="Tolerance to compare eigen values of the inertia tensor.")
            - linear: bool = Field(None, title="Molecule Linearity", description="Is the molecule linear?")
            - matrix_tolerance: float = Field(None, title="Symmetry Operation Matrix Element Tolerance" description="Tolerance used to generate the full set of symmetry operations of the point group.")
            - rotation_number: float = Field(None, title="Rotational Symmetry Number", description="Rotational symmetry number for the molecule")
            - point_group: str = Field(None, title="Point Group Symbol", description="The point group for the lattice")
            - tolerance: float = Field(None, title="Point Group Analyzer Tolerance", description="Distance tolerance to consider sites as symmetrically equivalent.")
    """
    # Make sure there is a calculator with results
    if not atoms.calc:
        raise ValueError("ASE Atoms object has no attached calculator.")
    if not atoms.calc.results:
        raise ValueError("ASE Atoms object's calculator has no results.")

    additional_fields = additional_fields or {}

    # Fetch all tabulated results from the attached calculator
    results = {"results": atoms.calc.results}

    # Get the calculator inputs
    uri = get_uri(os.getcwd())
    inputs = {
        "parameters": atoms.calc.parameters,
        "nid": uri.split(":")[0],
        "dir_name": ":".join(uri.split(":")[1:]),
    }
    if input_atoms:
        input_atoms_db = atoms_to_metadata(
            input_atoms, charge_and_multiplicity=charge_and_multiplicity
        )
        inputs["input_atoms"] = input_atoms_db

    # Prepares the Atoms object for the next run by moving the
    # final magmoms to initial, clearing the calculator state,
    # and assigning the resulting Atoms object a unique ID.
    if prep_next_run:
        atoms = prep_next_run_(atoms)

    # Get tabulated properties of the structure itself
    atoms_db = atoms_to_metadata(atoms, charge_and_multiplicity=charge_and_multiplicity)

    # Create a dictionary of the inputs/outputs
    task_doc = atoms_db | inputs | results | additional_fields

    return clean_dict(task_doc, remove_empties=remove_empties)


def summarize_opt_run(
    dyn: Optimizer,
    check_convergence: bool = True,
    charge_and_multiplicity: tuple[int, int] | None = None,
    prep_next_run: bool = True,
    remove_empties: bool = False,
    additional_fields: dict | None = None,
) -> dict:
    """
    Get tabulated results from an ASE Atoms trajectory and store them in a database-friendly format.
    This is meant to be compatible with all calculator types.

    Parameters
    ----------
    dyn
        ASE Optimizer object.
    check_convergence
        Whether to check the convergence of the calculation.
    charge_and_multiplicity
        Charge and spin multiplicity of the Atoms object, only used for Molecule metadata.
    prep_next_run
        Whether the Atoms object stored in {"atoms": atoms} should be prepared for the next run
        This clears out any attached calculator and moves the final magmoms to the initial magmoms.
    remove_empties
        Whether to remove None values and empty lists/dicts from the task document.
    additional_fields
        Additional fields to add to the task document.

    Returns
    -------
    dict
        Dictionary representation of the task document with the following fields:
        - atoms: Atoms = Field(None, title = "The Atoms object from the calculation result.")
        - atoms_info: dict = Field(None, title = "The Atoms object info obtained from atoms.info.")
        - builder_meta: EmmetMeta = Field(default_factory=EmmetMeta, description="Builder metadata."):
            - build_date: str = Field(default_factory=datetime.utcnow, description="The build date for this document.")
            - database_version: str = Field(None, description="The database version for the built data.")
            - emmet_version: str = Field(__version__, description="The version of emmet this document was built with.")
            - pymatgen_version: str = Field(pmg_version, description="The version of pymatgen this document was built with.")
            - pull_request: int = Field(None, description="The pull request number associated with this data build.")
        - dir_name: str = Field(None, description="Directory where the output is parsed")
        - input_structure: Molecule | Structure = Field(None, title = "The Pymatgen Structure or Molecule object from the input Atoms object if input_atoms is not None.")
        - nid: str = Field(None, title = "The node ID representing the machine where the calculation was run.")
        - parameters: dict = Field(None, title = "the parameters used to run the calculation.")
        - opt_parameters: dict = Field(None, title = "the parameters used to run the optimization.")
        - results: dict = Field(None, title = "The results from the calculation.")
        - trajectory: List[Atoms] = Trajectory of Atoms objects
        - trajectory_results: List[dict] = List of ase.calc.results from the trajectory

        For periodic structures, the task document also has the following fields:
        - chemsys: str = Field(None, title="Chemical System", description="dash-delimited string of elements in the material.")
        - composition: Composition = Field(None, description="Full composition for the material.")
        - composition_reduced: Composition = Field(None, title="Reduced Composition", description="Simplified representation of the composition.")
        - density: float = Field(None, title="Density", description="Density in grams per cm^3.")
        - density_atomic: float = Field(None, title="Packing Density", description="The atomic packing density in atoms per cm^3.")
        - elements: List[Element] = Field(None, description="List of elements in the material.")
        - formula_anonymous: str = Field(None, title="Anonymous Formula", description="Anonymized representation of the formula.")
        - formula_pretty: str = Field(None, title="Pretty Formula", description="Cleaned representation of the formula.")
        - nelements: int = Field(None, description="Number of elements.")
        - nsites: int = Field(None, description="Total number of sites in the structure.")
        - structure: Structure = Field(None, title = "The Pymatgen Structure object from the Atoms object, if periodic and store_pmg is True.")
        - symmetry: SymmetryData = Field(None, description="Symmetry data for this material.")
            - crystal_system: CrystalSystem = Field(None, title="Crystal System", description="The crystal system for this lattice.")
            - number: int = Field(None, title="Space Group Number", description="The spacegroup number for the lattice.")
            - point_group: str = Field(None, title="Point Group Symbol", description="The point group for the lattice.")
            - symbol: str = Field(None, title="Space Group Symbol", description="The spacegroup symbol for the lattice.")
            - symprec: float = Field(None, title="Symmetry Finding Precision", description="The precision given to spglib to determine the symmetry of this lattice.")
        - volume: float = Field(None, title="Volume", description="Total volume for this structure in Angstroms^3.")

        For molecules that lack periodicity, the task document also has the following fields:
        - charge: int = Field(None, description="Charge of the molecule")
        - chemsys: str = Field(None, title="Chemical System", description="dash-delimited string of elements in the molecule")
        - composition: Composition = Field(None, description="Full composition for the molecule")
        - composition_reduced: Composition = Field(None, title="Reduced Composition", description="Simplified representation of the composition")
        - elements: List[Element] = Field(None, description="List of elements in the molecule")
        - formula_alphabetical: str = Field(None, title="Alphabetical Formula", description="Alphabetical molecular formula")
        - formula_anonymous: str = Field(None, title="Anonymous Formula", description="Anonymized representation of the formula")
        - formula_pretty: str = Field(None, title="Pretty Formula", description="Cleaned representation of the formula.")
        - molecule: Molecule = Field(None, title = "The Pymatgen Molecule object from the Atoms object, if not periodic and store_pmg is True.")
        - natoms: int = Field(None, description="Total number of atoms in the molecule")
        - nelectrons: int = Field(None, title="Number of electrons", description="The total number of electrons for the molecule")
        - nelements: int = Field(None, title="Number of Elements")
        - spin_multiplicity: int = Field(None, description="Spin multiplicity of the molecule")
        - symmetry: PointGroupData = Field(None, description="Symmetry data for this molecule")
            - eigen_tolerance: float = Field(None, title="Interia Tensor Eigenvalue Tolerance", description="Tolerance to compare eigen values of the inertia tensor.")
            - linear: bool = Field(None, title="Molecule Linearity", description="Is the molecule linear?")
            - matrix_tolerance: float = Field(None, title="Symmetry Operation Matrix Element Tolerance" description="Tolerance used to generate the full set of symmetry operations of the point group.")
            - rotation_number: float = Field(None, title="Rotational Symmetry Number", description="Rotational symmetry number for the molecule")
            - point_group: str = Field(None, title="Point Group Symbol", description="The point group for the lattice")
            - tolerance: float = Field(None, title="Point Group Analyzer Tolerance", description="Distance tolerance to consider sites as symmetrically equivalent.")
    """

    additional_fields = additional_fields or {}
    opt_parameters = dyn.todict() | {"fmax": dyn.fmax}

    # Check trajectory
<<<<<<< HEAD
    #if not os.path.exists(dyn.trajectory.filename):
    if not os.path.exists('opt.traj'):
=======
    # if not os.path.exists(dyn.trajectory.filename):
    if not os.path.exists("opt.traj"):
>>>>>>> ada123f3
        raise FileNotFoundError("No trajectory file found.")

    # Check convergence
    is_converged = dyn.converged()
    if check_convergence and not is_converged:
        raise ValueError("Optimization did not converge.")

<<<<<<< HEAD
    #traj = read(dyn.trajectory.filename, index=":")
    traj = read('opt.traj', index=":")
=======
    # traj = read(dyn.trajectory.filename, index=":")
    traj = read("opt.traj", index=":")
>>>>>>> ada123f3
    initial_atoms = traj[0]
    final_atoms = dyn.atoms.atoms if isinstance(dyn.atoms, Filter) else dyn.atoms

    # Get results
    traj_results = {
        "trajectory_results": [atoms.calc.results for atoms in traj],
        "trajectory": [
            atoms_to_metadata(atoms, charge_and_multiplicity=charge_and_multiplicity)
            for atoms in traj
        ],
    }

    results = {
        "results": final_atoms.calc.results
        | {"converged": is_converged, "nsteps": dyn.get_number_of_steps()}
    }

    # Get the calculator inputs
    uri = get_uri(os.getcwd())
    inputs = {
        "parameters": dyn.atoms.calc.parameters,
        "parameters_opt": opt_parameters,
        "nid": uri.split(":")[0],
        "dir_name": ":".join(uri.split(":")[1:]),
    }
    input_atoms_db = atoms_to_metadata(
        initial_atoms, charge_and_multiplicity=charge_and_multiplicity
    )
    inputs["input_structure"] = input_atoms_db

    # Prepares the Atoms object for the next run by moving the
    # final magmoms to initial, clearing the calculator state,
    # and assigning the resulting Atoms object a unique ID.
    if prep_next_run:
        final_atoms = prep_next_run_(final_atoms)

    # Get tabulated properties of the structure itself
    atoms_db = atoms_to_metadata(
        final_atoms, charge_and_multiplicity=charge_and_multiplicity
    )

    # Create a dictionary of the inputs/outputs
    task_doc = atoms_db | inputs | results | traj_results | additional_fields

    return clean_dict(task_doc, remove_empties=remove_empties)


def summarize_vib_run(
    vib: Vibrations,
    charge_and_multiplicity: tuple[int, int] | None = None,
    remove_empties: bool = False,
    additional_fields: dict | None = None,
) -> dict:
    """
    Get tabulated results from an ASE Vibrations object and store them in a database-friendly format.

    Parameters
    ----------
    vib
        ASE Vibrations object.
    charge_and_multiplicity
        Charge and spin multiplicity of the Atoms object, only used for Molecule metadata.
    remove_empties
        Whether to remove None values and empty lists/dicts from the task document.
    additional_fields
        Additional fields to add to the task document.

    Returns
    -------
    dict
        Dictionary representation of the task document with the following fields:
        - atoms: Atoms = Field(None, title = "The Atoms object from the calculation result.")
        - atoms_info: dict = Field(None, title = "The Atoms object info obtained from atoms.info.")
        - builder_meta: EmmetMeta = Field(default_factory=EmmetMeta, description="Builder metadata."):
            - build_date: str = Field(default_factory=datetime.utcnow, description="The build date for this document.")
            - database_version: str = Field(None, description="The database version for the built data.")
            - emmet_version: str = Field(__version__, description="The version of emmet this document was built with.")
            - pymatgen_version: str = Field(pmg_version, description="The version of pymatgen this document was built with.")
            - pull_request: int = Field(None, description="The pull request number associated with this data build.")
        - dir_name: str = Field(None, description="Directory where the output is parsed")
        - nid: str = Field(None, title = "The node ID representing the machine where the calculation was run.")
        - parameters: dict = Field(None, title = "the parameters used to run the calculation.")
        - vib_parameters: dict = Field(None, title = "the parameters used to run the vibrations.")
            - delta: float = the Vibrations delta value
            - direction: str = the Vibrations direction value
            - method: str = the Vibrations method value
            - ndof: int = the Vibrations ndof value
            - nfree: int = the Vibrations nfree value
        - results: dict = Field(None, title = "The results from the calculation.")
            - imag_vib_freqs: List[float] = Imaginary vibrational frequencies in cm^-1
            - n_imag: int = Number of imaginary vibrational frequencies
            - vib_energies: List[float] = Vibrational energies in eV. 3N-5 or 3N-6 for molecules; 3N for solids.
            - vib_freqs: List[float] = Vibrational frequencies in cm^-1. 3N-5 or 3N-6 for molecules; 3N for solids.
            - vib_energies_raw: List[float] = Vibrational energies in eV of length 3N.
            - vib_freqs_raw: List[float] = Vibrational frequencies in cm^-1 of length 3N.

        For periodic structures, the task document also has the following fields:
        - chemsys: str = Field(None, title="Chemical System", description="dash-delimited string of elements in the material.")
        - composition: Composition = Field(None, description="Full composition for the material.")
        - composition_reduced: Composition = Field(None, title="Reduced Composition", description="Simplified representation of the composition.")
        - density: float = Field(None, title="Density", description="Density in grams per cm^3.")
        - density_atomic: float = Field(None, title="Packing Density", description="The atomic packing density in atoms per cm^3.")
        - elements: List[Element] = Field(None, description="List of elements in the material.")
        - formula_anonymous: str = Field(None, title="Anonymous Formula", description="Anonymized representation of the formula.")
        - formula_pretty: str = Field(None, title="Pretty Formula", description="Cleaned representation of the formula.")
        - nelements: int = Field(None, description="Number of elements.")
        - nsites: int = Field(None, description="Total number of sites in the structure.")
        - structure: Structure = Field(None, title = "The Pymatgen Structure object from the Atoms object, if periodic and store_pmg is True.")
        - symmetry: SymmetryData = Field(None, description="Symmetry data for this material.")
            - crystal_system: CrystalSystem = Field(None, title="Crystal System", description="The crystal system for this lattice.")
            - number: int = Field(None, title="Space Group Number", description="The spacegroup number for the lattice.")
            - point_group: str = Field(None, title="Point Group Symbol", description="The point group for the lattice.")
            - symbol: str = Field(None, title="Space Group Symbol", description="The spacegroup symbol for the lattice.")
            - symprec: float = Field(None, title="Symmetry Finding Precision", description="The precision given to spglib to determine the symmetry of this lattice.")
        - volume: float = Field(None, title="Volume", description="Total volume for this structure in Angstroms^3.")

        For molecules that lack periodicity, the task document also has the following fields:
        - charge: int = Field(None, description="Charge of the molecule")
        - chemsys: str = Field(None, title="Chemical System", description="dash-delimited string of elements in the molecule")
        - composition: Composition = Field(None, description="Full composition for the molecule")
        - composition_reduced: Composition = Field(None, title="Reduced Composition", description="Simplified representation of the composition")
        - elements: List[Element] = Field(None, description="List of elements in the molecule")
        - formula_alphabetical: str = Field(None, title="Alphabetical Formula", description="Alphabetical molecular formula")
        - formula_anonymous: str = Field(None, title="Anonymous Formula", description="Anonymized representation of the formula")
        - formula_pretty: str = Field(None, title="Pretty Formula", description="Cleaned representation of the formula.")
        - natoms: int = Field(None, description="Total number of atoms in the molecule")
        - molecule: Molecule = Field(None, title = "The Pymatgen Molecule object from the Atoms object, if not periodic and store_pmg is True.")
        - nelectrons: int = Field(None, title="Number of electrons", description="The total number of electrons for the molecule")
        - nelements: int = Field(None, title="Number of Elements")
        - spin_multiplicity: int = Field(None, description="Spin multiplicity of the molecule")
        - symmetry: PointGroupData = Field(None, description="Symmetry data for this molecule")
            - eigen_tolerance: float = Field(None, title="Interia Tensor Eigenvalue Tolerance", description="Tolerance to compare eigen values of the inertia tensor.")
            - linear: bool = Field(None, title="Molecule Linearity", description="Is the molecule linear?")
            - matrix_tolerance: float = Field(None, title="Symmetry Operation Matrix Element Tolerance" description="Tolerance used to generate the full set of symmetry operations of the point group.")
            - rotation_number: float = Field(None, title="Rotational Symmetry Number", description="Rotational symmetry number for the molecule")
            - point_group: str = Field(None, title="Point Group Symbol", description="The point group for the lattice")
            - tolerance: float = Field(None, title="Point Group Analyzer Tolerance", description="Distance tolerance to consider sites as symmetrically equivalent.")
    """
    additional_fields = additional_fields or {}

    vib_freqs_raw = vib.get_frequencies().tolist()
    vib_energies_raw = vib.get_energies().tolist()

    atoms = vib._atoms if isinstance(vib, VibrationsData) else vib.atoms

    # Convert imaginary modes to negative values for DB storage
    for i, f in enumerate(vib_freqs_raw):
        if np.imag(f) > 0:
            vib_freqs_raw[i] = -np.abs(f)
            vib_energies_raw[i] = -np.abs(vib_energies_raw[i])
        else:
            vib_freqs_raw[i] = np.abs(f)
            vib_energies_raw[i] = np.abs(vib_energies_raw[i])

    uri = get_uri(os.getcwd())
    inputs = {
<<<<<<< HEAD
        "parameters": None if isinstance(vib, VibrationsData) else atoms.calc.parameters,
        "parameters_vib": None if isinstance(vib, VibrationsData) else {
=======
        "parameters": None
        if isinstance(vib, VibrationsData)
        else atoms.calc.parameters,
        "parameters_vib": None
        if isinstance(vib, VibrationsData)
        else {
>>>>>>> ada123f3
            "delta": vib.delta,
            "direction": vib.direction,
            "method": vib.method,
            "ndof": vib.ndof,
            "nfree": vib.nfree,
        },
        "nid": uri.split(":")[0],
        "dir_name": ":".join(uri.split(":")[1:]),
    }

    atoms_db = atoms_to_metadata(atoms, charge_and_multiplicity=charge_and_multiplicity)

    # Get the true vibrational modes
    natoms = len(atoms)
    if natoms == 1:
        vib_freqs = []
        vib_energies = []
    elif atoms.pbc.any():
        vib_freqs = vib_freqs_raw
        vib_energies = vib_energies_raw
    else:
        # Sort by absolute value
        vib_freqs_raw_sorted = vib_freqs_raw.copy()
        vib_energies_raw_sorted = vib_energies_raw.copy()
        vib_freqs_raw_sorted.sort(key=np.abs)
        vib_energies_raw_sorted.sort(key=np.abs)

        # Cut the 3N-5 or 3N-6 modes based on their absolute value
        n_modes = 3 * natoms - 5 if atoms_db["symmetry"]["linear"] else 3 * natoms - 6
        vib_freqs = vib_freqs_raw_sorted[-n_modes:]
        vib_energies = vib_energies_raw_sorted[-n_modes:]

    imag_vib_freqs = [f for f in vib_freqs if f < 0]

    results = {
        "results": {
            "imag_vib_freqs": imag_vib_freqs,
            "n_imag": len(imag_vib_freqs),
            "vib_energies": vib_energies,
            "vib_freqs": vib_freqs,
            "vib_energies_raw": vib_energies_raw,
            "vib_freqs_raw": vib_freqs_raw,
        }
    }

    task_doc = atoms_db | inputs | results | additional_fields

    return clean_dict(task_doc, remove_empties=remove_empties)


def summarize_thermo_run(
    igt: IdealGasThermo,
    temperature: float = 298.15,
    pressure: float = 1.0,
    charge_and_multiplicity: tuple[int, int] | None = None,
    remove_empties: bool = False,
    additional_fields: dict | None = None,
) -> dict:
    """
    Get tabulated results from an ASE IdealGasThermo object and store them in a database-friendly format.

    Parameters
    ----------
    igt
        ASE IdealGasThermo object.
    temperature
        Temperature in Kelvins.
    pressure
        Pressure in bar.
    charge_and_multiplicity
        Charge and spin multiplicity of the Atoms object, only used for Molecule metadata.
    remove_empties
        Whether to remove None values and empty lists/dicts from the task document.
    additional_fields
        Additional fields to add to the task document.

    Returns
    -------
    dict
        Dictionary representation of the task document with the following fields:
        - atoms: Atoms = Field(None, title = "The Atoms object from the calculation result.")
        - atoms_info: dict = Field(None, title = "The Atoms object info obtained from atoms.info.")
        - builder_meta: EmmetMeta = Field(default_factory=EmmetMeta, description="Builder metadata."):
            - build_date: str = Field(default_factory=datetime.utcnow, description="The build date for this document.")
            - database_version: str = Field(None, description="The database version for the built data.")
            - emmet_version: str = Field(__version__, description="The version of emmet this document was built with.")
            - pymatgen_version: str = Field(pmg_version, description="The version of pymatgen this document was built with.")
            - pull_request: int = Field(None, description="The pull request number associated with this data build.")
        - dir_name: str = Field(None, description="Directory where the output is parsed")
        - nid: str = Field(None, title = "The node ID representing the machine where the calculation was run.")
        - thermo_parameters: dict = Field(None, title = "the parameters used to run the thermo calculation.")
            - temperature: float = Temperature in Kelvins
            - pressure: float = Pressure in bar
            - sigma: float = The rotational symmetry number of the molecule
            - spin_multiplicity: int = The spin multiplicity of the molecule
            - vib_freqs: List[float] = Vibrational frequencies in cm^-1 used for the thermo calculation
            - vib_energies: List[float] = Vibrational energies in eV used for the thermo calculation
            - n_imag: int = Number of imaginary vibrational frequencies ignored in the thermo calculation
        - results: dict = Field(None, title = "The results from the calculation.")
            - energy: float = The potential energy of the system in eV
            - enthalpy: float = The enthalpy of the system in eV
            - entropy: float = The entropy of the system in eV/K
            - gibbs_energy: float = The Gibbs free energy of the system in eV
            - zpe: float = The zero point vibrational energy of the system in eV

        The task document also has the following fields from the Molecule object:
        - charge: int = Field(None, description="Charge of the molecule")
        - chemsys: str = Field(None, title="Chemical System", description="dash-delimited string of elements in the molecule")
        - composition: Composition = Field(None, description="Full composition for the molecule")
        - composition_reduced: Composition = Field(None, title="Reduced Composition", description="Simplified representation of the composition")
        - elements: List[Element] = Field(None, description="List of elements in the molecule")
        - formula_alphabetical: str = Field(None, title="Alphabetical Formula", description="Alphabetical molecular formula")
        - formula_anonymous: str = Field(None, title="Anonymous Formula", description="Anonymized representation of the formula")
        - formula_pretty: str = Field(None, title="Pretty Formula", description="Cleaned representation of the formula.")
        - natoms: int = Field(None, description="Total number of atoms in the molecule")
        - molecule: Molecule = Field(None, title = "The Pymatgen Molecule object from the Atoms object, if not periodic and store_pmg is True.")
        - nelectrons: int = Field(None, title="Number of electrons", description="The total number of electrons for the molecule")
        - nelements: int = Field(None, title="Number of Elements")
        - spin_multiplicity: int = Field(None, description="Spin multiplicity of the molecule")
        - symmetry: PointGroupData = Field(None, description="Symmetry data for this molecule")
            - eigen_tolerance: float = Field(None, title="Interia Tensor Eigenvalue Tolerance", description="Tolerance to compare eigen values of the inertia tensor.")
            - linear: bool = Field(None, title="Molecule Linearity", description="Is the molecule linear?")
            - matrix_tolerance: float = Field(None, title="Symmetry Operation Matrix Element Tolerance" description="Tolerance used to generate the full set of symmetry operations of the point group.")
            - rotation_number: float = Field(None, title="Rotational Symmetry Number", description="Rotational symmetry number for the molecule")
            - point_group: str = Field(None, title="Point Group Symbol", description="The point group for the lattice")
            - tolerance: float = Field(None, title="Point Group Analyzer Tolerance", description="Distance tolerance to consider sites as symmetrically equivalent.")
    """

    additional_fields = additional_fields or {}

    uri = get_uri(os.getcwd())
    spin_multiplicity = int(2 * igt.spin + 1)

    inputs = {
        "parameters_thermo": {
            "temperature": temperature,
            "pressure": pressure,
            "sigma": igt.sigma,
            "spin_multiplicity": spin_multiplicity,
            "vib_freqs": [e / units.invcm for e in igt.vib_energies],
            "vib_energies": igt.vib_energies.tolist(),
            "n_imag": igt.n_imag,
        },
        "nid": uri.split(":")[0],
        "dir_name": ":".join(uri.split(":")[1:]),
    }

    results = {
        "results": {
            "energy": igt.potentialenergy,
            "enthalpy": igt.get_enthalpy(temperature, verbose=True),
            "entropy": igt.get_entropy(temperature, pressure * 10**5, verbose=True),
            "gibbs_energy": igt.get_gibbs_energy(
                temperature, pressure * 10**5, verbose=True
            ),
            "zpe": igt.get_ZPE_correction(),
        }
    }

    if charge_and_multiplicity and spin_multiplicity != charge_and_multiplicity[1]:
        warnings.warn(
            "The IdealGasThermo spin multiplicity does not match the user-specified multiplicity.",
            UserWarning,
        )

    atoms_db = atoms_to_metadata(
        igt.atoms, charge_and_multiplicity=charge_and_multiplicity
    )

    task_doc = atoms_db | inputs | results | additional_fields

    return clean_dict(task_doc, remove_empties=remove_empties)<|MERGE_RESOLUTION|>--- conflicted
+++ resolved
@@ -244,13 +244,8 @@
     opt_parameters = dyn.todict() | {"fmax": dyn.fmax}
 
     # Check trajectory
-<<<<<<< HEAD
-    #if not os.path.exists(dyn.trajectory.filename):
-    if not os.path.exists('opt.traj'):
-=======
     # if not os.path.exists(dyn.trajectory.filename):
     if not os.path.exists("opt.traj"):
->>>>>>> ada123f3
         raise FileNotFoundError("No trajectory file found.")
 
     # Check convergence
@@ -258,13 +253,8 @@
     if check_convergence and not is_converged:
         raise ValueError("Optimization did not converge.")
 
-<<<<<<< HEAD
-    #traj = read(dyn.trajectory.filename, index=":")
-    traj = read('opt.traj', index=":")
-=======
     # traj = read(dyn.trajectory.filename, index=":")
     traj = read("opt.traj", index=":")
->>>>>>> ada123f3
     initial_atoms = traj[0]
     final_atoms = dyn.atoms.atoms if isinstance(dyn.atoms, Filter) else dyn.atoms
 
@@ -421,17 +411,12 @@
 
     uri = get_uri(os.getcwd())
     inputs = {
-<<<<<<< HEAD
-        "parameters": None if isinstance(vib, VibrationsData) else atoms.calc.parameters,
-        "parameters_vib": None if isinstance(vib, VibrationsData) else {
-=======
         "parameters": None
         if isinstance(vib, VibrationsData)
         else atoms.calc.parameters,
         "parameters_vib": None
         if isinstance(vib, VibrationsData)
         else {
->>>>>>> ada123f3
             "delta": vib.delta,
             "direction": vib.direction,
             "method": vib.method,
