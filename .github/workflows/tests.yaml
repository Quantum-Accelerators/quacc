--- conflicted
+++ resolved
@@ -40,16 +40,8 @@
 
       - name: Install pip packages
         run: |
-<<<<<<< HEAD
           pip install .[strict,dev]
           pip install covalent-slurm-plugin
-
-      - name: Configure quacc
-        run: quacc config
-=======
-          pip install .[strict,dev,optimizers]
-          pip install covalent-slurm-plugin>=0.16.0rc0
->>>>>>> 91bb8e2c
 
       - name: Set up Covalent server
         run: |
