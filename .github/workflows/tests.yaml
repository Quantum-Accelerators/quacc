name: tests
on:
  push:
    branches:
      - main
  pull_request:
    branches:
      - main

jobs:
  tests-base:
    runs-on: ubuntu-latest
    strategy:
      fail-fast: true
      matrix:
        python-version: ["3.9", "3.11"]

    defaults:
      run:
        shell: bash -l {0}

    steps:
      - name: Check out repo
        uses: actions/checkout@v3

      - name: Set up Python
        uses: actions/setup-python@v4
        with:
          python-version: ${{ matrix.python-version }}
          cache: pip
          cache-dependency-path: pyproject.toml

      - name: Install pip packages
<<<<<<< HEAD
        run: |
          pip install .[strict,dev]
          pip install covalent-hpc-plugin

      - name: Set up Covalent server
        run: |
          echo "y" | covalent purge
          covalent start
=======
        run: pip install .[strict,dev,optimizers]
>>>>>>> a552206c

      - name: Run tests with pytest
        run: pytest --cov=quacc --cov-report=xml

      - name: Upload coverage to Codecov
        uses: codecov/codecov-action@v3
        if: github.repository == 'Quantum-Accelerators/quacc'

  tests-tblite:
    strategy:
      fail-fast: true
      matrix:
        python-version: ["3.11"]
    runs-on: ubuntu-latest

    defaults:
      run:
        shell: bash -l {0}

    steps:
      - name: Check out repo
        uses: actions/checkout@v3

      - name: Set up Python
        uses: actions/setup-python@v4
        with:
          python-version: ${{ matrix.python-version }}
          cache: pip
          cache-dependency-path: pyproject.toml

      - name: Install pip packages
        run: pip install .[strict,dev,tblite]

      - name: Run tests with pytest
        run: pytest -k 'tblite' --cov=quacc --cov-report=xml

      - name: Upload coverage to Codecov
        uses: codecov/codecov-action@v3
        if: github.repository == 'Quantum-Accelerators/quacc'

  tests-psi4:
    strategy:
      fail-fast: true
      matrix:
        python-version: ["3.10"]
    runs-on: ubuntu-latest

    defaults:
      run:
        shell: bash -l {0}

    steps:
      - name: Check out repo
        uses: actions/checkout@v3

      - name: Set up Python
        uses: actions/setup-python@v4
        with:
          python-version: ${{ matrix.python-version }}
          cache: pip
          cache-dependency-path: pyproject.toml

      - name: Set up conda
        uses: conda-incubator/setup-miniconda@v2
        with:
          python-version: ${{ matrix.python-version }}
          activate-environment: quacc-env

      - name: Install conda packages
        run: conda install -c psi4 psi4

      - name: Install pip packages
        run: pip install .[strict,dev]

      - name: Run tests with pytest
        run: pytest -k 'psi4' --cov=quacc --cov-report=xml

      - name: Upload coverage to Codecov
        uses: codecov/codecov-action@v3
        if: github.repository == 'Quantum-Accelerators/quacc'

  tests-dftbplus:
    strategy:
      fail-fast: true
      matrix:
        python-version: ["3.11"]
    runs-on: ubuntu-latest

    defaults:
      run:
        shell: bash -l {0}

    steps:
      - name: Check out repo
        uses: actions/checkout@v3

      - name: Set up Python
        uses: actions/setup-python@v4
        with:
          python-version: ${{ matrix.python-version }}
          cache: pip
          cache-dependency-path: pyproject.toml

      - name: Set up conda
        uses: conda-incubator/setup-miniconda@v2
        with:
          python-version: ${{ matrix.python-version }}
          activate-environment: quacc-env

      - name: Install conda packages
        run: conda install -c conda-forge dftbplus

      - name: Install pip packages
        run: pip install .[strict,dev]

      - name: Run tests with pytest
        run: pytest -k 'dftb' --cov=quacc --cov-report=xml

      - name: Upload coverage to Codecov
        uses: codecov/codecov-action@v3
        if: github.repository == 'Quantum-Accelerators/quacc'

<<<<<<< HEAD
  tests-qchem:
    strategy:
      fail-fast: true
      matrix:
        python-version: ["3.10"]
    runs-on: ubuntu-latest

    defaults:
      run:
        shell: bash -l {0}

    steps:
      - name: Check out repo
        uses: actions/checkout@v3

      - name: Set up Python
        uses: actions/setup-python@v4
        with:
          python-version: ${{ matrix.python-version }}
          cache: pip
          cache-dependency-path: setup.py

      - name: Set up conda
        uses: conda-incubator/setup-miniconda@v2
        with:
          python-version: ${{ matrix.python-version }}
          activate-environment: quacc-env

      - name: Install pip packages
        run: pip install .[strict,dev,optimizers]

      - name: Install conda packages
        run: conda install -c conda-forge openbabel

      - name: Configure Quacc
        run: quacc config

      - name: Run tests with pytest
        run: pytest -k 'qchem' --cov=quacc --cov-report=xml

  tests-altwflows:
=======
  tests-covalent:
>>>>>>> a552206c
    runs-on: ubuntu-latest
    strategy:
      fail-fast: true
      matrix:
        python-version: ["3.10"]

    defaults:
      run:
        shell: bash -l {0}

    steps:
      - name: Check out repo
        uses: actions/checkout@v3

      - name: Set up Python
        uses: actions/setup-python@v4
        with:
          python-version: ${{ matrix.python-version }}
          cache: pip
          cache-dependency-path: pyproject.toml

      - name: Install pip packages
        run: pip install .[strict,dev,covalent]

      - name: Make quacc config
        run: |
          echo "WORKFLOW_ENGINE: covalent" > ~/.quacc.yaml

      - name: Set up Covalent server
        run: |
          echo "y" | covalent purge
          covalent start

      - name: Run tests with pytest
        run: pytest -k 'covalent' --cov=quacc --cov-report=xml

      - name: Stop Covalent server
        run: covalent stop

      - name: Upload coverage to Codecov
        uses: codecov/codecov-action@v3
        if: github.repository == 'Quantum-Accelerators/quacc'

  tests-parsl:
    runs-on: ubuntu-latest
    strategy:
      fail-fast: true
      matrix:
        python-version: ["3.11"]

    defaults:
      run:
        shell: bash -l {0}

    steps:
      - name: Check out repo
        uses: actions/checkout@v3

      - name: Set up Python
        uses: actions/setup-python@v4
        with:
          python-version: ${{ matrix.python-version }}
          cache: pip
          cache-dependency-path: pyproject.toml

      - name: Install pip packages
        run: pip install .[strict,dev,parsl]

      - name: Make quacc config
        run: |
          echo "WORKFLOW_ENGINE: parsl" > ~/.quacc.yaml

      - name: Run tests with pytest
        run: pytest -k 'parsl' --cov=quacc --cov-report=xml

      - name: Upload coverage to Codecov
        uses: codecov/codecov-action@v3
        if: github.repository == 'Quantum-Accelerators/quacc'

  tests-jobflow:
    runs-on: ubuntu-latest
    strategy:
      fail-fast: true
      matrix:
        python-version: ["3.11"]

    defaults:
      run:
        shell: bash -l {0}

    steps:
      - name: Check out repo
        uses: actions/checkout@v3

      - name: Set up Python
        uses: actions/setup-python@v4
        with:
          python-version: ${{ matrix.python-version }}
          cache: pip
          cache-dependency-path: pyproject.toml

      - name: Install pip packages
        run: pip install .[strict,dev,jobflow]

      - name: Make quacc config
        run: |
          echo "WORKFLOW_ENGINE: jobflow" > ~/.quacc.yaml

      - name: Run tests with pytest
        run: pytest -k 'jobflow or fireworks' --cov=quacc --cov-report=xml

      - name: Upload coverage to Codecov
        uses: codecov/codecov-action@v3
        if: github.repository == 'Quantum-Accelerators/quacc'

  tests-prefect:
    runs-on: ubuntu-latest
    strategy:
      fail-fast: true
      matrix:
        python-version: ["3.11"]

    defaults:
      run:
        shell: bash -l {0}

    steps:
      - name: Check out repo
        uses: actions/checkout@v3

      - name: Set up Python
        uses: actions/setup-python@v4
        with:
          python-version: ${{ matrix.python-version }}
          cache: pip
          cache-dependency-path: pyproject.toml

      - name: Install pip packages
        run: pip install .[strict,dev,prefect]

      - name: Make quacc config
        run: |
          echo "WORKFLOW_ENGINE: prefect" > ~/.quacc.yaml

      - name: Run tests with pytest
        run: pytest -k 'prefect' --cov=quacc --cov-report=xml

      - name: Upload coverage to Codecov
        uses: codecov/codecov-action@v3
        if: github.repository == 'Quantum-Accelerators/quacc'<|MERGE_RESOLUTION|>--- conflicted
+++ resolved
@@ -31,217 +31,202 @@
           cache-dependency-path: pyproject.toml
 
       - name: Install pip packages
-<<<<<<< HEAD
-        run: |
-          pip install .[strict,dev]
-          pip install covalent-hpc-plugin
+        run: pip install .[strict,dev]
+
+      - name: Run tests with pytest
+        run: pytest --cov=quacc --cov-report=xml
+
+      - name: Upload coverage to Codecov
+        uses: codecov/codecov-action@v3
+        if: github.repository == 'Quantum-Accelerators/quacc'
+
+  tests-tblite:
+    strategy:
+      fail-fast: true
+      matrix:
+        python-version: ["3.11"]
+    runs-on: ubuntu-latest
+
+    defaults:
+      run:
+        shell: bash -l {0}
+
+    steps:
+      - name: Check out repo
+        uses: actions/checkout@v3
+
+      - name: Set up Python
+        uses: actions/setup-python@v4
+        with:
+          python-version: ${{ matrix.python-version }}
+          cache: pip
+          cache-dependency-path: pyproject.toml
+
+      - name: Install pip packages
+        run: pip install .[strict,dev,tblite]
+
+      - name: Run tests with pytest
+        run: pytest -k 'tblite' --cov=quacc --cov-report=xml
+
+      - name: Upload coverage to Codecov
+        uses: codecov/codecov-action@v3
+        if: github.repository == 'Quantum-Accelerators/quacc'
+
+  tests-psi4:
+    strategy:
+      fail-fast: true
+      matrix:
+        python-version: ["3.10"]
+    runs-on: ubuntu-latest
+
+    defaults:
+      run:
+        shell: bash -l {0}
+
+    steps:
+      - name: Check out repo
+        uses: actions/checkout@v3
+
+      - name: Set up Python
+        uses: actions/setup-python@v4
+        with:
+          python-version: ${{ matrix.python-version }}
+          cache: pip
+          cache-dependency-path: pyproject.toml
+
+      - name: Set up conda
+        uses: conda-incubator/setup-miniconda@v2
+        with:
+          python-version: ${{ matrix.python-version }}
+          activate-environment: quacc-env
+
+      - name: Install conda packages
+        run: conda install -c psi4 psi4
+
+      - name: Install pip packages
+        run: pip install .[strict,dev]
+
+      - name: Run tests with pytest
+        run: pytest -k 'psi4' --cov=quacc --cov-report=xml
+
+      - name: Upload coverage to Codecov
+        uses: codecov/codecov-action@v3
+        if: github.repository == 'Quantum-Accelerators/quacc'
+
+  tests-dftbplus:
+    strategy:
+      fail-fast: true
+      matrix:
+        python-version: ["3.11"]
+    runs-on: ubuntu-latest
+
+    defaults:
+      run:
+        shell: bash -l {0}
+
+    steps:
+      - name: Check out repo
+        uses: actions/checkout@v3
+
+      - name: Set up Python
+        uses: actions/setup-python@v4
+        with:
+          python-version: ${{ matrix.python-version }}
+          cache: pip
+          cache-dependency-path: pyproject.toml
+
+      - name: Set up conda
+        uses: conda-incubator/setup-miniconda@v2
+        with:
+          python-version: ${{ matrix.python-version }}
+          activate-environment: quacc-env
+
+      - name: Install conda packages
+        run: conda install -c conda-forge dftbplus
+
+      - name: Install pip packages
+        run: pip install .[strict,dev]
+
+      - name: Run tests with pytest
+        run: pytest -k 'dftb' --cov=quacc --cov-report=xml
+
+      - name: Upload coverage to Codecov
+        uses: codecov/codecov-action@v3
+        if: github.repository == 'Quantum-Accelerators/quacc'
+
+  tests-qchem:
+    strategy:
+      fail-fast: true
+      matrix:
+        python-version: ["3.10"]
+    runs-on: ubuntu-latest
+
+    defaults:
+      run:
+        shell: bash -l {0}
+
+    steps:
+      - name: Check out repo
+        uses: actions/checkout@v3
+
+      - name: Set up Python
+        uses: actions/setup-python@v4
+        with:
+          python-version: ${{ matrix.python-version }}
+          cache: pip
+          cache-dependency-path: setup.py
+
+      - name: Set up conda
+        uses: conda-incubator/setup-miniconda@v2
+        with:
+          python-version: ${{ matrix.python-version }}
+          activate-environment: quacc-env
+
+      - name: Install pip packages
+        run: pip install .[strict,dev,optimizers]
+
+      - name: Install conda packages
+        run: conda install -c conda-forge openbabel
+
+      - name: Configure Quacc
+        run: quacc config
+
+      - name: Run tests with pytest
+        run: pytest -k 'qchem' --cov=quacc --cov-report=xml
+
+  tests-covalent:
+    runs-on: ubuntu-latest
+    strategy:
+      fail-fast: true
+      matrix:
+        python-version: ["3.10"]
+
+    defaults:
+      run:
+        shell: bash -l {0}
+
+    steps:
+      - name: Check out repo
+        uses: actions/checkout@v3
+
+      - name: Set up Python
+        uses: actions/setup-python@v4
+        with:
+          python-version: ${{ matrix.python-version }}
+          cache: pip
+          cache-dependency-path: pyproject.toml
+
+      - name: Install pip packages
+        run: pip install .[strict,dev,covalent]
+
+      - name: Make quacc config
+        run: |
+          echo "WORKFLOW_ENGINE: covalent" > ~/.quacc.yaml
 
       - name: Set up Covalent server
         run: |
           echo "y" | covalent purge
           covalent start
-=======
-        run: pip install .[strict,dev,optimizers]
->>>>>>> a552206c
-
-      - name: Run tests with pytest
-        run: pytest --cov=quacc --cov-report=xml
-
-      - name: Upload coverage to Codecov
-        uses: codecov/codecov-action@v3
-        if: github.repository == 'Quantum-Accelerators/quacc'
-
-  tests-tblite:
-    strategy:
-      fail-fast: true
-      matrix:
-        python-version: ["3.11"]
-    runs-on: ubuntu-latest
-
-    defaults:
-      run:
-        shell: bash -l {0}
-
-    steps:
-      - name: Check out repo
-        uses: actions/checkout@v3
-
-      - name: Set up Python
-        uses: actions/setup-python@v4
-        with:
-          python-version: ${{ matrix.python-version }}
-          cache: pip
-          cache-dependency-path: pyproject.toml
-
-      - name: Install pip packages
-        run: pip install .[strict,dev,tblite]
-
-      - name: Run tests with pytest
-        run: pytest -k 'tblite' --cov=quacc --cov-report=xml
-
-      - name: Upload coverage to Codecov
-        uses: codecov/codecov-action@v3
-        if: github.repository == 'Quantum-Accelerators/quacc'
-
-  tests-psi4:
-    strategy:
-      fail-fast: true
-      matrix:
-        python-version: ["3.10"]
-    runs-on: ubuntu-latest
-
-    defaults:
-      run:
-        shell: bash -l {0}
-
-    steps:
-      - name: Check out repo
-        uses: actions/checkout@v3
-
-      - name: Set up Python
-        uses: actions/setup-python@v4
-        with:
-          python-version: ${{ matrix.python-version }}
-          cache: pip
-          cache-dependency-path: pyproject.toml
-
-      - name: Set up conda
-        uses: conda-incubator/setup-miniconda@v2
-        with:
-          python-version: ${{ matrix.python-version }}
-          activate-environment: quacc-env
-
-      - name: Install conda packages
-        run: conda install -c psi4 psi4
-
-      - name: Install pip packages
-        run: pip install .[strict,dev]
-
-      - name: Run tests with pytest
-        run: pytest -k 'psi4' --cov=quacc --cov-report=xml
-
-      - name: Upload coverage to Codecov
-        uses: codecov/codecov-action@v3
-        if: github.repository == 'Quantum-Accelerators/quacc'
-
-  tests-dftbplus:
-    strategy:
-      fail-fast: true
-      matrix:
-        python-version: ["3.11"]
-    runs-on: ubuntu-latest
-
-    defaults:
-      run:
-        shell: bash -l {0}
-
-    steps:
-      - name: Check out repo
-        uses: actions/checkout@v3
-
-      - name: Set up Python
-        uses: actions/setup-python@v4
-        with:
-          python-version: ${{ matrix.python-version }}
-          cache: pip
-          cache-dependency-path: pyproject.toml
-
-      - name: Set up conda
-        uses: conda-incubator/setup-miniconda@v2
-        with:
-          python-version: ${{ matrix.python-version }}
-          activate-environment: quacc-env
-
-      - name: Install conda packages
-        run: conda install -c conda-forge dftbplus
-
-      - name: Install pip packages
-        run: pip install .[strict,dev]
-
-      - name: Run tests with pytest
-        run: pytest -k 'dftb' --cov=quacc --cov-report=xml
-
-      - name: Upload coverage to Codecov
-        uses: codecov/codecov-action@v3
-        if: github.repository == 'Quantum-Accelerators/quacc'
-
-<<<<<<< HEAD
-  tests-qchem:
-    strategy:
-      fail-fast: true
-      matrix:
-        python-version: ["3.10"]
-    runs-on: ubuntu-latest
-
-    defaults:
-      run:
-        shell: bash -l {0}
-
-    steps:
-      - name: Check out repo
-        uses: actions/checkout@v3
-
-      - name: Set up Python
-        uses: actions/setup-python@v4
-        with:
-          python-version: ${{ matrix.python-version }}
-          cache: pip
-          cache-dependency-path: setup.py
-
-      - name: Set up conda
-        uses: conda-incubator/setup-miniconda@v2
-        with:
-          python-version: ${{ matrix.python-version }}
-          activate-environment: quacc-env
-
-      - name: Install pip packages
-        run: pip install .[strict,dev,optimizers]
-
-      - name: Install conda packages
-        run: conda install -c conda-forge openbabel
-
-      - name: Configure Quacc
-        run: quacc config
-
-      - name: Run tests with pytest
-        run: pytest -k 'qchem' --cov=quacc --cov-report=xml
-
-  tests-altwflows:
-=======
-  tests-covalent:
->>>>>>> a552206c
-    runs-on: ubuntu-latest
-    strategy:
-      fail-fast: true
-      matrix:
-        python-version: ["3.10"]
-
-    defaults:
-      run:
-        shell: bash -l {0}
-
-    steps:
-      - name: Check out repo
-        uses: actions/checkout@v3
-
-      - name: Set up Python
-        uses: actions/setup-python@v4
-        with:
-          python-version: ${{ matrix.python-version }}
-          cache: pip
-          cache-dependency-path: pyproject.toml
-
-      - name: Install pip packages
-        run: pip install .[strict,dev,covalent]
-
-      - name: Make quacc config
-        run: |
-          echo "WORKFLOW_ENGINE: covalent" > ~/.quacc.yaml
-
-      - name: Set up Covalent server
-        run: |
-          echo "y" | covalent purge
-          covalent start
 
       - name: Run tests with pytest
         run: pytest -k 'covalent' --cov=quacc --cov-report=xml
