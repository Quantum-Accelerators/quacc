name: tests
on:
  push:
    branches:
      - main
  pull_request:
    branches:
      - main

jobs:
  tests-base:
    runs-on: ubuntu-latest
    strategy:
      fail-fast: true
      matrix:
        python-version: ["3.9", "3.10"]

    defaults:
      run:
        shell: bash -l {0}

    steps:
      - name: Check out repo
        uses: actions/checkout@v3

      - name: Set up Python
        uses: actions/setup-python@v4
        with:
          python-version: ${{ matrix.python-version }}
          cache: pip
          cache-dependency-path: pyproject.toml

      - name: Install pip packages
        run: |
<<<<<<< HEAD
          pip install .[strict,dev]
          pip install git+https://github.com/Quantum-Accelerators/covalent-hpc-plugin.git
=======
          pip install .[strict,dev,optimizers]
          pip install covalent-hpc-plugin
>>>>>>> 4275a90e

      - name: Set up Covalent server
        run: |
          echo "y" | covalent purge
          covalent start

      - name: Run tests with pytest
        run: pytest --cov=quacc --cov-report=xml

      - name: Stop Covalent server
        run: covalent stop

      - name: Upload coverage to Codecov
        uses: codecov/codecov-action@v3
        if: github.repository == 'Quantum-Accelerators/quacc'

  tests-tblite:
    strategy:
      fail-fast: true
      matrix:
        python-version: ["3.10"]
    runs-on: ubuntu-latest

    defaults:
      run:
        shell: bash -l {0}

    steps:
      - name: Check out repo
        uses: actions/checkout@v3

      - name: Set up Python
        uses: actions/setup-python@v4
        with:
          python-version: ${{ matrix.python-version }}
          cache: pip
          cache-dependency-path: pyproject.toml

      - name: Install pip packages
        run: pip install .[strict,dev,tblite]

      - name: Run tests with pytest
        run: pytest -k 'tblite' --cov=quacc --cov-report=xml

      - name: Upload coverage to Codecov
        uses: codecov/codecov-action@v3
        if: github.repository == 'Quantum-Accelerators/quacc'

  tests-psi4:
    strategy:
      fail-fast: true
      matrix:
        python-version: ["3.10"]
    runs-on: ubuntu-latest

    defaults:
      run:
        shell: bash -l {0}

    steps:
      - name: Check out repo
        uses: actions/checkout@v3

      - name: Set up Python
        uses: actions/setup-python@v4
        with:
          python-version: ${{ matrix.python-version }}
          cache: pip
          cache-dependency-path: pyproject.toml

      - name: Set up conda
        uses: conda-incubator/setup-miniconda@v2
        with:
          python-version: ${{ matrix.python-version }}
          activate-environment: quacc-env

      - name: Install conda packages
        run: conda install -c psi4 psi4

      - name: Install pip packages
        run: pip install .[strict,dev]

      - name: Run tests with pytest
        run: pytest -k 'psi4' --cov=quacc --cov-report=xml

      - name: Upload coverage to Codecov
        uses: codecov/codecov-action@v3
        if: github.repository == 'Quantum-Accelerators/quacc'

  tests-dftbplus:
    strategy:
      fail-fast: true
      matrix:
        python-version: ["3.10"]
    runs-on: ubuntu-latest

    defaults:
      run:
        shell: bash -l {0}

    steps:
      - name: Check out repo
        uses: actions/checkout@v3

      - name: Set up Python
        uses: actions/setup-python@v4
        with:
          python-version: ${{ matrix.python-version }}
          cache: pip
          cache-dependency-path: pyproject.toml

      - name: Set up conda
        uses: conda-incubator/setup-miniconda@v2
        with:
          python-version: ${{ matrix.python-version }}
          activate-environment: quacc-env

      - name: Install conda packages
        run: conda install -c conda-forge dftbplus

      - name: Install pip packages
        run: pip install .[strict,dev]

      - name: Run tests with pytest
        run: pytest -k 'dftb' --cov=quacc --cov-report=xml

      - name: Upload coverage to Codecov
        uses: codecov/codecov-action@v3
        if: github.repository == 'Quantum-Accelerators/quacc'

  tests-qchem:
    strategy:
      fail-fast: true
      matrix:
        python-version: ["3.10"]
    runs-on: ubuntu-latest

    defaults:
      run:
        shell: bash -l {0}

    steps:
      - name: Check out repo
        uses: actions/checkout@v3

      - name: Set up Python
        uses: actions/setup-python@v4
        with:
          python-version: ${{ matrix.python-version }}
          cache: pip
          cache-dependency-path: setup.py

      - name: Set up conda
        uses: conda-incubator/setup-miniconda@v2
        with:
          python-version: ${{ matrix.python-version }}
          activate-environment: quacc-env

      - name: Install pip packages
        run: pip install .[strict,dev,optimizers]

      - name: Install conda packages
        run: conda install -c conda-forge openbabel

      - name: Configure Quacc
        run: quacc config

      - name: Run tests with pytest
        run: pytest -k 'qchem' --cov=quacc --cov-report=xml

  tests-altwflows:
    runs-on: ubuntu-latest
    strategy:
      fail-fast: true
      matrix:
        python-version: ["3.10"]

    defaults:
      run:
        shell: bash -l {0}

    steps:
      - name: Check out repo
        uses: actions/checkout@v3

      - name: Set up Python
        uses: actions/setup-python@v4
        with:
          python-version: ${{ matrix.python-version }}
          cache: pip
          cache-dependency-path: pyproject.toml

      - name: Install pip packages
        run: pip install .[strict,dev,fireworks,parsl,prefect]

      - name: Run tests with pytest
        run: pytest -k 'jobflow or fireworks or parsl or prefect' --cov=quacc --cov-report=xml

      - name: Upload coverage to Codecov
        uses: codecov/codecov-action@v3
<<<<<<< HEAD
        if: github.repository == 'Quantum-Accelerators/quacc'

  release:
    runs-on: ubuntu-latest
    needs:
      [
        tests-base,
        tests-tblite,
        tests-psi4,
        tests-dftbplus,
        tests-qchem,
        tests-altwflows,
      ]
    if: github.event_name == 'release' && needs.tests-base.result == 'success' && needs.tests-tblite.result == 'success' && needs.tests-psi4.result == 'success' && needs.tests-dftbplus.result == 'success' && needs.tests-qchem.result == 'success' && needs.tests-altwflows.result == 'success'
    steps:
      - name: Check out repo
        uses: actions/checkout@v3

      - name: Build and upload dist
        run: |
          pip install setuptools setuptools_scm wheel
          python pyproject.toml sdist bdist_wheel
          twine upload --skip-existing dist/*.tar.gz
        env:
          TWINE_USERNAME: __token __
          TWINE_PASSWORD: ${{ secrets.PYPI_API_TOKEN }}
=======
        if: github.repository == 'Quantum-Accelerators/quacc'
>>>>>>> 4275a90e
<|MERGE_RESOLUTION|>--- conflicted
+++ resolved
@@ -32,13 +32,8 @@
 
       - name: Install pip packages
         run: |
-<<<<<<< HEAD
           pip install .[strict,dev]
-          pip install git+https://github.com/Quantum-Accelerators/covalent-hpc-plugin.git
-=======
-          pip install .[strict,dev,optimizers]
           pip install covalent-hpc-plugin
->>>>>>> 4275a90e
 
       - name: Set up Covalent server
         run: |
@@ -239,33 +234,4 @@
 
       - name: Upload coverage to Codecov
         uses: codecov/codecov-action@v3
-<<<<<<< HEAD
-        if: github.repository == 'Quantum-Accelerators/quacc'
-
-  release:
-    runs-on: ubuntu-latest
-    needs:
-      [
-        tests-base,
-        tests-tblite,
-        tests-psi4,
-        tests-dftbplus,
-        tests-qchem,
-        tests-altwflows,
-      ]
-    if: github.event_name == 'release' && needs.tests-base.result == 'success' && needs.tests-tblite.result == 'success' && needs.tests-psi4.result == 'success' && needs.tests-dftbplus.result == 'success' && needs.tests-qchem.result == 'success' && needs.tests-altwflows.result == 'success'
-    steps:
-      - name: Check out repo
-        uses: actions/checkout@v3
-
-      - name: Build and upload dist
-        run: |
-          pip install setuptools setuptools_scm wheel
-          python pyproject.toml sdist bdist_wheel
-          twine upload --skip-existing dist/*.tar.gz
-        env:
-          TWINE_USERNAME: __token __
-          TWINE_PASSWORD: ${{ secrets.PYPI_API_TOKEN }}
-=======
-        if: github.repository == 'Quantum-Accelerators/quacc'
->>>>>>> 4275a90e
+        if: github.repository == 'Quantum-Accelerators/quacc'