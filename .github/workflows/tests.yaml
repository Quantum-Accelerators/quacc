--- conflicted
+++ resolved
@@ -380,56 +380,10 @@
         run: pytest -k 'jobflow or fireworks' --cov=quacc --cov-report=xml
 
       - name: Upload coverage to Codecov
-<<<<<<< HEAD
-        env:
-          CODECOV_TOKEN: ${{ secrets.CODECOV_TOKEN }}
-        run: |
-          export GITHUB_HEAD_REF=$GITHUB_REF
-          codecovcli create-commit --fail-on-error 
-          codecovcli create-report --fail-on-error 
-          codecovcli do-upload --fail-on-error
-
-  tests-prefect:
-    runs-on: ubuntu-latest
-    strategy:
-      fail-fast: true
-      matrix:
-        python-version: ["3.11"]
-
-    defaults:
-      run:
-        shell: bash -l {0}
-
-    steps:
-      - name: Check out repo
-        uses: actions/checkout@v3
-
-      - name: Set up Python
-        uses: actions/setup-python@v4
-        with:
-          python-version: ${{ matrix.python-version }}
-          cache: pip
-          cache-dependency-path: pyproject.toml
-
-      - name: Install pip packages
-        run: pip install .[strict,dev,prefect]
-
-      - name: Make quacc config
-        run: |
-          echo "WORKFLOW_ENGINE: prefect" > ~/.quacc.yaml
-
-      - name: Run tests with pytest
-        run: pytest -k 'prefect' --cov=quacc --cov-report=xml
-
-      - name: Upload coverage to Codecov
-        env:
-          CODECOV_TOKEN: ${{ secrets.CODECOV_TOKEN }}
-        run: |
-          export GITHUB_HEAD_REF=$GITHUB_REF
-          codecovcli create-commit --fail-on-error 
-          codecovcli create-report --fail-on-error 
-          codecovcli do-upload --fail-on-error
-=======
-        uses: codecov/codecov-action@v3
-        if: github.repository == 'Quantum-Accelerators/quacc'
->>>>>>> b1ecb091
+        env:
+          CODECOV_TOKEN: ${{ secrets.CODECOV_TOKEN }}
+        run: |
+          export GITHUB_HEAD_REF=$GITHUB_REF
+          codecovcli create-commit --fail-on-error 
+          codecovcli create-report --fail-on-error 
+          codecovcli do-upload --fail-on-error