--- conflicted
+++ resolved
@@ -192,19 +192,11 @@
         uses: codecov/codecov-action@v3
         if: github.repository == 'Quantum-Accelerators/quacc'
 
-<<<<<<< HEAD
-  tests-qchem:
-    strategy:
-      fail-fast: true
-      matrix:
-        python-version: ["3.10"]
-=======
   tests-newtonnet:
     strategy:
       fail-fast: true
       matrix:
         python-version: ["3.11"]
->>>>>>> 240d6b7b
     runs-on: ubuntu-latest
 
     defaults:
@@ -229,7 +221,48 @@
           activate-environment: quacc-env
 
       - name: Install pip packages
-<<<<<<< HEAD
+        run: |
+          pip install .[strict,dev,newtonnet,optimizers]
+
+      - name: Run tests with pytest
+        run: pytest -k 'newtonnet' --cov=quacc --cov-report=xml
+
+      - name: Upload coverage to Codecov
+        uses: codecov/codecov-action@v3
+        if: github.repository == 'quantum-accelerators/quacc'
+        with:
+          token: ${{ secrets.CODECOV_TOKEN }}
+          files: ./coverage.xml
+
+  tests-qchem:
+    strategy:
+      fail-fast: true
+      matrix:
+        python-version: ["3.10"]
+    runs-on: ubuntu-latest
+
+    defaults:
+      run:
+        shell: bash -l {0}
+
+    steps:
+      - name: Check out repo
+        uses: actions/checkout@v3
+
+      - name: Set up Python
+        uses: actions/setup-python@v4
+        with:
+          python-version: ${{ matrix.python-version }}
+          cache: pip
+          cache-dependency-path: setup.py
+
+      - name: Set up conda
+        uses: conda-incubator/setup-miniconda@v2
+        with:
+          python-version: ${{ matrix.python-version }}
+          activate-environment: quacc-env
+
+      - name: Install pip packages
         run: pip install .[strict,dev,optimizers]
 
       - name: Install conda packages
@@ -241,20 +274,6 @@
       - name: Upload coverage to Codecov
         uses: codecov/codecov-action@v3
         if: github.repository == 'Quantum-Accelerators/quacc'
-=======
-        run: |
-          pip install .[strict,dev,newtonnet,optimizers]
-
-      - name: Run tests with pytest
-        run: pytest -k 'newtonnet' --cov=quacc --cov-report=xml
-
-      - name: Upload coverage to Codecov
-        uses: codecov/codecov-action@v3
-        if: github.repository == 'quantum-accelerators/quacc'
-        with:
-          token: ${{ secrets.CODECOV_TOKEN }}
-          files: ./coverage.xml
->>>>>>> 240d6b7b
 
   tests-covalent:
     runs-on: ubuntu-latest
