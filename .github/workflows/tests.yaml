--- conflicted
+++ resolved
@@ -31,7 +31,7 @@
           cache-dependency-path: pyproject.toml
 
       - name: Install pip packages
-        run: pip install .[strict,dev,optimizers]
+        run: pip install .[strict,dev]
 
       - name: Run tests with pytest
         run: pytest --cov=quacc --cov-report=xml
@@ -154,15 +154,11 @@
         uses: codecov/codecov-action@v3
         if: github.repository == 'Quantum-Accelerators/quacc'
 
-<<<<<<< HEAD
   tests-newtonnet:
     strategy:
       fail-fast: true
       matrix:
         python-version: ["3.10"]
-=======
-  tests-covalent:
->>>>>>> a552206c
     runs-on: ubuntu-latest
 
     defaults:
@@ -200,6 +196,44 @@
           token: ${{ secrets.CODECOV_TOKEN }}
           files: ./coverage.xml
 
+  tests-covalent:
+    runs-on: ubuntu-latest
+
+    defaults:
+      run:
+        shell: bash -l {0}
+
+    steps:
+      - name: Check out repo
+        uses: actions/checkout@v3
+
+      - name: Set up Python
+        uses: actions/setup-python@v4
+        with:
+          python-version: ${{ matrix.python-version }}
+          cache: pip
+          cache-dependency-path: setup.py
+
+      - name: Set up conda
+        uses: conda-incubator/setup-miniconda@v2
+        with:
+          python-version: ${{ matrix.python-version }}
+          activate-environment: quacc-env
+
+      - name: Install pip packages
+        run: |
+          pip install .[strict,dev,newtonnet,optimizers]
+
+      - name: Run tests with pytest
+        run: pytest -k 'newtonnet' --cov=quacc --cov-report=xml
+
+      - name: Upload coverage to Codecov
+        uses: codecov/codecov-action@v3
+        if: github.repository == 'quantum-accelerators/quacc'
+        with:
+          token: ${{ secrets.CODECOV_TOKEN }}
+          files: ./coverage.xml
+
   tests-altwflows:
     strategy:
       fail-fast: true
