name: tests
on:
  push:

  pull_request:
    branches:
      - main
jobs:
  test:
    runs-on: ubuntu-latest
    defaults:
      run:
        shell: bash -l {0}
    strategy:
      matrix:
        python-version: [ '3.8' , '3.9' ]
    steps:
      - uses: actions/checkout@v3

      - uses: conda-incubator/setup-miniconda@v2
        with:
          python-version: ${{ matrix.python-version }}

      - name: Get Date
        id: get-date
        run: echo "::set-output name=today::$(/bin/date -u '+%Y%m%d')"
        shell: bash

      - name: Cache Conda
        uses: actions/cache@v3
        with:
          path: ${{ env.CONDA }}/envs
          key: conda-${{ runner.os }}--${{ runner.arch }}--${{ steps.get-date.outputs.today }}-${{ hashFiles('requirements.txt') }}-${{ env.CACHE_NUMBER }}
        env:
          CACHE_NUMBER: 0
        id: cache

      - name: Install dependencies
        run: |
          python -m pip install --upgrade pip
          pip install -r requirements.txt
<<<<<<< HEAD
          conda install -c psi4 psi4
          conda install -c conda-forge xtb-python tblite

=======
          pip install .[codes]
>>>>>>> 47e724e2
          pip install .[tests]
          pip install chardet
          pip install pytest-cov
<<<<<<< HEAD

      - name: Install tblite
        run: |
          wget https://github.com/tblite/tblite/archive/refs/tags/v0.2.1.tar.gz
          tar -xvf v0.2.1.tar.gz
          pip install tblite-0.2.1/python

=======
          conda install -c psi4 psi4
          # conda install -c conda-forge dftbplus
          
>>>>>>> 47e724e2
      - name: Run tests with pytest
        run: pytest --cov=quacc --cov-report=xml

      - name: Upload coverage to Codecov
        uses: codecov/codecov-action@v2
        if: github.repository == 'arosen93/quacc'
        with:
          token: ${{ secrets.CODECOV_TOKEN }}
          files: ./coverage.xml
  docs:
    runs-on: ubuntu-latest
    steps:
      - uses: actions/checkout@v3
      - name: Install pandoc
        run: sudo apt-get install pandoc
      - uses: actions/setup-python@v3
        with:
          python-version: '3.9'
      - name: Install dependencies
        run: |
          python -m pip install --upgrade pip
          pip install -r requirements.txt
          pip install -e .[docs]
      - name: Build
        run: sphinx-build docs/src docs_build<|MERGE_RESOLUTION|>--- conflicted
+++ resolved
@@ -39,29 +39,14 @@
         run: |
           python -m pip install --upgrade pip
           pip install -r requirements.txt
-<<<<<<< HEAD
-          conda install -c psi4 psi4
-          conda install -c conda-forge xtb-python tblite
-
-=======
           pip install .[codes]
->>>>>>> 47e724e2
           pip install .[tests]
           pip install chardet
           pip install pytest-cov
-<<<<<<< HEAD
-
-      - name: Install tblite
-        run: |
-          wget https://github.com/tblite/tblite/archive/refs/tags/v0.2.1.tar.gz
-          tar -xvf v0.2.1.tar.gz
-          pip install tblite-0.2.1/python
-
-=======
           conda install -c psi4 psi4
           # conda install -c conda-forge dftbplus
-          
->>>>>>> 47e724e2
+          conda install -c conda-forge tblite
+
       - name: Run tests with pytest
         run: pytest --cov=quacc --cov-report=xml
 
