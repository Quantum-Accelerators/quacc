--- conflicted
+++ resolved
@@ -6,13 +6,12 @@
 
 ## [UNRELEASED]
 
-<<<<<<< HEAD
 ### Added
 
 - Added a custom Q-Chem calculator based on Pymatgen and Custodian.
 - Added Q-chem core recipes.
 - Added the ability to pass option `run_kwargs` to the `.run()` method of the ASE optimizers.
-=======
+
 ## [0.1.2]
 
 ### Changed
@@ -20,7 +19,6 @@
 - Added support for Prefect.
 - Added `quacc.util.dask` module.
 - Made slab-related kwargs more consistent, such as by changing `slab_relax_electron`/`slab_relax_app` to just `slab_relax` regardless of workflow manager.
->>>>>>> c128cee0
 
 ## [0.1.1]
 
