--- conflicted
+++ resolved
@@ -16,29 +16,17 @@
 - Quacc recipes are now decorated with generic `#!Python @job`, `#!Python @subflow`, or `#!Python @flow` decorators to be workflow engine-agnostic.
 - Covalent is now an optional dependency to allow the base `quacc` package to be dependency-light.
 - Default VASP pseudopotentials changed to `setups_pbe54.yaml`.
-<<<<<<< HEAD
-
-## Fixed
-=======
-- Changed `quacc.recipes.emt.jobflow` and `quacc.recipes.emt.prefect` to `quacc.recipes.emt._jobflow` and `quacc.recipes.emt._prefect`
-- Changed the `quacc[parsl]` extras to install `parsl[monitoring]` instead of just `parsl`.
 
 ### Fixed
->>>>>>> a552206c
 
 - Set `LMAXMIX` based on the `Z` value, not the s/p/d/f-block type.
 - Do not set automatically `LMAXTAU` to 8 for f-containing elements in `Vasp` calculator.
 
-<<<<<<< HEAD
-## Removed
+### Removed
 
 - Removed atomate2 as a dependency.
-=======
-### Removed
-
 - Removed `quacc.recipes.emt.parsl` since it is now obsolete.
 - Removed `quacc config` command-line option.
->>>>>>> a552206c
 
 ## [0.1.3]
 
