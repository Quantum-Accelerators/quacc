--- conflicted
+++ resolved
@@ -4,8 +4,7 @@
 
 The format is based on [Keep a Changelog](https://keepachangelog.com/en/1.0.0/), and this project adheres to [Semantic Versioning](https://semver.org/spec/v2.0.0.html).
 
-<<<<<<< HEAD
-## [0.3.14]
+## [0.4.0]
 
 ### Added
 
@@ -15,15 +14,9 @@
 
 ### Changed
 
+- The method for specifying swaps to the default calculator arguments in recipes has been overhauled. In place of the previous `calc_swaps: dict` approach, additional parameters can be specified via the `**kwargs`. In practice, this means in recipes you can do `scf = "diis", max_steps=100` instead of `calc_swaps={"scf":"diis", "max_steps":100}`, for instance.
 - Moved `quacc.runners.calc` to `quacc.runners.ase`
 - Moved `quacc.runners.prep` to `quacc.schemas.prep`
-=======
-## [0.4.0]
-
-### Changed
-
-- The method for specifying swaps to the default calculator arguments in recipes has been overhauled. In place of the previous `calc_swaps: dict` approach, additional parameters can be specified via the `**kwargs`. In practice, this means in recipes you can do `scf = "diis", max_steps=100` instead of `calc_swaps={"scf":"diis", "max_steps":100}`, for instance.
->>>>>>> f598d0c9
 
 ## [0.3.13]
 
