--- conflicted
+++ resolved
@@ -6,13 +6,12 @@
 
 ## [UNRELEASED]
 
-<<<<<<< HEAD
 ### Added
 
 - Added a custom Q-Chem calculator based on Pymatgen and Custodian.
 - Added Q-chem core recipes.
 - Added the ability to pass option `run_kwargs` to the `.run()` method of the ASE optimizers.
-=======
+
 ### Changed
 
 - The trajectory is now stored in `quacc.schemas.cclib.summarize_run`.
@@ -20,7 +19,6 @@
 ### Fixed
 
 - Psi4 recipes now use `uks` for unrestricted calculations instead of `uhf`.
->>>>>>> ad9bcb2d
 
 ## [0.1.2]
 
