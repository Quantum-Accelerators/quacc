"""Workflow decorators."""
from __future__ import annotations

from functools import partial, wraps
from typing import TYPE_CHECKING, TypeVar

Job = TypeVar("Job")
Flow = TypeVar("Flow")
Subflow = TypeVar("Subflow")

if TYPE_CHECKING:
    from typing import Callable


def job(_func: Callable | None = None, **kwargs) -> Job:
    """
    Decorator for individual compute jobs. This is a `#!Python @job` decorator. Think of
    each `#!Python @job`-decorated function as an individual SLURM job, if that helps.

    | Quacc | Covalent      | Parsl        | Dask      | Prefect | Redun  | Jobflow |
    | ----- | ------------- | ------------ | --------- | ------- | ------ | ------- |
    | `job` | `ct.electron` | `python_app` | `delayed` | `task`  | `task` | `job`   |

    All `#!Python @job`-decorated functions are transformed into their corresponding
    decorator.

    ```python
    from quacc import job

    @job
    def add(a, b):
        return a + b

    add(1, 2)
    ```

    ... is the same as doing

    === "Covalent"

        ```python
        import covalent as ct

        @ct.electron
        def add(a, b):
            return a + b

        add(1, 2)
        ```

    === "Parsl"

        ```python
        from parsl import python_app

        @python_app
        def add(a, b):
            return a + b

        add(1, 2)
        ```

    === "Dask"

        ```python
        from dask import delayed

        @delayed
        def add(a, b):
            return a + b

        add(1, 2)
        ```

    === "Prefect"

        ```python
        from prefect import task

        @task
        def add(a, b):
            return a + b

        add.submit(1, 2)
        ```

    === "Redun"

        ```python
        from redun import task

        @task
        def add(a, b):
            return a + b

        add(1, 2)
        ```

    === "Jobflow"

        ```python
        import jobflow as jf

        @jf.job
        def add(a, b):
            return a + b

        add(1, 2)
        ```

    Parameters
    ----------
    _func
        The function to decorate. This is not meant to be supplied by the user.
    **kwargs
        Keyword arguments to pass to the workflow engine decorator.

    Returns
    -------
    Job
        The @job-decorated function.
    """

    from quacc import SETTINGS

    if _func is None:
        return partial(job, **kwargs)

    elif SETTINGS.WORKFLOW_ENGINE == "covalent":
        import covalent as ct

        return ct.electron(_func, **kwargs)
    elif SETTINGS.WORKFLOW_ENGINE == "dask":
        from dask import delayed

        # See https://github.com/dask/dask/issues/10733

        @wraps(_func)
        def wrapper(*f_args, **f_kwargs):
            return _func(*f_args, **f_kwargs)

        return Delayed_(delayed(wrapper, **kwargs))

    elif SETTINGS.WORKFLOW_ENGINE == "jobflow":
        from jobflow import job as jf_job

        return jf_job(_func, **kwargs)
    elif SETTINGS.WORKFLOW_ENGINE == "parsl":
        from parsl import python_app

        return python_app(_func, **kwargs)
    elif SETTINGS.WORKFLOW_ENGINE == "redun":
        from redun import task

<<<<<<< HEAD
        return task(_func, **kwargs)
    elif SETTINGS.WORKFLOW_ENGINE == "prefect":
        from prefect import task

        if SETTINGS.PREFECT_TASK_RUNNER:

            @wraps(_func)
            def wrapper(*f_args, **f_kwargs):
                decorated = task(_func, **kwargs)
                return decorated.submit(*f_args, **f_kwargs)

            return wrapper
        else:
            return task(_func, **kwargs)
=======
        return task(_func, namespace=_func.__module__, **kwargs)
>>>>>>> 45a2722d
    else:
        return _func


def flow(_func: Callable | None = None, **kwargs) -> Flow:
    """
    Decorator for workflows, which consist of at least one compute job. This is a
    `#!Python @flow` decorator.

    | Quacc  | Covalent     | Parsl     | Dask      | Prefect | Redun  | Jobflow   |
    | ------ | ------------ | --------- | --------- | ------- | ------ | --------- |
    | `flow` | `ct.lattice` | No effect | No effect | `flow`  | `task` | No effect |

    All `#!Python @flow`-decorated functions are transformed into their corresponding
    decorator.

    ```python
    from quacc import flow, job

    @job
    def add(a, b):
        return a + b

    @flow
    def workflow(a, b, c):
        return add(add(a, b), c)

    workflow(1, 2, 3)
    ```

    ... is the same as doing

    === "Covalent"

        ```python
        import covalent as ct

        @ct.electron
        def add(a, b):
            return a + b

        @ct.lattice
        def workflow(a, b, c):
            return add(add(a, b), c)

        workflow(1, 2, 3)
        ```

    === "Parsl"

        ```python
        from parsl import python_app

        @python_app
        def add(a, b):
            return a + b

        def workflow(a, b, c):
            return add(add(a, b), c)

        workflow(1, 2, 3)
        ```

    === "Dask"

        ```python
        from dask import delayed

        @delayed
        def add(a, b):
            return a + b

        def workflow(a, b, c):
            return add(add(a, b), c)

        workflow(1, 2, 3)
        ```

    === "Prefect"

        ```python
        from prefect import flow, task

        @task
        def add(a, b):
            return a + b

        @flow
        def workflow(a, b, c):
            return add.submit(add.submit(a, b), c)

        workflow(1, 2, 3)
        ```

    === "Redun"

        ```python
        from redun import task

        @task
        def add(a, b):
            return a + b

        @task
        def workflow(a, b, c):
            return add(add(a, b), c)

        workflow(1, 2, 3)
        ```

    === "Jobflow"

        !!! Warning

            This decorator is not meant to be used with Jobflow at this time.

    Parameters
    ----------
    _func
        The function to decorate. This is not meant to be supplied by the user.
    **kwargs
        Keyword arguments to pass to the decorator.

    Returns
    -------
    Flow
        The `#!Python @flow`-decorated function.
    """
    from quacc import SETTINGS

    if _func is None:
        return partial(flow, **kwargs)

    elif SETTINGS.WORKFLOW_ENGINE == "covalent":
        import covalent as ct

        return ct.lattice(_func, **kwargs)
    elif SETTINGS.WORKFLOW_ENGINE == "redun":
        from redun import task

<<<<<<< HEAD
        return task(_func, **kwargs)
    elif SETTINGS.WORKFLOW_ENGINE == "prefect":
        from prefect import flow as prefect_flow

        return prefect_flow(_func, **kwargs)
=======
        return task(_func, namespace=_func.__module__, **kwargs)
>>>>>>> 45a2722d
    else:
        return _func


def subflow(_func: Callable | None = None, **kwargs) -> Subflow:
    """
    Decorator for (dynamic) sub-workflows. This is a `#!Python @subflow` decorator.

    | Quacc     | Covalent                  | Parsl      | Dask      | Prefect | Redun  | Jobflow   |
    | --------- | ------------------------- | ---------- | --------- | ------- |------ | --------- |
    | `subflow` | `ct.electron(ct.lattice)` | `join_app` | `delayed` | `flow`  | `task` | No effect |

    All `#!Python @subflow`-decorated functions are transformed into their corresponding
    decorator.

    ```python
    import random
    from quacc import flow, job, subflow

    @job
    def add(a, b):
        return a + b

    @job
    def make_more(val):
        return [val] * random.randint(2, 5)

    @subflow
    def add_distributed(vals, c):
        return [add(val, c) for val in vals]

    @flow
    def workflow(a, b, c):
        result1 = add(a, b)
        result2 = make_more(result1)
        return add_distributed(result2, c)

    workflow(1, 2, 3)
    ```

    ... is the same as doing

    === "Covalent"

        ```python
        import random
        import covalent as ct

        @ct.electron
        def add(a, b):
            return a + b

        @ct.electron
        def make_more(val):
            return [val] * random.randint(2, 5)

        @ct.electron
        @ct.lattice
        def add_distributed(vals, c):
            return [add(val, c) for val in vals]

        @ct.lattice
        def workflow(a, b, c):
            result1 = add(a, b)
            result2 = make_more(result1)
            return add_distributed(result2, c)

        workflow(1, 2, 3)
        ```

    === "Parsl"

        ```python
        import random
        from parsl import join_app, python_app

        @python_app
        def add(a, b):
            return a + b

        @python_app
        def make_more(val):
            return [val] * random.randint(2, 5)

        @join_app
        def add_distributed(vals, c):
            return [add(val, c) for val in vals]

        def workflow(a, b, c):
            result1 = add(a, b)
            result2 = make_more(result1)
            return add_distributed(result2, c)

        workflow(1, 2, 3)
        ```

    === "Dask"

        It's complicated... see the source code.

    === "Prefect"

        ```python
        import random
        from prefect import flow, task

        @task
        def add(a, b):
            return a + b

        @task
        def make_more(val):
            return [val] * random.randint(2, 5)

        @flow
        def add_distributed(vals, c):
            return [add(val, c) for val in vals]

        @flow
        def workflow(a, b, c):
            result1 = add.submit(a, b)
            result2 = make_more.submit(result1)
            return add_distributed(result2, c)

        workflow(1, 2, 3)
        ```

    === "Redun"

        ```python
        import random
        from redun import task

        @task
        def add(a, b):
            return a + b

        @task
        def make_more(val):
            return [val] * random.randint(2, 5)

        @task
        def add_distributed(vals, c):
            return [add(val, c) for val in vals]

        @task
        def workflow(a, b, c):
            result1 = add(a, b)
            result2 = make_more(result1)
            return add_distributed(result2, c)

        workflow(1, 2, 3)
        ```

    === "Jobflow"

        !!! Warning

            This decorator is not meant to be used with Jobflow at this time.

    Parameters
    ----------
    _func
        The function to decorate. This is not meant to be supplied by the user.
    **kwargs
        Keyword arguments to pass to the decorator.

    Returns
    -------
    callable
        The decorated function.
    """
    from quacc import SETTINGS

    if _func is None:
        return partial(subflow, **kwargs)

    elif SETTINGS.WORKFLOW_ENGINE == "covalent":
        import covalent as ct

        return ct.electron(ct.lattice(_func), **kwargs)
    elif SETTINGS.WORKFLOW_ENGINE == "parsl":
        from parsl import join_app

        return join_app(_func, **kwargs)
    elif SETTINGS.WORKFLOW_ENGINE == "prefect":
        from prefect import flow as prefect_flow

        return prefect_flow(_func, **kwargs)
    elif SETTINGS.WORKFLOW_ENGINE == "redun":
        from redun import task

        return task(_func, namespace=_func.__module__, **kwargs)
    elif SETTINGS.WORKFLOW_ENGINE == "dask":
        from dask import delayed
        from dask.distributed import worker_client

        # See https://github.com/dask/dask/issues/10733

        @wraps(_func)
        def wrapper(*f_args, **f_kwargs):
            with worker_client() as client:
                futures = client.compute(_func(*f_args, **f_kwargs))
                return client.gather(futures)

        return delayed(wrapper, **kwargs)
    else:
        return _func


class Delayed_:
    """
    A small Dask-compatible, serializable object to wrap delayed functions
    that we don't want to execute
    """

    __slots__ = ("func",)

    def __init__(self, func):
        self.func = func

    def __reduce__(self):
        return (Delayed_, (self.func,))

    def __call__(self, *args, **kwargs):
        return self.func(*args, **kwargs)<|MERGE_RESOLUTION|>--- conflicted
+++ resolved
@@ -152,8 +152,7 @@
     elif SETTINGS.WORKFLOW_ENGINE == "redun":
         from redun import task
 
-<<<<<<< HEAD
-        return task(_func, **kwargs)
+        return task(_func, namespace=_func.__module__, **kwargs)
     elif SETTINGS.WORKFLOW_ENGINE == "prefect":
         from prefect import task
 
@@ -165,11 +164,6 @@
                 return decorated.submit(*f_args, **f_kwargs)
 
             return wrapper
-        else:
-            return task(_func, **kwargs)
-=======
-        return task(_func, namespace=_func.__module__, **kwargs)
->>>>>>> 45a2722d
     else:
         return _func
 
@@ -310,15 +304,11 @@
     elif SETTINGS.WORKFLOW_ENGINE == "redun":
         from redun import task
 
-<<<<<<< HEAD
-        return task(_func, **kwargs)
+        return task(_func, namespace=_func.__module__, **kwargs)
     elif SETTINGS.WORKFLOW_ENGINE == "prefect":
         from prefect import flow as prefect_flow
 
         return prefect_flow(_func, **kwargs)
-=======
-        return task(_func, namespace=_func.__module__, **kwargs)
->>>>>>> 45a2722d
     else:
         return _func
 
