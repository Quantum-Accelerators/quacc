--- conflicted
+++ resolved
@@ -135,25 +135,14 @@
     Job
         The @job-decorated function.
     """
-<<<<<<< HEAD
-    from quacc import get_settings
+    from quacc import get_settings, change_settings_wrap
 
     settings = get_settings()
-=======
-    from quacc import SETTINGS, change_settings_wrap
->>>>>>> c2634ebc
 
     if _func is None:
         return partial(job, **kwargs)
 
-<<<<<<< HEAD
     elif settings.WORKFLOW_ENGINE == "covalent":
-=======
-    elif changes := kwargs.pop("settings_swap", {}):
-        return job(change_settings_wrap(_func, changes), **kwargs)
-
-    elif SETTINGS.WORKFLOW_ENGINE == "covalent":
->>>>>>> c2634ebc
         import covalent as ct
 
         return ct.electron(_func, **kwargs)
