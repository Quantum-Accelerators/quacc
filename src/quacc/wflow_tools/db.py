--- conflicted
+++ resolved
@@ -13,40 +13,7 @@
     from maggma.core import Store
 
 
-<<<<<<< HEAD
-def results_to_db(store: Store, results: dict[str, Any] | list[dict]) -> None:
-=======
-def store_wrapper(func: Callable[..., Any], store: Store | None) -> Callable[..., Any]:
-    """
-    Wrap a function to store the results in the database.
-
-    Parameters
-    ----------
-    func
-        The function to wrap.
-    settings
-        The Quacc settings.
-
-    Returns
-    -------
-    Callable[..., Any]
-        The wrapped function.
-    """
-
-    @wraps(func)
-    def wrapper(*args, **kwargs):
-        result = func(*args, **kwargs)
-
-        if isinstance(result, dict) and store:
-            results_to_db(store, result)
-
-        return result
-
-    return wrapper
-
-
 def results_to_db(store: Store, result: dict[str, Any]) -> None:
->>>>>>> 5499ac9b
     """
     Store the results of a quacc recipe in a user-specified Maggma Store. A UUID will be
     generated for each entry.
@@ -63,16 +30,9 @@
     -------
     None
     """
-    if not isinstance(results, list):
-        results = [results]
 
-    sanitized_results = [
-        jsanitize(result, enum_values=True, recursive_msonable=True)
-        for result in results
-    ]
-
-    for result in sanitized_results:
-        result["uuid"] = str(uuid.uuid4())
+    sanitized_result = jsanitize(result, enum_values=True, recursive_msonable=True)
+    sanitized_result["uuid"] = str(uuid.uuid4())
 
     with store:
-        store.update(sanitized_results, key="uuid")+        store.update(sanitized_result, key="uuid")