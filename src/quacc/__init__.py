--- conflicted
+++ resolved
@@ -3,11 +3,8 @@
 from __future__ import annotations
 
 import logging
-<<<<<<< HEAD
 import os
-=======
 import threading
->>>>>>> 19270589
 from importlib.metadata import version
 from typing import TYPE_CHECKING
 
