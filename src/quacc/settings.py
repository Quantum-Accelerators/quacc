"""Settings for quacc."""
from __future__ import annotations

import os
from importlib import util
from pathlib import Path
from shutil import which
from typing import TYPE_CHECKING, Literal, Optional, Union

from maggma.core import Store
from monty.json import MontyDecoder
from pydantic import Field, field_validator, model_validator
from pydantic_settings import BaseSettings, SettingsConfigDict

if TYPE_CHECKING:
    from typing import Any

installed_engine = next(
    (
        wflow_engine
        for wflow_engine in ["parsl", "covalent", "prefect", "redun", "jobflow"]
        if util.find_spec(wflow_engine)
    ),
    "local",
)
_DEFAULT_CONFIG_FILE_PATH = Path("~", ".quacc.yaml").expanduser().resolve()


class QuaccSettings(BaseSettings):
    """
    Settings for quacc.

    The default way to modify these is to make a ~/.quacc.yaml file. Alternatively, the
    environment variable QUACC_CONFIG_FILE can be set to point to a custom yaml file
    with quacc settings. The quacc CLI offers a `quacc set <setting> <value>` option to
    do this as well.

    The variables can also be modified individually though environment variables by
    using the "QUACC" prefix. e.g. QUACC_SCRATCH_DIR=/path/to/scratch.
    """

    CONFIG_FILE: Path = Field(
        _DEFAULT_CONFIG_FILE_PATH,
        description=(
            "Path to the YAML file to load alternative quacc configuration "
            "defaults from."
        ),
    )

    # --8<-- [start:settings]

    # ---------------------------
    # Workflow Engine
    # ---------------------------

    WORKFLOW_ENGINE: Literal[
        "covalent", "jobflow", "parsl", "prefect", "redun", "local"
    ] = Field(
        installed_engine,
        description=(
            "The workflow manager to use."
            "Options include: 'covalent', 'parsl', 'redun', 'jobflow', 'prefect', or 'local'"
        ),
    )

    # ---------------------------
    # General Settings
    # ---------------------------

    RESULTS_DIR: Path = Field(
        Path.cwd(),
        description=(
            "Directory to permanently store I/O-based calculation results in."
            "Note that this behavior may be modified by the chosen workflow engine."
            "For instance, Covalent specifies the base directory as the `workdir` "
            "of a local executor or the `remote_workdir` of a remote executor."
            "In this case, the `RESULTS_DIR` will be a subdirectory of that directory."
        ),
    )
    SCRATCH_DIR: Optional[Path] = Field(
        None,
        description="Directory to run the calculations in. If set to None, calculations "
        "will be run in a temporary directory within `RESULTS_DIR`. If a `Path` is supplied, "
        "calculations will be run in a temporary directory within `SCRATCH_DIR`. Results are "
        "always moved back to `RESULTS_DIR` after the calculation is complete.",
    )
    CREATE_UNIQUE_WORKDIR: bool = Field(
        False,
        description=(
            "Whether to have a unique working directory in RESULTS_DIR for each job."
            "Some workflow engines have an option to do this for you already."
        ),
    )
    GZIP_FILES: bool = Field(
        True, description="Whether generated files should be gzip'd."
    )
    CHECK_CONVERGENCE: bool = Field(
        True,
        description="Whether to check for convergence in the `summarize_run`-type functions, if supported.",
    )

    # ---------------------------
    # Data Store Settings
    # ---------------------------
    PRIMARY_STORE: Optional[Union[str, Store]] = Field(
        None,
        description=(
            "String-based JSON representation of the primary Maggma data store "
            "where calculation results will be stored."
            "Taken from the `.to_json()` method of the corresponding Store object."
        ),
    )

    # ---------------------------
    # ORCA Settings
    # ---------------------------
    ORCA_CMD: Path = Field(
        Path(which("orca") or "orca"),
        description=(
            "Path to the ORCA executable. This must be the full, absolute path "
            "for parallel calculations to work."
        ),
    )

    # ---------------------------
    # ESPRESSO Settings
    # ---------------------------
    ESPRESSO_PATH: Path = Field(
        Path(), description=("Path to the espresso bin directory.")
    )
    ESPRESSO_BIN_PATHS: dict[str, Path] = Field(
        {
            "pw": Path(ESPRESSO_PATH, "pw.x"),
            "ph": Path(ESPRESSO_PATH, "ph.x"),
            "neb": Path(ESPRESSO_PATH, "neb.x"),
            "q2r": Path(ESPRESSO_PATH, "q2r.x"),
            "matdyn": Path(ESPRESSO_PATH, "matdyn.x"),
            "dynmat": Path(ESPRESSO_PATH, "dynmat.x"),
            "bands": Path(ESPRESSO_PATH, "bands.x"),
            "projwfc": Path(ESPRESSO_PATH, "projwfc.x"),
            "pp": Path(ESPRESSO_PATH, "pp.x"),
            "wannier90": Path(ESPRESSO_PATH, "wannier90.x"),
        },
        description="Name for each espresso binary and its corresponding path",
    )
    ESPRESSO_PSEUDO: Optional[Path] = Field(
        None, description=("Path to a pseudopotential library for espresso.")
    )
    ESPRESSO_PRESET_DIR: Path = Field(
        Path(__file__).parent / "calculators" / "espresso" / "presets",
        description="Path to the espresso preset directory",
    )

    # ---------------------------
    # Gaussian Settings
    # ---------------------------
    GAUSSIAN_CMD: Path = Field(
        Path("g16"), description=("Path to the Gaussian executable.")
    )

    # ---------------------------
    # GULP Settings
    # ---------------------------
    GULP_CMD: Path = Field(Path("gulp"), description=("Path to the GULP executable."))
    GULP_LIB: Optional[Path] = Field(
        None,
        description=(
            "Path to the GULP force field library. If not specified, the GULP_LIB environment variable will be used (if present)."
        ),
    )

    # ---------------------------
    # VASP Settings
    # ---------------------------

    # VASP Settings: Main
    VASP_PARALLEL_CMD: str = Field(
        "",
        description=(
            "Parallel command to run VASP with Custodian."
            "For example: srun -N 2 --ntasks-per-node 48"
            "Note that this does not include the executable name."
        ),
    )
    VASP_CMD: str = Field(
        "vasp_std", description="Command to run the standard version of VASP."
    )
    VASP_GAMMA_CMD: str = Field(
        "vasp_gam", description="Command to run the gamma-point only version of VASP."
    )
    VASP_PP_PATH: Optional[Path] = Field(
        None,
        description="Path to the VASP pseudopotential library. Must contain the directories `potpaw_PBE` and `potpaw` for PBE and LDA pseudopotentials, respectively.",
    )
    VASP_VDW: Optional[Path] = Field(
        None, description="Path to the vdw_kernel.bindat file for VASP vdW functionals."
    )

    # VASP Settings: General
    VASP_INCAR_COPILOT: Literal["off", "on", "aggressive"] = Field(
        "on",
        description=(
            "Controls VASP co-pilot mode for automated INCAR parameter handling."
            "off: Do not use co-pilot mode. INCAR parameters will be unmodified."
            "on: Use co-pilot mode. This will only modify INCAR flags not already set by the user."
            "aggressive: Use co-pilot mode in aggressive mode. This will modify INCAR flags even if they are already set by the user."
        ),
    )
    VASP_BADER: bool = Field(
        bool(which("bader")),
        description=(
            "Whether to run a Bader analysis when summarizing VASP results."
            "Requires bader to be in PATH."
        ),
    )
    VASP_CHARGEMOL: bool = Field(
        bool(os.environ.get("DDEC6_ATOMIC_DENSITIES_DIR")),
        description=(
            "Whether to run a Chargemol (i.e. DDEC6, CM5) analysis when summarizing VASP results."
            "Requires the Chargemol executable to be in PATH and the DDEC6_ATOMIC_DENSITIES_DIR environment variable."
        ),
    )
    VASP_PRESET_MAG_DEFAULT: float = Field(
        1.0,
        description=(
            "Default initial magmom to use for a given element if a preset "
            "with magmoms is provided but an element is missing from the list"
        ),
    )
    VASP_MAG_CUTOFF: float = Field(
        0.05,
        description=(
            "If the absolute value of all magnetic moments are below this value, "
            "they will be set to 0 such that a spin-unpolarized calculation will be performed"
        ),
    )
    VASP_COPY_MAGMOMS: bool = Field(
        True,
        description=(
            "If True, any pre-existing atoms.get_magnetic_moments() will be set"
            "in atoms.set_initial_magnetic_moments()."
        ),
    )
    VASP_PRESET_DIR: Path = Field(
        Path(__file__).parent / "calculators" / "vasp" / "presets",
        description="Path to the VASP preset directory",
    )

    # VASP Settings: Custodian
    VASP_USE_CUSTODIAN: bool = Field(
        True, description="Whether Custodian should be used to run VASP"
    )
    VASP_CUSTODIAN_VTST: bool = Field(
        False,
        description=(
            "If VTST-related input swaps should be used when running Custodian."
            "Requires VASP to be compiled with VTST"
        ),
    )
    VASP_CUSTODIAN_MAX_ERRORS: int = Field(
        5, description="Maximum errors for Custodian"
    )
    VASP_CUSTODIAN_HANDLERS: list[str] = Field(
        [
            "VaspErrorHandler",
            "MeshSymmetryErrorHandler",
            "UnconvergedErrorHandler",
            "NonConvergingErrorHandler",
            "PotimErrorHandler",
            "PositiveEnergyErrorHandler",
            "FrozenJobErrorHandler",
            "StdErrHandler",
            "LargeSigmaHandler",
            "IncorrectSmearingHandler",
        ],
        description="Handlers for Custodian",
    )
    VASP_CUSTODIAN_VALIDATORS: list[str] = Field(
        ["VasprunXMLValidator", "VaspFilesValidator"],
        description="Validators for Custodian",
    )
    VASP_CUSTODIAN_WALL_TIME: Optional[int] = Field(
        None,
        description=(
            "After this many seconds, Custodian will stop running "
            "and ensure that VASP writes a STOPCAR"
        ),
    )

    # ---------------------------
    # Q-Chem Settings
    # ---------------------------

    # Q-Chem Settings: Main
    QCHEM_CMD: str = Field(
        "qchem", description="Command to run the standard version of Q-Chem."
    )

    QCHEM_LOCAL_SCRATCH: Path = Field(
        Path("/tmp") if Path("/tmp").exists() else Path.cwd() / ".qchem_scratch",
        description="Compute-node local scratch directory in which Q-Chem should perform IO.",
    )

    # Q-Chem Settings: Custodian
    QCHEM_USE_ERROR_HANDLERS: bool = Field(
        True,
        description="Whether Custodian's error handlers should be employed for Q-Chem.",
    )

    QCHEM_CUSTODIAN_MAX_ERRORS: int = Field(
        5, description="Maximum errors for Q-Chem Custodian."
    )

    # NBO Settings
    QCHEM_NBO_EXE: Optional[Path] = Field(
        None, description="Full path to the NBO executable."
    )

    # ---------------------------
    # NewtonNet Settings
    # ---------------------------
    NEWTONNET_MODEL_PATH: Union[Path, list[Path]] = Field(
        "best_model_state.tar", description="Path to NewtonNet .tar model"
    )
    NEWTONNET_CONFIG_PATH: Union[Path, list[Path]] = Field(
        "config.yml", description="Path to NewtonNet YAML settings file"
    )

    # --8<-- [end:settings]

    @field_validator("RESULTS_DIR", "SCRATCH_DIR")
    @classmethod
<<<<<<< HEAD
    def resolve_and_make_paths(cls, v: Optional[Path]) -> Optional[Path]:
        """Resolve and make paths."""
        if v is None:
            return v
            
=======
    def resolve_and_make_paths(cls, v):
        if v is None:
            return v

>>>>>>> c7c4937c
        v = Path(os.path.expandvars(v)).expanduser().resolve()
        if not v.exists():
            os.makedirs(v)
        return v

    @field_validator(
        "ESPRESSO_CMD",
        "ESPRESSO_PRESET_DIR",
        "ESPRESSO_PP_PATH",
        "GAUSSIAN_CMD",
        "GULP_CMD",
        "GULP_LIB",
        "ORCA_CMD",
        "QCHEM_LOCAL_SCRATCH",
        "NEWTONNET_MODEL_PATH",
        "VASP_PRESET_DIR",
        "VASP_PP_PATH",
        "VASP_VDW",
    )
    @classmethod
    def expand_paths(cls, v: Optional[Path]) -> Optional[Path]:
        """Expand paths to absolute paths."""
        return v.expanduser() if v is not None else v

    @field_validator("PRIMARY_STORE")
    def generate_store(cls, v: Union[str, Store]) -> Store:
        """Generate the Maggma store"""
        return MontyDecoder().decode(v) if isinstance(v, str) else v

    model_config = SettingsConfigDict(env_prefix="quacc_")

    @model_validator(mode="before")
    @classmethod
    def load_default_settings(cls, values: dict[str, Any]) -> dict[str, Any]:
        """
        Loads settings from a root file if available and uses that as defaults in place
        of built in defaults.

        Parameters
        ----------
        values
            Settings to load.

        Returns
        -------
        dict
            Loaded settings.
        """

        from monty.serialization import loadfn

        config_file_path = (
            Path(values.get("CONFIG_FILE", _DEFAULT_CONFIG_FILE_PATH))
            .expanduser()
            .resolve()
        )

        new_values = {}  # type: dict
        if config_file_path.exists() and config_file_path.stat().st_size > 0:
            new_values |= loadfn(config_file_path)

        new_values.update(values)
        return new_values<|MERGE_RESOLUTION|>--- conflicted
+++ resolved
@@ -330,18 +330,11 @@
 
     @field_validator("RESULTS_DIR", "SCRATCH_DIR")
     @classmethod
-<<<<<<< HEAD
     def resolve_and_make_paths(cls, v: Optional[Path]) -> Optional[Path]:
         """Resolve and make paths."""
         if v is None:
             return v
-            
-=======
-    def resolve_and_make_paths(cls, v):
-        if v is None:
-            return v
-
->>>>>>> c7c4937c
+
         v = Path(os.path.expandvars(v)).expanduser().resolve()
         if not v.exists():
             os.makedirs(v)
