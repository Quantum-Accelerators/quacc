"""Settings for quacc"""
from __future__ import annotations

from importlib import import_module, resources
from pathlib import Path
from shutil import which
from typing import List, Optional, Union

from pydantic import BaseSettings, Field, root_validator

from quacc.presets import vasp as vasp_defaults

installed_engine = "local"
<<<<<<< HEAD
for wflow_engine in {"covalent", "parsl", "prefect", "redun", "jobflow"}:
=======
for wflow_engine in ["covalent", "parsl", "redun", "jobflow"]:
>>>>>>> b07d9fec
    try:
        import_module(wflow_engine)
        installed_engine = wflow_engine
    except ImportError:
        continue

_DEFAULT_CONFIG_FILE_PATH = Path("~", ".quacc.yaml").expanduser()


class QuaccSettings(BaseSettings):
    """
    Settings for quacc.

    The default way to modify these is to make a ~/.quacc.yaml file.
    Alternatively, the environment variable QUACC_CONFIG_FILE can be set to
    point to a yaml file with quacc settings.

    The variables can also be modified individually though environment variables
    by using the "QUACC" prefix. e.g. QUACC_SCRATCH_DIR=/path/to/scratch.
    """

    # --8<-- [start:settings]

    # ---------------------------
    # Workflow Engine
    # ---------------------------

    WORKFLOW_ENGINE: str = Field(
        installed_engine,
        description=(
            "The workflow manager to use."
            "Options include: 'covalent', 'parsl', 'redun', 'jobflow', 'prefect', or 'local'"
        ),
    )

    # ---------------------------
    # General Settings
    # ---------------------------

    CONFIG_FILE: Union[str, Path] = Field(
        _DEFAULT_CONFIG_FILE_PATH,
        description=(
            "Path to the YAML file to load alternative quacc configuration "
            "defaults from."
        ),
    )
    RESULTS_DIR: Union[str, Path] = Field(
        Path.cwd(),
        description=(
            "Directory to store I/O-based calculation results in."
            "Note that this behavior may be modified by the chosen workflow engine."
            "For instance, Covalent specifies the base directory as the `workdir` "
            "of a local executor or the `remote_workdir` of a remote executor."
            "In this case, the `RESULTS_DIR` will be a subdirectory of that directory."
        ),
    )
    SCRATCH_DIR: Union[str, Path] = Field(
        Path("/tmp") if Path("/tmp").exists() else Path.cwd(),
        description="Scratch directory for calculations.",
    )
    CREATE_UNIQUE_WORKDIR: bool = Field(
        False,
        description=(
            "Whether to have a unique working directory in RESULTS_DIR for each job."
            "Some workflow engines have an option to do this for you already."
        ),
    )
    GZIP_FILES: bool = Field(
        True, description="Whether generated files should be gzip'd."
    )
    CHECK_CONVERGENCE: bool = Field(
        True,
        description="Whether to check for convergence in the `summarize_run`-type functions, if supported.",
    )

    # ---------------------------
    # Data Store Settings
    # ---------------------------
    PRIMARY_STORE: str = Field(
        None,
        description=(
            "String-based JSON representation of the primary Maggma data store "
            "where calculation results will be stored."
            "Taken from the `.to_json()` method of the corresponding Store object."
        ),
    )

    # ---------------------------
    # ORCA Settings
    # ---------------------------
    ORCA_CMD: Union[str, Path] = Field(
        "orca",
        description=(
            "Path to the ORCA executable. This must be the full, absolute path "
            "for parallel calculations to work."
        ),
    )

    # ---------------------------
    # VASP Settings
    # ---------------------------

    # VASP Settings: Main
    VASP_PARALLEL_CMD: str = Field(
        "",
        description=(
            "Parallel command to run VASP with Custodian."
            "For example: srun -N 2 --ntasks-per-node 48"
            "Note that this does not include the executable name."
        ),
    )
    VASP_CMD: str = Field(
        "vasp_std", description="Command to run the standard version of VASP."
    )
    VASP_GAMMA_CMD: str = Field(
        "vasp_gam", description="Command to run the gamma-point only version of VASP."
    )

    # VASP Settings: General
    VASP_INCAR_COPILOT: bool = Field(
        True,
        description=(
            "Whether co-pilot mode should be used for VASP INCAR handling."
            "This will modify INCAR flags on-the-fly if they disobey the VASP manual."
            "A warning will be raised in each case."
        ),
    )
    VASP_BADER: bool = Field(
        bool(which("bader")),
        description=(
            "Whether to run a Bader analysis when summarizing VASP results."
            "Requires bader to be in PATH."
        ),
    )
    VASP_PRESET_MAG_DEFAULT: float = Field(
        1.0,
        description=(
            "Default initial magmom to use for a given element if a preset "
            "with magmoms is provided but an element is missing from the list"
        ),
    )
    VASP_MAG_CUTOFF: float = Field(
        0.05,
        description=(
            "If the absolute value of all magnetic moments are below this value, "
            "they will be set to 0 such that a spin-unpolarized calculation will be performed"
        ),
    )
    VASP_COPY_MAGMOMS: bool = Field(
        True,
        description=(
            "If True, any pre-existing atoms.get_magnetic_moments() will be set"
            "in atoms.set_initial_magnetic_moments()."
        ),
    )
    VASP_VERBOSE: bool = Field(
        True,
        description="If True, warnings will be raised when INCAR parameters are changed.",
    )
    VASP_PRESET_DIR: Union[str, Path] = Field(
        resources.files(vasp_defaults),
        description="Path to the VASP preset directory",
    )

    # VASP Settings: Custodian
    VASP_USE_CUSTODIAN: bool = Field(
        True, description="Whether Custodian should be used to run VASP"
    )
    VASP_CUSTODIAN_VTST: bool = Field(
        False,
        description=(
            "If VTST-related input swaps should be used when running Custodian."
            "Requires VASP to be compiled with VTST"
        ),
    )
    VASP_CUSTODIAN_MAX_ERRORS: int = Field(
        5, description="Maximum errors for Custodian"
    )
    VASP_CUSTODIAN_HANDLERS: List[str] = Field(
        [
            "VaspErrorHandler",
            "MeshSymmetryErrorHandler",
            "UnconvergedErrorHandler",
            "NonConvergingErrorHandler",
            "PotimErrorHandler",
            "PositiveEnergyErrorHandler",
            "FrozenJobErrorHandler",
            "StdErrHandler",
            "LargeSigmaHandler",
            "IncorrectSmearingHandler",
        ],
        description="Handlers for Custodian",
    )
    VASP_CUSTODIAN_VALIDATORS: List[str] = Field(
        ["VasprunXMLValidator", "VaspFilesValidator"],
        description="Validators for Custodian",
    )
    VASP_CUSTODIAN_WALL_TIME: Optional[int] = Field(
        None,
        description=(
            "After this many seconds, Custodian will stop running "
            "and ensure that VASP writes a STOPCAR"
        ),
    )

    # ---------------------------
    # Q-Chem Settings
    # ---------------------------

    # Q-Chem Settings: Main
    QCHEM_CMD: str = Field(
        "qchem", description="Command to run the standard version of Q-Chem."
    )

    QCHEM_LOCAL_SCRATCH: Union[str, Path] = Field(
        Path("/tmp") if Path("/tmp").exists() else Path.cwd(),
        description="Compute-node local scratch directory in which Q-Chem should perform IO.",
    )

    # Q-Chem Settings: Custodian
    QCHEM_USE_ERROR_HANDLERS: bool = Field(
        True,
        description="Whether Custodian's error handlers should be employed for Q-Chem.",
    )

    QCHEM_CUSTODIAN_MAX_ERRORS: int = Field(
        5, description="Maximum errors for Q-Chem Custodian."
    )

    # ---------------------------
    # NewtonNet Settings
    # ---------------------------
    NEWTONNET_MODEL_PATH: Union[Union[str, Path], List[Union[str, Path]]] = Field(
        "best_model_state.tar", description="Path to NewtonNet .tar model"
    )
    NEWTONNET_CONFIG_PATH: Union[Union[str, Path], List[Union[str, Path]]] = Field(
        "config.yml", description="Path to NewtonNet YAML settings file"
    )

    # --8<-- [end:settings]

    class Config:
        """Pydantic config settings."""

        env_prefix = "quacc_"

    @root_validator(pre=True)
    def load_default_settings(cls, values: dict) -> dict:
        """
        Loads settings from a root file if available and uses that as defaults
        in place of built in defaults.

        Parameters
        ----------
        values
            Settings to load.

        Returns
        -------
        dict
            Loaded settings.
        """

        from monty.serialization import loadfn

        config_file_path = Path(
            values.get("CONFIG_FILE", _DEFAULT_CONFIG_FILE_PATH)
        ).expanduser()

        new_values = {}
        if config_file_path.exists() and config_file_path.stat().st_size > 0:
            new_values |= loadfn(config_file_path)

        new_values.update(values)
        return new_values<|MERGE_RESOLUTION|>--- conflicted
+++ resolved
@@ -11,11 +11,7 @@
 from quacc.presets import vasp as vasp_defaults
 
 installed_engine = "local"
-<<<<<<< HEAD
-for wflow_engine in {"covalent", "parsl", "prefect", "redun", "jobflow"}:
-=======
-for wflow_engine in ["covalent", "parsl", "redun", "jobflow"]:
->>>>>>> b07d9fec
+for wflow_engine in ["covalent", "parsl", "prefect", "redun", "jobflow"]:
     try:
         import_module(wflow_engine)
         installed_engine = wflow_engine
