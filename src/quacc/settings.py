"""Settings for quacc"""
from __future__ import annotations

import os
from importlib import import_module, resources
from pathlib import Path
from shutil import which
from typing import Literal

<<<<<<< HEAD
from pydantic import Field, root_validator
from pydantic_settings import BaseSettings
=======
from pydantic import BaseSettings, Field, root_validator, validator
>>>>>>> 58b72963

from quacc.calculators.presets import vasp as vasp_defaults

installed_engine = "local"
for wflow_engine in ["covalent", "parsl", "prefect", "redun", "jobflow"]:
    try:
        import_module(wflow_engine)
        installed_engine = wflow_engine
        break
    except ImportError:
        continue

_DEFAULT_CONFIG_FILE_PATH = Path("~", ".quacc.yaml").expanduser().resolve()


class QuaccSettings(BaseSettings):
    """
    Settings for quacc.

    The default way to modify these is to make a ~/.quacc.yaml file.
    Alternatively, the environment variable QUACC_CONFIG_FILE can be set to
    point to a custom yaml file with quacc settings. The quacc CLI offers a
    `quacc set <setting> <value>` option to do this as well.

    The variables can also be modified individually though environment variables
    by using the "QUACC" prefix. e.g. QUACC_SCRATCH_DIR=/path/to/scratch.
    """

    # --8<-- [start:settings]

    # ---------------------------
    # Workflow Engine
    # ---------------------------

    WORKFLOW_ENGINE: Literal[
        "covalent", "jobflow", "parsl", "prefect", "redun", "local"
    ] = Field(
        installed_engine,
        description=(
            "The workflow manager to use."
            "Options include: 'covalent', 'parsl', 'redun', 'jobflow', 'prefect', or 'local'"
        ),
    )

    # ---------------------------
    # General Settings
    # ---------------------------

    CONFIG_FILE: str | Path = Field(
        _DEFAULT_CONFIG_FILE_PATH,
        description=(
            "Path to the YAML file to load alternative quacc configuration "
            "defaults from."
        ),
    )
    RESULTS_DIR: str | Path = Field(
        Path.cwd(),
        description=(
            "Directory to store I/O-based calculation results in."
            "Note that this behavior may be modified by the chosen workflow engine."
            "For instance, Covalent specifies the base directory as the `workdir` "
            "of a local executor or the `remote_workdir` of a remote executor."
            "In this case, the `RESULTS_DIR` will be a subdirectory of that directory."
        ),
    )
<<<<<<< HEAD
    SCRATCH_DIR: str | Path = Field(
        Path("/tmp") if Path("/tmp").exists() else Path.cwd(),
=======
    SCRATCH_DIR: Union[str, Path] = Field(
        Path.cwd() / ".scratch",
>>>>>>> 58b72963
        description="Scratch directory for calculations.",
    )
    CREATE_UNIQUE_WORKDIR: bool = Field(
        False,
        description=(
            "Whether to have a unique working directory in RESULTS_DIR for each job."
            "Some workflow engines have an option to do this for you already."
        ),
    )
    GZIP_FILES: bool = Field(
        True, description="Whether generated files should be gzip'd."
    )
    CHECK_CONVERGENCE: bool = Field(
        True,
        description="Whether to check for convergence in the `summarize_run`-type functions, if supported.",
    )

    # ---------------------------
    # Data Store Settings
    # ---------------------------
    PRIMARY_STORE: str = Field(
        None,
        description=(
            "String-based JSON representation of the primary Maggma data store "
            "where calculation results will be stored."
            "Taken from the `.to_json()` method of the corresponding Store object."
        ),
    )

    # ---------------------------
    # ORCA Settings
    # ---------------------------
    ORCA_CMD: str | Path = Field(
        "orca",
        description=(
            "Path to the ORCA executable. This must be the full, absolute path "
            "for parallel calculations to work."
        ),
    )

    # ---------------------------
    # VASP Settings
    # ---------------------------

    # VASP Settings: Main
    VASP_PARALLEL_CMD: str = Field(
        "",
        description=(
            "Parallel command to run VASP with Custodian."
            "For example: srun -N 2 --ntasks-per-node 48"
            "Note that this does not include the executable name."
        ),
    )
    VASP_CMD: str = Field(
        "vasp_std", description="Command to run the standard version of VASP."
    )
    VASP_GAMMA_CMD: str = Field(
        "vasp_gam", description="Command to run the gamma-point only version of VASP."
    )

    # VASP Settings: General
    VASP_INCAR_COPILOT: bool = Field(
        True,
        description=(
            "Whether co-pilot mode should be used for VASP INCAR handling."
            "This will modify INCAR flags on-the-fly if they disobey the VASP manual."
            "A warning will be raised in each case."
        ),
    )
    VASP_BADER: bool = Field(
        bool(which("bader")),
        description=(
            "Whether to run a Bader analysis when summarizing VASP results."
            "Requires bader to be in PATH."
        ),
    )
    VASP_PRESET_MAG_DEFAULT: float = Field(
        1.0,
        description=(
            "Default initial magmom to use for a given element if a preset "
            "with magmoms is provided but an element is missing from the list"
        ),
    )
    VASP_MAG_CUTOFF: float = Field(
        0.05,
        description=(
            "If the absolute value of all magnetic moments are below this value, "
            "they will be set to 0 such that a spin-unpolarized calculation will be performed"
        ),
    )
    VASP_COPY_MAGMOMS: bool = Field(
        True,
        description=(
            "If True, any pre-existing atoms.get_magnetic_moments() will be set"
            "in atoms.set_initial_magnetic_moments()."
        ),
    )
    VASP_PRESET_DIR: Union[str, Path] = Field(
        resources.files(vasp_defaults),
        description="Path to the VASP preset directory",
    )

    # VASP Settings: Custodian
    VASP_USE_CUSTODIAN: bool = Field(
        True, description="Whether Custodian should be used to run VASP"
    )
    VASP_CUSTODIAN_VTST: bool = Field(
        False,
        description=(
            "If VTST-related input swaps should be used when running Custodian."
            "Requires VASP to be compiled with VTST"
        ),
    )
    VASP_CUSTODIAN_MAX_ERRORS: int = Field(
        5, description="Maximum errors for Custodian"
    )
    VASP_CUSTODIAN_HANDLERS: list[str] = Field(
        [
            "VaspErrorHandler",
            "MeshSymmetryErrorHandler",
            "UnconvergedErrorHandler",
            "NonConvergingErrorHandler",
            "PotimErrorHandler",
            "PositiveEnergyErrorHandler",
            "FrozenJobErrorHandler",
            "StdErrHandler",
            "LargeSigmaHandler",
            "IncorrectSmearingHandler",
        ],
        description="Handlers for Custodian",
    )
    VASP_CUSTODIAN_VALIDATORS: list[str] = Field(
        ["VasprunXMLValidator", "VaspFilesValidator"],
        description="Validators for Custodian",
    )
    VASP_CUSTODIAN_WALL_TIME: int | None = Field(
        None,
        description=(
            "After this many seconds, Custodian will stop running "
            "and ensure that VASP writes a STOPCAR"
        ),
    )

    # ---------------------------
    # Q-Chem Settings
    # ---------------------------

    # Q-Chem Settings: Main
    QCHEM_CMD: str = Field(
        "qchem", description="Command to run the standard version of Q-Chem."
    )

    QCHEM_LOCAL_SCRATCH: str | Path = Field(
        Path("/tmp") if Path("/tmp").exists() else Path.cwd(),
        description="Compute-node local scratch directory in which Q-Chem should perform IO.",
    )

    # Q-Chem Settings: Custodian
    QCHEM_USE_ERROR_HANDLERS: bool = Field(
        True,
        description="Whether Custodian's error handlers should be employed for Q-Chem.",
    )

    QCHEM_CUSTODIAN_MAX_ERRORS: int = Field(
        5, description="Maximum errors for Q-Chem Custodian."
    )

    # NBO Settings
    QCHEM_NBO_EXE: Union[str, Path] = Field(
        None, description="Full path to the NBO executable."
    )

    # ---------------------------
    # NewtonNet Settings
    # ---------------------------
    NEWTONNET_MODEL_PATH: str | Path | list[str | Path] = Field(
        "best_model_state.tar", description="Path to NewtonNet .tar model"
    )
    NEWTONNET_CONFIG_PATH: str | Path | list[str | Path] = Field(
        "config.yml", description="Path to NewtonNet YAML settings file"
    )

    # --8<-- [end:settings]

    @validator("CONFIG_FILE", "RESULTS_DIR", "SCRATCH_DIR")
    def resolve_paths(cls, v):
        return Path(v).expanduser().resolve()

    @validator("RESULTS_DIR", "SCRATCH_DIR")
    def make_paths(cls, v):
        os.makedirs(v, exist_ok=True)
        return v

    class Config:
        """Pydantic config settings."""

        env_prefix = "quacc_"

    @root_validator(pre=True)
    def load_default_settings(cls, values: dict) -> dict:
        """
        Loads settings from a root file if available and uses that as defaults
        in place of built in defaults.

        Parameters
        ----------
        values
            Settings to load.

        Returns
        -------
        dict
            Loaded settings.
        """

        from monty.serialization import loadfn

        config_file_path = (
            Path(values.get("CONFIG_FILE", _DEFAULT_CONFIG_FILE_PATH))
            .expanduser()
            .resolve()
        )

        new_values = {}  # type: dict
        if config_file_path.exists() and config_file_path.stat().st_size > 0:
            new_values |= loadfn(config_file_path)

        new_values.update(values)
        return new_values<|MERGE_RESOLUTION|>--- conflicted
+++ resolved
@@ -7,12 +7,8 @@
 from shutil import which
 from typing import Literal
 
-<<<<<<< HEAD
-from pydantic import Field, root_validator
+from pydantic import Field, root_validator, validator
 from pydantic_settings import BaseSettings
-=======
-from pydantic import BaseSettings, Field, root_validator, validator
->>>>>>> 58b72963
 
 from quacc.calculators.presets import vasp as vasp_defaults
 
@@ -78,13 +74,8 @@
             "In this case, the `RESULTS_DIR` will be a subdirectory of that directory."
         ),
     )
-<<<<<<< HEAD
     SCRATCH_DIR: str | Path = Field(
-        Path("/tmp") if Path("/tmp").exists() else Path.cwd(),
-=======
-    SCRATCH_DIR: Union[str, Path] = Field(
         Path.cwd() / ".scratch",
->>>>>>> 58b72963
         description="Scratch directory for calculations.",
     )
     CREATE_UNIQUE_WORKDIR: bool = Field(
