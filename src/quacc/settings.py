--- conflicted
+++ resolved
@@ -627,14 +627,7 @@
     """
     from quacc import get_settings
 
-<<<<<<< HEAD
-    if getattr(func, "_changed", False):
-        changes = func._changes
-    else:
-        changes = {}
-=======
-    changes = func._changes if getattr(func, "_changed", False) else []
->>>>>>> c6aaa69a
+    changes = func._changes if getattr(func, "_changed", False) else {}
 
     # Get the settings from the calling function's context
     results_parent_dir = get_settings().RESULTS_DIR
