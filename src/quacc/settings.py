"""Settings for quacc"""
from __future__ import annotations

import os
from importlib import import_module, resources
from pathlib import Path
from shutil import which
from typing import TYPE_CHECKING, Literal, Optional, Union

from maggma.core import Store
from monty.json import MontyDecoder
from pydantic import Field, field_validator, model_validator
from pydantic_settings import BaseSettings, SettingsConfigDict

from quacc.calculators.vasp import presets as vasp_presets

if TYPE_CHECKING:
    from typing import Any

installed_engine = "local"
for wflow_engine in [
    "parsl",
    "covalent",
    "prefect",
    "redun",
    "jobflow",
]:
    try:
        import_module(wflow_engine)
        installed_engine = wflow_engine
        break
    except ImportError:
        continue

_DEFAULT_CONFIG_FILE_PATH = Path("~", ".quacc.yaml").expanduser().resolve()


class QuaccSettings(BaseSettings):
    """
    Settings for quacc.

    The default way to modify these is to make a ~/.quacc.yaml file.
    Alternatively, the environment variable QUACC_CONFIG_FILE can be set to
    point to a custom yaml file with quacc settings. The quacc CLI offers a
    `quacc set <setting> <value>` option to do this as well.

    The variables can also be modified individually though environment variables
    by using the "QUACC" prefix. e.g. QUACC_SCRATCH_DIR=/path/to/scratch.
    """

    CONFIG_FILE: Path = Field(
        _DEFAULT_CONFIG_FILE_PATH,
        description=(
            "Path to the YAML file to load alternative quacc configuration "
            "defaults from."
        ),
    )

    # --8<-- [start:settings]

    # ---------------------------
    # Workflow Engine
    # ---------------------------

    WORKFLOW_ENGINE: Literal[
        "covalent", "jobflow", "parsl", "prefect", "redun", "local"
    ] = Field(
        installed_engine,
        description=(
            "The workflow manager to use."
            "Options include: 'covalent', 'parsl', 'redun', 'jobflow', 'prefect', or 'local'"
        ),
    )

    # ---------------------------
    # General Settings
    # ---------------------------

    RESULTS_DIR: Path = Field(
        Path.cwd(),
        description=(
            "Directory to store I/O-based calculation results in."
            "Note that this behavior may be modified by the chosen workflow engine."
            "For instance, Covalent specifies the base directory as the `workdir` "
            "of a local executor or the `remote_workdir` of a remote executor."
            "In this case, the `RESULTS_DIR` will be a subdirectory of that directory."
        ),
    )
    SCRATCH_DIR: Path = Field(
        Path("~/.scratch"),
        description="Scratch directory for calculations.",
    )
    CREATE_UNIQUE_WORKDIR: bool = Field(
        False,
        description=(
            "Whether to have a unique working directory in RESULTS_DIR for each job."
            "Some workflow engines have an option to do this for you already."
        ),
    )
    GZIP_FILES: bool = Field(
        True, description="Whether generated files should be gzip'd."
    )
    CHECK_CONVERGENCE: bool = Field(
        True,
        description="Whether to check for convergence in the `summarize_run`-type functions, if supported.",
    )

    # ---------------------------
    # Data Store Settings
    # ---------------------------
    PRIMARY_STORE: Optional[Union[str, Store]] = Field(
        None,
        description=(
            "String-based JSON representation of the primary Maggma data store "
            "where calculation results will be stored."
            "Taken from the `.to_json()` method of the corresponding Store object."
        ),
    )

    # ---------------------------
    # ORCA Settings
    # ---------------------------
    ORCA_CMD: Path = Field(
        Path("orca"),
        description=(
            "Path to the ORCA executable. This must be the full, absolute path "
            "for parallel calculations to work."
        ),
    )

    # ---------------------------
    # Gaussian Settings
    # ---------------------------
    GAUSSIAN_CMD: Path = Field(
        Path("g16"),
        description=("Path to the Gaussian executable."),
    )

    # ---------------------------
    # GULP Settings
    # ---------------------------
    GULP_CMD: Path = Field(
        Path("gulp"),
        description=("Path to the GULP executable."),
    )
    GULP_LIB: Optional[Path] = Field(
        None, description=("Path to the GULP force field library.")
    )

    # ---------------------------
    # VASP Settings
    # ---------------------------

    # VASP Settings: Main
    VASP_PARALLEL_CMD: str = Field(
        "",
        description=(
            "Parallel command to run VASP with Custodian."
            "For example: srun -N 2 --ntasks-per-node 48"
            "Note that this does not include the executable name."
        ),
    )
    VASP_CMD: str = Field(
        "vasp_std", description="Command to run the standard version of VASP."
    )
    VASP_GAMMA_CMD: str = Field(
        "vasp_gam", description="Command to run the gamma-point only version of VASP."
    )
    VASP_PP_PATH: Optional[Path] = Field(
        None,
        description="Path to the VASP pseudopotential library. Must contain the directories `potpaw_PBE` and `potpaw` for PBE and LDA pseudopotentials, respectively.",
    )
    VASP_VDW: Optional[Path] = Field(
        None, description="Path to the vdw_kernel.bindat file for VASP vdW functionals."
    )

    # VASP Settings: General
<<<<<<< HEAD
    VASP_INCAR_COPILOT: Literal["off", "on", "aggressive"] = Field(
        "on",
=======
    VASP_INCAR_COPILOT: bool = Field(
        True,
        description=(
            "Whether co-pilot mode should be used for VASP INCAR handling."
            "This will modify INCAR flags on-the-fly if they disobey the VASP manual."
        ),
    )
    VASP_COPILOT_OVERRIDE: bool = Field(
        False,
>>>>>>> afb7f6e8
        description=(
            "Controls VASP co-pilot mode for automated INCAR parameter handling."
            "off: Do not use co-pilot mode. INCAR parameters will be unmodified."
            "on: Use co-pilot mode. This will only modify INCAR flags not already set by the user."
            "aggressive: Use co-pilot mode in agressive mode. This will modify INCAR flags even if they are already set by the user."
        ),
    )
    VASP_BADER: bool = Field(
        bool(which("bader")),
        description=(
            "Whether to run a Bader analysis when summarizing VASP results."
            "Requires bader to be in PATH."
        ),
    )
    VASP_CHARGEMOL: bool = Field(
        bool(os.environ.get("DDEC6_ATOMIC_DENSITIES_DIR")),
        description=(
            "Whether to run a Chargemol (i.e. DDEC6, CM5) analysis when summarizing VASP results."
            "Requires the Chargemol executable to be in PATH and the DDEC6_ATOMIC_DENSITIES_DIR environment variable."
        ),
    )
    VASP_PRESET_MAG_DEFAULT: float = Field(
        1.0,
        description=(
            "Default initial magmom to use for a given element if a preset "
            "with magmoms is provided but an element is missing from the list"
        ),
    )
    VASP_MAG_CUTOFF: float = Field(
        0.05,
        description=(
            "If the absolute value of all magnetic moments are below this value, "
            "they will be set to 0 such that a spin-unpolarized calculation will be performed"
        ),
    )
    VASP_COPY_MAGMOMS: bool = Field(
        True,
        description=(
            "If True, any pre-existing atoms.get_magnetic_moments() will be set"
            "in atoms.set_initial_magnetic_moments()."
        ),
    )
    VASP_PRESET_DIR: Path = Field(
        resources.files(vasp_presets),
        description="Path to the VASP preset directory",
    )

    # VASP Settings: Custodian
    VASP_USE_CUSTODIAN: bool = Field(
        True, description="Whether Custodian should be used to run VASP"
    )
    VASP_CUSTODIAN_VTST: bool = Field(
        False,
        description=(
            "If VTST-related input swaps should be used when running Custodian."
            "Requires VASP to be compiled with VTST"
        ),
    )
    VASP_CUSTODIAN_MAX_ERRORS: int = Field(
        5, description="Maximum errors for Custodian"
    )
    VASP_CUSTODIAN_HANDLERS: list[str] = Field(
        [
            "VaspErrorHandler",
            "MeshSymmetryErrorHandler",
            "UnconvergedErrorHandler",
            "NonConvergingErrorHandler",
            "PotimErrorHandler",
            "PositiveEnergyErrorHandler",
            "FrozenJobErrorHandler",
            "StdErrHandler",
            "LargeSigmaHandler",
            "IncorrectSmearingHandler",
        ],
        description="Handlers for Custodian",
    )
    VASP_CUSTODIAN_VALIDATORS: list[str] = Field(
        ["VasprunXMLValidator", "VaspFilesValidator"],
        description="Validators for Custodian",
    )
    VASP_CUSTODIAN_WALL_TIME: Optional[int] = Field(
        None,
        description=(
            "After this many seconds, Custodian will stop running "
            "and ensure that VASP writes a STOPCAR"
        ),
    )

    # ---------------------------
    # Q-Chem Settings
    # ---------------------------

    # Q-Chem Settings: Main
    QCHEM_CMD: str = Field(
        "qchem", description="Command to run the standard version of Q-Chem."
    )

    QCHEM_LOCAL_SCRATCH: Path = Field(
        Path("/tmp") if Path("/tmp").exists() else Path.cwd() / ".qchem_scratch",
        description="Compute-node local scratch directory in which Q-Chem should perform IO.",
    )

    # Q-Chem Settings: Custodian
    QCHEM_USE_ERROR_HANDLERS: bool = Field(
        True,
        description="Whether Custodian's error handlers should be employed for Q-Chem.",
    )

    QCHEM_CUSTODIAN_MAX_ERRORS: int = Field(
        5, description="Maximum errors for Q-Chem Custodian."
    )

    # NBO Settings
    QCHEM_NBO_EXE: Optional[Path] = Field(
        None, description="Full path to the NBO executable."
    )

    # ---------------------------
    # NewtonNet Settings
    # ---------------------------
    NEWTONNET_MODEL_PATH: Union[Path, list[Path]] = Field(
        "best_model_state.tar", description="Path to NewtonNet .tar model"
    )
    NEWTONNET_CONFIG_PATH: Union[Path, list[Path]] = Field(
        "config.yml", description="Path to NewtonNet YAML settings file"
    )

    # --8<-- [end:settings]

    @field_validator("RESULTS_DIR", "SCRATCH_DIR")
    @classmethod
    def resolve_and_make_paths(cls, v):
        v = Path(os.path.expandvars(v)).expanduser().resolve()
        os.makedirs(v, exist_ok=True)
        return v

    @field_validator(
        "GAUSSIAN_CMD", "ORCA_CMD", "QCHEM_LOCAL_SCRATCH", "VASP_PRESET_DIR"
    )
    @classmethod
    def expand_paths(cls, v):
        return v.expanduser()

    @field_validator("PRIMARY_STORE")
    def generate_store(cls, v):
        return MontyDecoder().decode(v) if isinstance(v, str) else v

    model_config = SettingsConfigDict(env_prefix="quacc_")

    @model_validator(mode="before")
    @classmethod
    def load_default_settings(cls, values: dict[str, Any]) -> dict[str, Any]:
        """
        Loads settings from a root file if available and uses that as defaults
        in place of built in defaults.

        Parameters
        ----------
        values
            Settings to load.

        Returns
        -------
        dict
            Loaded settings.
        """

        from monty.serialization import loadfn

        config_file_path = (
            Path(values.get("CONFIG_FILE", _DEFAULT_CONFIG_FILE_PATH))
            .expanduser()
            .resolve()
        )

        new_values = {}  # type: dict
        if config_file_path.exists() and config_file_path.stat().st_size > 0:
            new_values |= loadfn(config_file_path)

        new_values.update(values)
        return new_values<|MERGE_RESOLUTION|>--- conflicted
+++ resolved
@@ -175,27 +175,8 @@
     )
 
     # VASP Settings: General
-<<<<<<< HEAD
     VASP_INCAR_COPILOT: Literal["off", "on", "aggressive"] = Field(
         "on",
-=======
-    VASP_INCAR_COPILOT: bool = Field(
-        True,
-        description=(
-            "Whether co-pilot mode should be used for VASP INCAR handling."
-            "This will modify INCAR flags on-the-fly if they disobey the VASP manual."
-        ),
-    )
-    VASP_COPILOT_OVERRIDE: bool = Field(
-        False,
->>>>>>> afb7f6e8
-        description=(
-            "Controls VASP co-pilot mode for automated INCAR parameter handling."
-            "off: Do not use co-pilot mode. INCAR parameters will be unmodified."
-            "on: Use co-pilot mode. This will only modify INCAR flags not already set by the user."
-            "aggressive: Use co-pilot mode in agressive mode. This will modify INCAR flags even if they are already set by the user."
-        ),
-    )
     VASP_BADER: bool = Field(
         bool(which("bader")),
         description=(
