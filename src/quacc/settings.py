--- conflicted
+++ resolved
@@ -7,14 +7,10 @@
 from shutil import which
 from typing import Literal
 
-<<<<<<< HEAD
+from maggma.core import Store
+from monty.json import MontyDecoder
 from pydantic import Field, field_validator, model_validator
 from pydantic_settings import BaseSettings, SettingsConfigDict
-=======
-from maggma.core import Store
-from monty.json import MontyDecoder
-from pydantic import BaseSettings, Field, root_validator, validator
->>>>>>> 478501f7
 
 from quacc.calculators.presets import vasp as vasp_defaults
 
@@ -103,11 +99,7 @@
     # ---------------------------
     # Data Store Settings
     # ---------------------------
-<<<<<<< HEAD
-    PRIMARY_STORE: str | None = Field(
-=======
     PRIMARY_STORE: Union[str, Store] = Field(
->>>>>>> 478501f7
         None,
         description=(
             "String-based JSON representation of the primary Maggma data store "
@@ -283,16 +275,11 @@
     def expand_paths(cls, v):
         return v.expanduser()
 
-<<<<<<< HEAD
-    model_config = SettingsConfigDict(env_prefix="quacc_")
-=======
-    @validator("PRIMARY_STORE")
+    @field_validator("PRIMARY_STORE")
     def generate_store(cls, v):
         return MontyDecoder().decode(v) if v else None
 
-    class Config:
-        """Pydantic config settings."""
->>>>>>> 478501f7
+    model_config = SettingsConfigDict(env_prefix="quacc_")
 
     @model_validator(mode="before")
     @classmethod
