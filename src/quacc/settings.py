"""Settings for quacc."""
from __future__ import annotations

import os
from importlib import util
from pathlib import Path
from shutil import which
from typing import TYPE_CHECKING, Literal, Optional, Union

from maggma.core import Store
from monty.json import MontyDecoder
from pydantic import Field, field_validator, model_validator
from pydantic_settings import BaseSettings, SettingsConfigDict

if TYPE_CHECKING:
    from typing import Any

installed_engine = next(
    (
        wflow_engine
        for wflow_engine in ["parsl", "covalent", "prefect", "redun", "jobflow"]
        if util.find_spec(wflow_engine)
    ),
    "local",
)
_DEFAULT_CONFIG_FILE_PATH = Path("~", ".quacc.yaml").expanduser().resolve()


class QuaccSettings(BaseSettings):
    """
    Settings for quacc.

    The default way to modify these is to make a ~/.quacc.yaml file. Alternatively, the
    environment variable QUACC_CONFIG_FILE can be set to point to a custom yaml file
    with quacc settings. The quacc CLI offers a `quacc set <setting> <value>` option to
    do this as well.

    The variables can also be modified individually though environment variables by
    using the "QUACC" prefix. e.g. QUACC_SCRATCH_DIR=/path/to/scratch.
    """

    CONFIG_FILE: Path = Field(
        _DEFAULT_CONFIG_FILE_PATH,
        description=(
            "Path to the YAML file to load alternative quacc configuration "
            "defaults from."
        ),
    )

    # --8<-- [start:settings]

    # ---------------------------
    # Workflow Engine
    # ---------------------------

    WORKFLOW_ENGINE: Literal[
        "covalent", "jobflow", "parsl", "prefect", "redun", "local"
    ] = Field(
        installed_engine,
        description=(
            "The workflow manager to use."
            "Options include: 'covalent', 'parsl', 'redun', 'jobflow', 'prefect', or 'local'"
        ),
    )

    # ---------------------------
    # General Settings
    # ---------------------------

    RESULTS_DIR: Path = Field(
        Path.cwd(),
        description=(
            "Directory to store I/O-based calculation results in."
            "Note that this behavior may be modified by the chosen workflow engine."
            "For instance, Covalent specifies the base directory as the `workdir` "
            "of a local executor or the `remote_workdir` of a remote executor."
            "In this case, the `RESULTS_DIR` will be a subdirectory of that directory."
        ),
    )
    SCRATCH_DIR: Path = Field(
        Path("~/.scratch"), description="Scratch directory for calculations."
    )
    CREATE_UNIQUE_WORKDIR: bool = Field(
        False,
        description=(
            "Whether to have a unique working directory in RESULTS_DIR for each job."
            "Some workflow engines have an option to do this for you already."
        ),
    )
    GZIP_FILES: bool = Field(
        True, description="Whether generated files should be gzip'd."
    )
    CHECK_CONVERGENCE: bool = Field(
        True,
        description="Whether to check for convergence in the `summarize_run`-type functions, if supported.",
    )

    # ---------------------------
    # Data Store Settings
    # ---------------------------
    PRIMARY_STORE: Optional[Union[str, Store]] = Field(
        None,
        description=(
            "String-based JSON representation of the primary Maggma data store "
            "where calculation results will be stored."
            "Taken from the `.to_json()` method of the corresponding Store object."
        ),
    )

    # ---------------------------
    # ORCA Settings
    # ---------------------------
    ORCA_CMD: Path = Field(
        Path(which("orca") or "orca"),
        description=(
            "Path to the ORCA executable. This must be the full, absolute path "
            "for parallel calculations to work."
        ),
    )

    # ---------------------------
    # ESPRESSO Settings
    # ---------------------------
    ESPRESSO_PATH: Path = Field(
        Path(), description=("Path to the espresso bin directory.")
    )
    ESPRESSO_BIN_PATHS: dict[str, Path] = Field(
        {
<<<<<<< HEAD
            "pw": Path(ESPRESSO_PATH, "pw.x"),
            "ph": Path(ESPRESSO_PATH, "ph.x"),
            "neb": Path(ESPRESSO_PATH, "neb.x"),
            "q2r": Path(ESPRESSO_PATH, "q2r.x"),
            "matdyn": Path(ESPRESSO_PATH, "matdyn.x"),
            "dynmat": Path(ESPRESSO_PATH, "dynmat.x"),
            "bands": Path(ESPRESSO_PATH, "bands.x"),
            "projwfc": Path(ESPRESSO_PATH, "projwfc.x"),
            "pp": Path(ESPRESSO_PATH, "pp.x"),
            "wannier90": Path(ESPRESSO_PATH, "wannier90.x"),
        },
        description="Name for each espresso binary and its corresponding path",
    )
    ESPRESSO_PSEUDO: Optional[Path] = Field(
        None, description=("Path to a pseudopotential library for espresso.")
=======
            "pw": Path("pw.x"),
            "ph": Path("ph.x"),
            "neb": Path("neb.x"),
            "q2r": Path("q2r.x"),
            "matdyn": Path("matdyn.x"),
            "dynmat": Path("dynmat.x"),
            "bands": Path("bands.x"),
            "projwfc": Path("projwfc.x"),
            "pp": Path("pp.x"),
            "wannier90": Path("wannier90.x"),
        }
    )
    ESPRESSO_PP_PATH: Optional[Path] = Field(
        None,
        description=(
            "Path to a pseudopotential library for espresso. If not explicitly specified, the ESPRESSO_PSEUDO environment variable will be used (if present)."
        ),
>>>>>>> c493e6f2
    )
    ESPRESSO_PRESET_DIR: Path = Field(
        Path(__file__).parent / "calculators" / "espresso" / "presets",
        description="Path to the espresso preset directory",
    )

    # ---------------------------
    # Gaussian Settings
    # ---------------------------
    GAUSSIAN_CMD: Path = Field(
        Path("g16"), description=("Path to the Gaussian executable.")
    )

    # ---------------------------
    # GULP Settings
    # ---------------------------
    GULP_CMD: Path = Field(Path("gulp"), description=("Path to the GULP executable."))
    GULP_LIB: Optional[Path] = Field(
        None,
        description=(
            "Path to the GULP force field library. If not specified, the GULP_LIB environment variable will be used (if present)."
        ),
    )

    # ---------------------------
    # VASP Settings
    # ---------------------------

    # VASP Settings: Main
    VASP_PARALLEL_CMD: str = Field(
        "",
        description=(
            "Parallel command to run VASP with Custodian."
            "For example: srun -N 2 --ntasks-per-node 48"
            "Note that this does not include the executable name."
        ),
    )
    VASP_CMD: str = Field(
        "vasp_std", description="Command to run the standard version of VASP."
    )
    VASP_GAMMA_CMD: str = Field(
        "vasp_gam", description="Command to run the gamma-point only version of VASP."
    )
    VASP_PP_PATH: Optional[Path] = Field(
        None,
        description="Path to the VASP pseudopotential library. Must contain the directories `potpaw_PBE` and `potpaw` for PBE and LDA pseudopotentials, respectively.",
    )
    VASP_VDW: Optional[Path] = Field(
        None, description="Path to the vdw_kernel.bindat file for VASP vdW functionals."
    )

    # VASP Settings: General
    VASP_INCAR_COPILOT: Literal["off", "on", "aggressive"] = Field(
        "on",
        description=(
            "Controls VASP co-pilot mode for automated INCAR parameter handling."
            "off: Do not use co-pilot mode. INCAR parameters will be unmodified."
            "on: Use co-pilot mode. This will only modify INCAR flags not already set by the user."
            "aggressive: Use co-pilot mode in aggressive mode. This will modify INCAR flags even if they are already set by the user."
        ),
    )
    VASP_BADER: bool = Field(
        bool(which("bader")),
        description=(
            "Whether to run a Bader analysis when summarizing VASP results."
            "Requires bader to be in PATH."
        ),
    )
    VASP_CHARGEMOL: bool = Field(
        bool(os.environ.get("DDEC6_ATOMIC_DENSITIES_DIR")),
        description=(
            "Whether to run a Chargemol (i.e. DDEC6, CM5) analysis when summarizing VASP results."
            "Requires the Chargemol executable to be in PATH and the DDEC6_ATOMIC_DENSITIES_DIR environment variable."
        ),
    )
    VASP_PRESET_MAG_DEFAULT: float = Field(
        1.0,
        description=(
            "Default initial magmom to use for a given element if a preset "
            "with magmoms is provided but an element is missing from the list"
        ),
    )
    VASP_MAG_CUTOFF: float = Field(
        0.05,
        description=(
            "If the absolute value of all magnetic moments are below this value, "
            "they will be set to 0 such that a spin-unpolarized calculation will be performed"
        ),
    )
    VASP_COPY_MAGMOMS: bool = Field(
        True,
        description=(
            "If True, any pre-existing atoms.get_magnetic_moments() will be set"
            "in atoms.set_initial_magnetic_moments()."
        ),
    )
    VASP_PRESET_DIR: Path = Field(
        Path(__file__).parent / "calculators" / "vasp" / "presets",
        description="Path to the VASP preset directory",
    )

    # VASP Settings: Custodian
    VASP_USE_CUSTODIAN: bool = Field(
        True, description="Whether Custodian should be used to run VASP"
    )
    VASP_CUSTODIAN_VTST: bool = Field(
        False,
        description=(
            "If VTST-related input swaps should be used when running Custodian."
            "Requires VASP to be compiled with VTST"
        ),
    )
    VASP_CUSTODIAN_MAX_ERRORS: int = Field(
        5, description="Maximum errors for Custodian"
    )
    VASP_CUSTODIAN_HANDLERS: list[str] = Field(
        [
            "VaspErrorHandler",
            "MeshSymmetryErrorHandler",
            "UnconvergedErrorHandler",
            "NonConvergingErrorHandler",
            "PotimErrorHandler",
            "PositiveEnergyErrorHandler",
            "FrozenJobErrorHandler",
            "StdErrHandler",
            "LargeSigmaHandler",
            "IncorrectSmearingHandler",
        ],
        description="Handlers for Custodian",
    )
    VASP_CUSTODIAN_VALIDATORS: list[str] = Field(
        ["VasprunXMLValidator", "VaspFilesValidator"],
        description="Validators for Custodian",
    )
    VASP_CUSTODIAN_WALL_TIME: Optional[int] = Field(
        None,
        description=(
            "After this many seconds, Custodian will stop running "
            "and ensure that VASP writes a STOPCAR"
        ),
    )

    # ---------------------------
    # Q-Chem Settings
    # ---------------------------

    # Q-Chem Settings: Main
    QCHEM_CMD: str = Field(
        "qchem", description="Command to run the standard version of Q-Chem."
    )

    QCHEM_LOCAL_SCRATCH: Path = Field(
        Path("/tmp") if Path("/tmp").exists() else Path.cwd() / ".qchem_scratch",
        description="Compute-node local scratch directory in which Q-Chem should perform IO.",
    )

    # Q-Chem Settings: Custodian
    QCHEM_USE_ERROR_HANDLERS: bool = Field(
        True,
        description="Whether Custodian's error handlers should be employed for Q-Chem.",
    )

    QCHEM_CUSTODIAN_MAX_ERRORS: int = Field(
        5, description="Maximum errors for Q-Chem Custodian."
    )

    # NBO Settings
    QCHEM_NBO_EXE: Optional[Path] = Field(
        None, description="Full path to the NBO executable."
    )

    # ---------------------------
    # NewtonNet Settings
    # ---------------------------
    NEWTONNET_MODEL_PATH: Union[Path, list[Path]] = Field(
        "best_model_state.tar", description="Path to NewtonNet .tar model"
    )
    NEWTONNET_CONFIG_PATH: Union[Path, list[Path]] = Field(
        "config.yml", description="Path to NewtonNet YAML settings file"
    )

    # --8<-- [end:settings]

    @field_validator("RESULTS_DIR", "SCRATCH_DIR")
    @classmethod
    def resolve_and_make_paths(cls, v: Path) -> Path:
        """Resolve and make paths."""
        v = Path(os.path.expandvars(v)).expanduser().resolve()
        if not v.exists():
            os.makedirs(v)
        return v

    @field_validator(
        "ESPRESSO_CMD",
        "ESPRESSO_PRESET_DIR",
        "ESPRESSO_PP_PATH",
        "GAUSSIAN_CMD",
        "GULP_CMD",
        "GULP_LIB",
        "ORCA_CMD",
        "QCHEM_LOCAL_SCRATCH",
        "NEWTONNET_MODEL_PATH",
        "VASP_PRESET_DIR",
        "VASP_PP_PATH",
        "VASP_VDW",
    )
    @classmethod
    def expand_paths(cls, v: Optional[Path]) -> Optional[Path]:
        """Expand paths to absolute paths."""
        return v.expanduser() if v is not None else v

    @field_validator("PRIMARY_STORE")
    def generate_store(cls, v: Union[str, Store]) -> Store:
        """Generate the Maggma store"""
        return MontyDecoder().decode(v) if isinstance(v, str) else v

    model_config = SettingsConfigDict(env_prefix="quacc_")

    @model_validator(mode="before")
    @classmethod
    def load_default_settings(cls, values: dict[str, Any]) -> dict[str, Any]:
        """
        Loads settings from a root file if available and uses that as defaults in place
        of built in defaults.

        Parameters
        ----------
        values
            Settings to load.

        Returns
        -------
        dict
            Loaded settings.
        """

        from monty.serialization import loadfn

        config_file_path = (
            Path(values.get("CONFIG_FILE", _DEFAULT_CONFIG_FILE_PATH))
            .expanduser()
            .resolve()
        )

        new_values = {}  # type: dict
        if config_file_path.exists() and config_file_path.stat().st_size > 0:
            new_values |= loadfn(config_file_path)

        new_values.update(values)
        return new_values<|MERGE_RESOLUTION|>--- conflicted
+++ resolved
@@ -126,7 +126,6 @@
     )
     ESPRESSO_BIN_PATHS: dict[str, Path] = Field(
         {
-<<<<<<< HEAD
             "pw": Path(ESPRESSO_PATH, "pw.x"),
             "ph": Path(ESPRESSO_PATH, "ph.x"),
             "neb": Path(ESPRESSO_PATH, "neb.x"),
@@ -142,25 +141,6 @@
     )
     ESPRESSO_PSEUDO: Optional[Path] = Field(
         None, description=("Path to a pseudopotential library for espresso.")
-=======
-            "pw": Path("pw.x"),
-            "ph": Path("ph.x"),
-            "neb": Path("neb.x"),
-            "q2r": Path("q2r.x"),
-            "matdyn": Path("matdyn.x"),
-            "dynmat": Path("dynmat.x"),
-            "bands": Path("bands.x"),
-            "projwfc": Path("projwfc.x"),
-            "pp": Path("pp.x"),
-            "wannier90": Path("wannier90.x"),
-        }
-    )
-    ESPRESSO_PP_PATH: Optional[Path] = Field(
-        None,
-        description=(
-            "Path to a pseudopotential library for espresso. If not explicitly specified, the ESPRESSO_PSEUDO environment variable will be used (if present)."
-        ),
->>>>>>> c493e6f2
     )
     ESPRESSO_PRESET_DIR: Path = Field(
         Path(__file__).parent / "calculators" / "espresso" / "presets",
