--- conflicted
+++ resolved
@@ -2,12 +2,8 @@
 from __future__ import annotations
 
 import os
-<<<<<<< HEAD
 from typing import List, Optional, Union
-=======
 from shutil import which
-from typing import List, Optional
->>>>>>> dab066cc
 
 from pydantic import BaseSettings, Field, root_validator
 
