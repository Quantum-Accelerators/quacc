--- conflicted
+++ resolved
@@ -137,7 +137,6 @@
         description="After this many seconds, Custodian will stop running and ensure that VASP writes a STOPCAR",
     )
 
-<<<<<<< HEAD
     # ---------------------------
     # NewtonNet Settings
     # ---------------------------
@@ -153,8 +152,6 @@
 
         env_prefix = "quacc_"
 
-=======
->>>>>>> 86cc14a2
     @root_validator(pre=True)
     def load_default_settings(cls, values: dict) -> dict:
         """
