--- conflicted
+++ resolved
@@ -48,19 +48,7 @@
     # ---------------------------
 
     WORKFLOW_ENGINE: str = Field(
-<<<<<<< HEAD
         "local",
-=======
-        "covalent"
-        if covalent
-        else "parsl"
-        if parsl
-        else "jobflow"
-        if jobflow
-        else "redun"
-        if redun
-        else "local",
->>>>>>> 1a9b325b
         description=(
             "The workflow manager to use."
             "Options include: 'covalent', 'parsl', 'jobflow', 'redun', or 'local'"
