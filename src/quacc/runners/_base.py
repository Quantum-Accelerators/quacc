"""
Base class for runners.
"""

from __future__ import annotations

from dataclasses import dataclass
from typing import TYPE_CHECKING

from quacc.runners.prep import calc_cleanup, calc_setup

if TYPE_CHECKING:
    from ase.atoms import Atoms

    from quacc.utils.files import Filenames, SourceDirectory


@dataclass
class BaseRunner:
    """
    A base class for runners that sets up the calculation and cleans up the scratch directory.

    Attributes
    ----------
    atoms
        Atoms object with calculator attached (or no Atoms object at all).
    copy_files
        Files to copy to runtime directory.
    """
<<<<<<< HEAD
    atoms: Atoms | None = None
=======

    atoms: Atoms | None
>>>>>>> 147abe6d
    copy_files: SourceDirectory | dict[SourceDirectory, Filenames] | None = None

    def setup(self) -> None:
        """
        Perform setup operations on the runtime directory.

        Returns
        -------
        None
        """
        self.tmpdir, self.job_results_dir = calc_setup(
            self.atoms, copy_files=self.copy_files
        )

    def cleanup(self) -> None:
        """
        Perform cleanup operations on the runtime directory.

        Returns
        -------
        None
        """
        calc_cleanup(self.atoms, self.tmpdir, self.job_results_dir)<|MERGE_RESOLUTION|>--- conflicted
+++ resolved
@@ -27,12 +27,7 @@
     copy_files
         Files to copy to runtime directory.
     """
-<<<<<<< HEAD
     atoms: Atoms | None = None
-=======
-
-    atoms: Atoms | None
->>>>>>> 147abe6d
     copy_files: SourceDirectory | dict[SourceDirectory, Filenames] | None = None
 
     def setup(self) -> None:
