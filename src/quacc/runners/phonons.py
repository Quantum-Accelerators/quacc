--- conflicted
+++ resolved
@@ -19,25 +19,11 @@
         from phonopy import Phonopy
 
 
-<<<<<<< HEAD
-@requires(has_deps, "Phonopy or seekpath is not installed.")
+@requires(has_phonopy, "Phonopy is not installed.")
+@requires(has_seekpath, "Seekpath is not installed")
 class PhonopyRunner(Runner):
     def __init__(self, *args, **kwargs):
         super().__init__(None, *args, **kwargs)
-=======
-@requires(has_phonopy, "Phonopy is not installed.")
-@requires(has_seekpath, "Seekpath is not installed.")
-def run_phonopy(
-    phonon: Phonopy,
-    forces: NDArray,
-    t_step: float = 10,
-    t_min: float = 0,
-    t_max: float = 1000,
-) -> Phonopy:
-    """
-    Run a phonopy calculation in a temporary directory and
-    copy the results to the job results directory.
->>>>>>> a73891d4
 
     def run_phonopy(
         self,
