"""Utility functions for thermochemistry."""

from __future__ import annotations

from dataclasses import dataclass
from typing import TYPE_CHECKING

import numpy as np
from ase import units
from ase.thermochemistry import IdealGasThermo
from emmet.core.symmetry import PointGroupData
from pymatgen.io.ase import AseAtomsAdaptor

if TYPE_CHECKING:
    from ase.atoms import Atoms


@dataclass
class ThermoRunner:
    """
    A runner for thermochemistry calculations.

    Attributes
    ----------
    atoms
        The Atoms object associated with the vibrational analysis.
    """
<<<<<<< HEAD

    atoms: Atoms

    def run_ideal_gas(
        self,
        vib_freqs: list[float | complex],
        energy: float = 0.0,
        spin_multiplicity: int | None = None,
    ) -> IdealGasThermo:
        """
        Create an IdealGasThermo object for a molecule from a given vibrational analysis.
        This is for free gases only and will not be valid for solids or adsorbates on
        surfaces. Any imaginary vibrational modes after the 3N-5/3N-6 cut will simply be
        ignored.

        Parameters
        ----------
        vib_freqs
            The list of vibrations to use in cm^-1, typically obtained from
            Vibrations.get_frequencies().
        energy
            Potential energy in eV. If 0 eV, then the thermochemical correction is
            computed.
        spin_multiplicity
            The spin multiplicity (2S+1). If None, this will be determined
            automatically from the attached magnetic moments.

        Returns
        -------
        IdealGasThermo object
        """
        # Ensure all negative modes are made complex
        for i, f in enumerate(vib_freqs):
            if not isinstance(f, complex) and f < 0:
                vib_freqs[i] = complex(0 - f * 1j)

        # Convert vibrational frequencies to energies
        vib_energies = [f * units.invcm for f in vib_freqs]

        # Get the spin from the Atoms object.
        if spin_multiplicity:
            spin = (spin_multiplicity - 1) / 2
        elif (
            getattr(self.atoms, "calc", None) is not None
            and getattr(self.atoms.calc, "results", None) is not None
            and self.atoms.calc.results.get("magmom", None) is not None
        ):
            spin = round(self.atoms.calc.results["magmom"]) / 2
        elif (
            getattr(self.atoms, "calc", None) is not None
            and getattr(self.atoms.calc, "results", None) is not None
            and self.atoms.calc.results.get("magmoms", None) is not None
        ):
            spin = round(np.sum(self.atoms.calc.results["magmoms"])) / 2
        elif self.atoms.has("initial_magmoms"):
            spin = round(np.sum(self.atoms.get_initial_magnetic_moments())) / 2
        else:
            spin = 0

        # Get symmetry for later use
        natoms = len(self.atoms)
        mol = AseAtomsAdaptor().get_molecule(self.atoms, charge_spin_check=False)
        point_group_data = PointGroupData().from_molecule(mol)

        # Get the geometry
        if natoms == 1:
            geometry = "monatomic"
        elif point_group_data.linear:
            geometry = "linear"
        else:
            geometry = "nonlinear"

        return IdealGasThermo(
            vib_energies,
            geometry,
            potentialenergy=energy,
            atoms=self.atoms,
            symmetrynumber=point_group_data.rotation_number,
            spin=spin,
            ignore_imag_modes=True,
        )
=======
    # Ensure all negative modes are made complex
    for i, f in enumerate(vib_freqs):
        if not isinstance(f, complex) and f < 0:
            vib_freqs[i] = complex(0 - f * 1j)

    # Convert vibrational frequencies to energies
    vib_energies = [f * units.invcm for f in vib_freqs]

    # Get the spin from the Atoms object.
    if spin_multiplicity:
        spin = (spin_multiplicity - 1) / 2
    elif (
        getattr(atoms, "calc", None) is not None
        and getattr(atoms.calc, "results", None) is not None
        and atoms.calc.results.get("magmom", None) is not None
    ):
        spin = round(atoms.calc.results["magmom"]) / 2
    elif (
        getattr(atoms, "calc", None) is not None
        and getattr(atoms.calc, "results", None) is not None
        and atoms.calc.results.get("magmoms", None) is not None
    ):
        spin = round(np.sum(atoms.calc.results["magmoms"])) / 2
    elif atoms.has("initial_magmoms"):
        spin = round(np.sum(atoms.get_initial_magnetic_moments())) / 2
    else:
        spin = 0

    # Get symmetry for later use
    natoms = len(atoms)
    mol = AseAtomsAdaptor().get_molecule(atoms, charge_spin_check=False)
    point_group_data = PointGroupData().from_molecule(mol)

    # Get the geometry
    if natoms == 1:
        geometry = "monatomic"
    elif point_group_data.linear:
        geometry = "linear"
    else:
        geometry = "nonlinear"

    return IdealGasThermo(
        vib_energies,
        geometry,
        potentialenergy=energy,
        atoms=atoms,
        symmetrynumber=point_group_data.rotation_number,
        spin=spin,
        ignore_imag_modes=True,
    )
>>>>>>> ace6f7a5
<|MERGE_RESOLUTION|>--- conflicted
+++ resolved
@@ -25,9 +25,7 @@
     atoms
         The Atoms object associated with the vibrational analysis.
     """
-<<<<<<< HEAD
-
-    atoms: Atoms
+   atoms: Atoms
 
     def run_ideal_gas(
         self,
@@ -106,56 +104,4 @@
             symmetrynumber=point_group_data.rotation_number,
             spin=spin,
             ignore_imag_modes=True,
-        )
-=======
-    # Ensure all negative modes are made complex
-    for i, f in enumerate(vib_freqs):
-        if not isinstance(f, complex) and f < 0:
-            vib_freqs[i] = complex(0 - f * 1j)
-
-    # Convert vibrational frequencies to energies
-    vib_energies = [f * units.invcm for f in vib_freqs]
-
-    # Get the spin from the Atoms object.
-    if spin_multiplicity:
-        spin = (spin_multiplicity - 1) / 2
-    elif (
-        getattr(atoms, "calc", None) is not None
-        and getattr(atoms.calc, "results", None) is not None
-        and atoms.calc.results.get("magmom", None) is not None
-    ):
-        spin = round(atoms.calc.results["magmom"]) / 2
-    elif (
-        getattr(atoms, "calc", None) is not None
-        and getattr(atoms.calc, "results", None) is not None
-        and atoms.calc.results.get("magmoms", None) is not None
-    ):
-        spin = round(np.sum(atoms.calc.results["magmoms"])) / 2
-    elif atoms.has("initial_magmoms"):
-        spin = round(np.sum(atoms.get_initial_magnetic_moments())) / 2
-    else:
-        spin = 0
-
-    # Get symmetry for later use
-    natoms = len(atoms)
-    mol = AseAtomsAdaptor().get_molecule(atoms, charge_spin_check=False)
-    point_group_data = PointGroupData().from_molecule(mol)
-
-    # Get the geometry
-    if natoms == 1:
-        geometry = "monatomic"
-    elif point_group_data.linear:
-        geometry = "linear"
-    else:
-        geometry = "nonlinear"
-
-    return IdealGasThermo(
-        vib_energies,
-        geometry,
-        potentialenergy=energy,
-        atoms=atoms,
-        symmetrynumber=point_group_data.rotation_number,
-        spin=spin,
-        ignore_imag_modes=True,
-    )
->>>>>>> ace6f7a5
+        )