"""Utility functions for running ASE calculators with ASE-based methods."""

from __future__ import annotations

import logging
import sys
from importlib.util import find_spec
from shutil import copy, copytree
from typing import TYPE_CHECKING, Any, Callable

import numpy as np
from ase.atoms import Atoms
from ase.calculators import calculator
from ase.filters import FrechetCellFilter
from ase.io import Trajectory, read
<<<<<<< HEAD
from ase.mep import NEB
from ase.mep.neb import NEBOptimizer
=======
from ase.md.md import MolecularDynamics
from ase.md.velocitydistribution import (
    MaxwellBoltzmannDistribution,
    Stationary,
    ZeroRotation,
)
>>>>>>> 17a82f06
from ase.optimize import BFGS
from ase.optimize.sciopt import SciPyOptimizer
from ase.vibrations import Vibrations
from monty.dev import requires
from monty.os.path import zpath

from quacc import get_settings
from quacc.atoms.core import copy_atoms
from quacc.runners._base import BaseRunner
from quacc.runners.prep import calc_cleanup, calc_setup, terminate
from quacc.utils.dicts import recursive_dict_merge

LOGGER = logging.getLogger(__name__)

has_sella = bool(find_spec("sella"))
has_geodesic_interpolate = bool(find_spec("geodesic_interpolate"))

if has_geodesic_interpolate:
    from geodesic_interpolate.geodesic import Geodesic
    from geodesic_interpolate.interpolation import redistribute

if TYPE_CHECKING:
    from pathlib import Path
    from typing import Any, TypedDict

    from ase.calculators.calculator import Calculator
    from ase.optimize.optimize import Dynamics
    from np.random import Generator

    from quacc.utils.files import Filenames, SourceDirectory

    class OptParams(TypedDict, total=False):
        """
        Type hint for `opt_params` used throughout quacc.
        """

        relax_cell: bool
        fmax: float | None
        max_steps: int
        optimizer: Dynamics
        optimizer_kwargs: dict[str, Any] | None
        store_intermediate_results: bool
        fn_hook: Callable | None
        run_kwargs: dict[str, Any] | None

    class MDParams(TypedDict, total=False):
        """
        Type hint for `md_params` used throughout quacc.
        """

        dynamics: MolecularDynamics
        dynamics_kwargs: dict[str, Any] | None
        steps: int
        maxwell_boltzmann_kwargs: MaxwellBoltzmanDistributionKwargs | None
        set_com_stationary: bool
        set_zero_rotation: bool

    class VibKwargs(TypedDict, total=False):
        """
        Type hint for `vib_kwargs` in [quacc.runners.ase.Runner.run_vib][].
        """

        indices: list[int] | None
        delta: float
        nfree: int

    class MaxwellBoltzmanDistributionKwargs(TypedDict, total=False):
        """
        Type hint for `maxwell_boltzmann_kwargs` in [quacc.runners.ase.Runner.run_md][].
        """

        temperature_K: float
        force_temp: bool
        rng: Generator | None


class Runner(BaseRunner):
    """
    Run various types of calculations in a scratch directory and copy the results back
    to the original directory. Note: This function does not modify the atoms object in-place.
    """

    def __init__(
        self,
        atoms: Atoms,
        calculator: Calculator,
        copy_files: SourceDirectory | dict[SourceDirectory, Filenames] | None = None,
    ) -> None:
        """
        Initialize the Runner object.

        Parameters
        ----------
        atoms
            The Atoms object to run calculations on.
        calculator
            The instantiated ASE calculator object to attach to the Atoms object.
        copy_files
            Files to copy (and decompress) from source to the runtime directory.

        Returns
        -------
        None
        """
        self.atoms = copy_atoms(atoms)
        self.atoms.calc = calculator
        self.copy_files = copy_files
        self.setup()

    def run_calc(
        self, geom_file: str | None = None, properties: list[str] | None = None
    ) -> Atoms:
        """
        This is a wrapper around `atoms.calc.calculate()`.

        Parameters
        ----------
        geom_file
            The filename of the log file that contains the output geometry, used to
            update the atoms object's positions and cell after a job. It is better
            to specify this rather than relying on ASE to update the positions, as the
            latter behavior varies between codes.
        properties
            List of properties to calculate. Defaults to ["energy"] if `None`.

        Returns
        -------
        Atoms
            The updated Atoms object.
        """
        if properties is None:
            properties = ["energy"]

        # Run calculation
        try:
            self.atoms.calc.calculate(self.atoms, properties, calculator.all_changes)
        except Exception as exception:
            terminate(self.tmpdir, exception)

        # Most ASE calculators do not update the atoms object in-place with a call
        # to .get_potential_energy(), which is important if an internal optimizer is
        # used. This section is done to ensure that the atoms object is updated to
        # the final geometry if `geom_file` is provided.
        # Note: We have to be careful to make sure we don't lose the calculator
        # object, as this contains important information such as the parameters
        # and output properties (e.g. final magnetic moments).
        if geom_file:
            atoms_new = read(zpath(self.tmpdir / geom_file))
            if isinstance(atoms_new, list):
                atoms_new = atoms_new[-1]

            # Make sure the atom indices didn't get updated somehow (sanity check).
            # If this happens, there is a serious problem.
            if (
                np.array_equal(
                    atoms_new.get_atomic_numbers(), self.atoms.get_atomic_numbers()
                )
                is False
            ):
                raise ValueError(
                    "Atomic numbers do not match between atoms and geom_file."
                )

            self.atoms.positions = atoms_new.positions
            self.atoms.cell = atoms_new.cell

        # Perform cleanup operations
        self.cleanup()

        return self.atoms

    def run_opt(
        self,
        relax_cell: bool = False,
        fmax: float | None = 0.01,
        max_steps: int = 1000,
        optimizer: Dynamics = BFGS,
        optimizer_kwargs: dict[str, Any] | None = None,
        store_intermediate_results: bool = False,
        fn_hook: Callable | None = None,
        run_kwargs: dict[str, Any] | None = None,
    ) -> Dynamics:
        """
        This is a wrapper around the optimizers in ASE.

        Parameters
        ----------
        relax_cell
            Whether to relax the unit cell shape and volume.
        fmax
            Tolerance for the force convergence (in eV/A).
        max_steps
            Maximum number of steps to take.
        optimizer
            Optimizer class to use.
        optimizer_kwargs
            Dictionary of kwargs for the optimizer. Takes all valid kwargs for ASE
            Optimizer classes. Refer to `_set_sella_kwargs` for Sella-related
            kwargs and how they are set.
        store_intermediate_results
            Whether to store the files generated at each intermediate step in the
            optimization. If enabled, they will be stored in a directory named
            `stepN` where `N` is the step number, starting at 0.
        fn_hook
            A custom function to call after each step of the optimization.
            The function must take the instantiated dynamics class as
            its only argument.
        run_kwargs
            Dictionary of kwargs for the `run()` method of the optimizer.

        Returns
        -------
        Optimizer
            The ASE Optimizer object.
        """
        # Set defaults
        settings = get_settings()
        optimizer_kwargs = recursive_dict_merge(
            {
                "logfile": "-" if settings.DEBUG else self.tmpdir / "opt.log",
                "restart": self.tmpdir / "opt.json",
            },
            optimizer_kwargs,
        )
        run_kwargs = run_kwargs or {}
        traj_filename = "opt.traj"

        # Check if trajectory kwarg is specified
        if "trajectory" in optimizer_kwargs:
            msg = "Quacc does not support setting the `trajectory` kwarg."
            raise ValueError(msg)

        # Handle optimizer kwargs
        if (
            issubclass(optimizer, (SciPyOptimizer, MolecularDynamics))
            or optimizer.__name__ == "IRC"
        ):
            # https://gitlab.com/ase/ase/-/issues/1476
            # https://gitlab.com/ase/ase/-/merge_requests/3310
            optimizer_kwargs.pop("restart", None)
        if optimizer.__name__ == "Sella":
            self._set_sella_kwargs(optimizer_kwargs)

        # Define the Trajectory object
        traj_file = self.tmpdir / traj_filename
        traj = Trajectory(traj_file, "w", atoms=self.atoms)
        optimizer_kwargs["trajectory"] = traj

        # Set volume relaxation constraints, if relevant
        if relax_cell and self.atoms.pbc.any():
            self.atoms = FrechetCellFilter(self.atoms)

        # Run optimization
        full_run_kwargs = {"fmax": fmax, "steps": max_steps, **run_kwargs}
        if issubclass(optimizer, MolecularDynamics):
            full_run_kwargs.pop("fmax")
        try:
            with traj, optimizer(self.atoms, **optimizer_kwargs) as dyn:
                if issubclass(optimizer, (SciPyOptimizer, MolecularDynamics)):
                    # https://gitlab.coms/ase/ase/-/issues/1475
                    # https://gitlab.com/ase/ase/-/issues/1497
                    dyn.run(**full_run_kwargs)
                else:
                    for i, _ in enumerate(dyn.irun(**full_run_kwargs)):
                        if store_intermediate_results:
                            self._copy_intermediate_files(
                                i,
                                files_to_ignore=[
                                    traj_file,
                                    optimizer_kwargs.get("restart"),
                                    optimizer_kwargs.get("logfile"),
                                ],
                            )
                        if fn_hook:
                            fn_hook(dyn)
        except Exception as exception:
            terminate(self.tmpdir, exception)

        # Perform cleanup operations
        self.cleanup()
        traj.filename = zpath(self.job_results_dir / traj_filename)
        dyn.trajectory = traj

        return dyn

    def run_vib(self, vib_kwargs: VibKwargs | None = None) -> Vibrations:
        """
        Run an ASE-based vibration analysis in a scratch directory and copy the results back
        to the original directory. This can be useful if file I/O is slow in the working
        directory, so long as file transfer speeds are reasonable.

        This is a wrapper around the vibrations module in ASE.

        Parameters
        ----------
        vib_kwargs
            Dictionary of kwargs for the [ase.vibrations.Vibrations][] class.

        Returns
        -------
        Vibrations
            The updated Vibrations module
        """
        # Set defaults
        vib_kwargs = vib_kwargs or {}
        settings = get_settings()

        # Run calculation
        vib = Vibrations(self.atoms, name=str(self.tmpdir / "vib"), **vib_kwargs)
        try:
            vib.run()
        except Exception as exception:
            terminate(self.tmpdir, exception)

        # Summarize run
        vib.summary(
            log=sys.stdout if settings.DEBUG else str(self.tmpdir / "vib_summary.log")
        )

        # Perform cleanup operations
        self.cleanup()

        return vib

    def run_md(
        self,
        dynamics: MolecularDynamics,
        dynamics_kwargs: dict[str, Any] | None = None,
        steps: int = 1000,
        maxwell_boltzmann_kwargs: MaxwellBoltzmanDistributionKwargs | None = None,
        set_com_stationary: bool = False,
        set_zero_rotation: bool = False,
    ) -> MolecularDynamics:
        """
        Run an ASE-based MD in a scratch directory and copy the results back to
        the original directory.

        Parameters
        ----------
        dynamics
            MolecularDynamics class to use, from `ase.md.md.MolecularDynamics`.
        dynamics_kwargs
            Dictionary of kwargs for the dynamics. Takes all valid kwargs for ASE
            MolecularDynamics classes.
        steps
            Maximum number of steps to run
        maxwell_boltzmann_kwargs
            If specified, a `MaxwellBoltzmannDistribution` will be applied to the atoms
            based on `ase.md.velocitydistribution.MaxwellBoltzmannDistribution` with the
            specified keyword arguments.
        set_com_stationary
            Whether to set the center-of-mass momentum to zero. This would be applied after
            any `MaxwellBoltzmannDistribution` is set.
        set_zero_rotation
            Whether to set the total angular momentum to zero. This would be applied after
            any `MaxwellBoltzmannDistribution` is set.

        Returns
        -------
        MolecularDymamics
            The ASE MolecularDynamics object.
        """

        # Set defaults
        dynamics_kwargs = dynamics_kwargs or {}
        maxwell_boltzmann_kwargs = maxwell_boltzmann_kwargs or {}
        settings = get_settings()
        dynamics_kwargs["logfile"] = "-" if settings.DEBUG else self.tmpdir / "md.log"

        if maxwell_boltzmann_kwargs:
            MaxwellBoltzmannDistribution(self.atoms, **maxwell_boltzmann_kwargs)
        if set_com_stationary:
            Stationary(self.atoms)
        if set_zero_rotation:
            ZeroRotation(self.atoms)

        return self.run_opt(
            fmax=None,
            max_steps=steps,
            optimizer=dynamics,
            optimizer_kwargs=dynamics_kwargs,
        )

    def _copy_intermediate_files(
        self, step_number: int, files_to_ignore: list[Path] | None = None
    ) -> None:
        """
        Copy all files in the working directory to a subdirectory named `stepN` where `N`
        is the step number. This is useful for storing intermediate files generated during
        an ASE relaaxation.

        Parameters
        ----------
        step_number
            The step number.
        files_to_ignore
            A list of files to ignore when copying files to the subdirectory.

        Returns
        -------
        None
        """
        files_to_ignore = files_to_ignore or []
        store_path = self.tmpdir / f"step{step_number}"
        store_path.mkdir()
        for item in self.tmpdir.iterdir():
            if not item.name.startswith("step") and item not in files_to_ignore:
                if item.is_file():
                    copy(item, store_path)
                elif item.is_dir():
                    copytree(item, store_path / item.name)

    @requires(has_sella, "Sella must be installed. Refer to the quacc documentation.")
    def _set_sella_kwargs(self, optimizer_kwargs: dict[str, Any]) -> None:
        """
        Modifies the `optimizer_kwargs` in-place to address various Sella-related
        parameters. This function does the following for the specified key/value pairs in
        `optimizer_kwargs`:

        1. Sets `order = 0` if not specified (i.e. minimization rather than TS
        by default).

        2. If `internal` is not defined and not `atoms.pbc.any()`, set it to `True`.

        Parameters
        ----------
        optimizer_kwargs
            The kwargs for the Sella optimizer.

        Returns
        -------
        None
        """
        if "order" not in optimizer_kwargs:
            optimizer_kwargs["order"] = 0

        if not self.atoms.pbc.any() and "internal" not in optimizer_kwargs:
            optimizer_kwargs["internal"] = True


def run_neb(
    images: list[Atoms],
    relax_cell: bool = False,
    fmax: float = 0.01,
    max_steps: int | None = 1000,
    optimizer: NEBOptimizer | Optimizer = NEBOptimizer,
    optimizer_kwargs: OptimizerKwargs | None = None,
    run_kwargs: dict[str, Any] | None = None,
    neb_kwargs: dict[str, Any] | None = None,
    copy_files: SourceDirectory | dict[SourceDirectory, Filenames] | None = None,
) -> Optimizer:
    """
    Run NEB optimization.

    Parameters
    ----------
    images
        List of images representing the initial path.
    relax_cell
        Whether to relax the unit cell shape and volume.
    fmax
        Tolerance for the force convergence (in eV/A).
    max_steps
        Maximum number of steps to take.
    optimizer
        Optimizer class to use. All Optimizers except BFGSLineSearch
    optimizer_kwargs
        Dictionary of kwargs for the optimizer.
    run_kwargs
        Dictionary of kwargs for the run() method of the optimizer.
    neb_kwargs
        Dictionary of kwargs for the NEB.
    copy_files
        Files to copy before running the calculation.

    Returns
    -------
    Optimizer
        The ASE Optimizer object.
    """
    if optimizer.__name__ == "BFGSLineSearch":
        raise ValueError("BFGSLineSearch is not allowed as optimizer with NEB.")

    # Copy atoms so we don't modify it in-place
    images = copy_atoms(images)
    settings = get_settings()

    neb = NEB(images, **neb_kwargs)

    dir_lists = []
    # Perform staging operations
    # this calc_setup function is not suited for multiple Atoms objects
    for image in images:
        tmpdir_i, job_results_dir_i = calc_setup(image, copy_files=copy_files)
        dir_lists.append([tmpdir_i, job_results_dir_i])

    # Set defaults
    optimizer_kwargs = recursive_dict_merge(
        {
            "logfile": "-" if settings.DEBUG else dir_lists[0][0] / "opt.log",
            "restart": dir_lists[0][0] / "opt.json",
        },
        optimizer_kwargs,
    )
    run_kwargs = run_kwargs or {}
    traj_filename = "opt.traj"
    # Check if trajectory kwarg is specified
    if "trajectory" in optimizer_kwargs:
        msg = "Quacc does not support setting the `trajectory` kwarg."
        raise ValueError(msg)

    # Define the Trajectory object
    traj_file = dir_lists[0][0] / traj_filename
    traj = Trajectory(traj_file, "w", atoms=neb)

    # Set volume relaxation constraints, if relevant
    for i in range(len(images)):
        if relax_cell and images[i].pbc.any():
            images[i] = FrechetCellFilter(images[i])

    # Run optimization
    dyn = optimizer(neb, **optimizer_kwargs)
    dyn.attach(traj.write)
    dyn.run(fmax, max_steps)
    traj.close()

    traj.filename = traj_file
    dyn.trajectory = traj

    # Perform cleanup operations skipping the first images's directory
    # because that is where the trajectory is stored. It will get deleted
    # eventually.
    for i, image in enumerate(images[1:], start=1):
        calc_cleanup(image, dir_lists[i][0], dir_lists[i][1])

    return dyn


@requires(
    has_geodesic_interpolate,
    "geodesic-interpolate must be installed. Refer to the quacc documentation.",
)
def _geodesic_interpolate_wrapper(
    reactant: Atoms,
    product: Atoms,
    n_images: int = 20,
    perform_sweep: bool | None = None,
    convergence_tolerance: float = 2e-3,
    max_iterations: int = 15,
    max_micro_iterations: int = 20,
    morse_scaling: float = 1.7,
    geometry_friction: float = 1e-2,
    distance_cutoff: float = 3.0,
) -> list[Atoms]:
    """
    Interpolates between two geometries and optimizes the path with the geodesic method.

    Parameters
    ----------
    reactant
        The ASE Atoms object representing the initial geometry.
    product
        The ASE Atoms object representing the final geometry.
    n_images
        Number of images for interpolation. Default is 20.
    perform_sweep
        Whether to sweep across the path optimizing one image at a time.
        Default is to perform sweeping updates if there are more than 35 atoms.
    convergence_tolerance
        Convergence tolerance. Default is 2e-3.
    max_iterations
        Maximum number of minimization iterations. Default is 15.
    max_micro_iterations
        Maximum number of micro iterations for the sweeping algorithm. Default is 20.
    morse_scaling
        Exponential parameter for the Morse potential. Default is 1.7.
    geometry_friction
        Size of friction term used to prevent very large changes in geometry. Default is 1e-2.
    distance_cutoff
        Cut-off value for the distance between a pair of atoms to be included in the coordinate system. Default is 3.0.

    Returns
    -------
    list[Atoms]
        A list of ASE Atoms objects representing the smoothed path between the reactant and product geometries.
    """
    reactant = copy_atoms(reactant)
    product = copy_atoms(product)

    # Read the initial geometries.
    chemical_symbols = reactant.get_chemical_symbols()

    # First redistribute number of images. Perform interpolation if too few and subsampling if too many images are given
    raw_interpolated_positions = redistribute(
        chemical_symbols,
        [reactant.positions, product.positions],
        n_images,
        tol=convergence_tolerance * 5,
    )

    # Perform smoothing by minimizing distance in Cartesian coordinates with redundant internal metric
    # to find the appropriate geodesic curve on the hyperspace.
    geodesic_smoother = Geodesic(
        chemical_symbols,
        raw_interpolated_positions,
        morse_scaling,
        threshold=distance_cutoff,
        friction=geometry_friction,
    )
    if perform_sweep is None:
        perform_sweep = len(chemical_symbols) > 35
    if perform_sweep:
        geodesic_smoother.sweep(
            tol=convergence_tolerance,
            max_iter=max_iterations,
            micro_iter=max_micro_iterations,
        )
    else:
        geodesic_smoother.smooth(tol=convergence_tolerance, max_iter=max_iterations)
    return [
        Atoms(symbols=chemical_symbols, positions=geom)
        for geom in geodesic_smoother.path
    ]<|MERGE_RESOLUTION|>--- conflicted
+++ resolved
@@ -13,17 +13,14 @@
 from ase.calculators import calculator
 from ase.filters import FrechetCellFilter
 from ase.io import Trajectory, read
-<<<<<<< HEAD
 from ase.mep import NEB
 from ase.mep.neb import NEBOptimizer
-=======
 from ase.md.md import MolecularDynamics
 from ase.md.velocitydistribution import (
     MaxwellBoltzmannDistribution,
     Stationary,
     ZeroRotation,
 )
->>>>>>> 17a82f06
 from ase.optimize import BFGS
 from ase.optimize.sciopt import SciPyOptimizer
 from ase.vibrations import Vibrations
