--- conflicted
+++ resolved
@@ -34,7 +34,7 @@
 
 if TYPE_CHECKING:
     from pathlib import Path
-    from typing import Any, TypedDict
+    from typing import Any, TypedDict, Union
 
     from ase.optimize.optimize import Optimizer
 
@@ -328,7 +328,6 @@
 
 
 def run_path_opt(
-<<<<<<< HEAD
         images,
         relax_cell: bool = False,
         fmax: float = 0.01,
@@ -338,17 +337,6 @@
         run_kwargs: dict[str, Any] | None = None,
         neb_kwargs: dict[str, Any] | None = None,
         copy_files: SourceDirectory | dict[SourceDirectory, Filenames] | None = None,
-=======
-    images,
-    relax_cell: bool = False,
-    fmax: float = 0.01,
-    max_steps: int | None = 1000,
-    optimizer: Optimizer = NEBOptimizer,
-    optimizer_kwargs: OptimizerKwargs | None = None,
-    run_kwargs: dict[str, Any] | None = None,
-    neb_kwargs: dict[str, Any] | None = None,
-    copy_files: SourceDirectory | dict[SourceDirectory, Filenames] | None = None,
->>>>>>> b8d55801
 ) -> list[Atoms]:
     """
     Run NEB
