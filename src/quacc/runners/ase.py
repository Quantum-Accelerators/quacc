"""Utility functions for running ASE calculators with ASE-based methods."""

from __future__ import annotations

import logging
import sys
from importlib.util import find_spec
from shutil import copy, copytree
from typing import TYPE_CHECKING, Any, Callable

import numpy as np
from ase.atoms import Atoms
from ase.calculators import calculator
from ase.filters import FrechetCellFilter
from ase.io import Trajectory, read
from ase.md.md import MolecularDynamics
from ase.md.velocitydistribution import (
    MaxwellBoltzmannDistribution,
    Stationary,
    ZeroRotation,
)
from ase.mep import NEB
from ase.mep.neb import NEBOptimizer
from ase.optimize import BFGS
from ase.optimize.sciopt import SciPyOptimizer
from ase.vibrations import Vibrations
from monty.dev import requires
from monty.os.path import zpath

from quacc import get_settings
from quacc.atoms.core import copy_atoms
from quacc.runners._base import BaseRunner
from quacc.runners.prep import calc_cleanup, calc_setup, terminate
from quacc.utils.dicts import recursive_dict_merge

LOGGER = logging.getLogger(__name__)

has_sella = bool(find_spec("sella"))
has_geodesic_interpolate = bool(find_spec("geodesic_interpolate"))

if has_geodesic_interpolate:
    from geodesic_interpolate.geodesic import Geodesic
    from geodesic_interpolate.interpolation import redistribute

if TYPE_CHECKING:
    from pathlib import Path
    from typing import Any

    from ase.calculators.calculator import Calculator
<<<<<<< HEAD
    from ase.optimize.optimize import Dynamics, Optimizer
    from np.random import Generator
=======
    from ase.optimize.optimize import Dynamics
>>>>>>> 7d4de2b5

    from quacc.types import (
        Filenames,
        MaxwellBoltzmanDistributionKwargs,
        SourceDirectory,
        VibKwargs,
    )


class Runner(BaseRunner):
    """
    Run various types of calculations in a scratch directory and copy the results back
    to the original directory. Note: This function does not modify the atoms object in-place.
    """

    def __init__(
        self,
        atoms: Atoms,
        calculator: Calculator,
        copy_files: SourceDirectory | dict[SourceDirectory, Filenames] | None = None,
    ) -> None:
        """
        Initialize the Runner object.

        Parameters
        ----------
        atoms
            The Atoms object to run calculations on.
        calculator
            The instantiated ASE calculator object to attach to the Atoms object.
        copy_files
            Files to copy (and decompress) from source to the runtime directory.

        Returns
        -------
        None
        """
        self.atoms = copy_atoms(atoms)
        self.atoms.calc = calculator
        self.copy_files = copy_files
        self.setup()

    def run_calc(
        self, geom_file: str | None = None, properties: list[str] | None = None
    ) -> Atoms:
        """
        This is a wrapper around `atoms.calc.calculate()`.

        Parameters
        ----------
        geom_file
            The filename of the log file that contains the output geometry, used to
            update the atoms object's positions and cell after a job. It is better
            to specify this rather than relying on ASE to update the positions, as the
            latter behavior varies between codes.
        properties
            List of properties to calculate. Defaults to ["energy"] if `None`.

        Returns
        -------
        Atoms
            The updated Atoms object.
        """
        if properties is None:
            properties = ["energy"]

        # Run calculation
        try:
            self.atoms.calc.calculate(self.atoms, properties, calculator.all_changes)
        except Exception as exception:
            terminate(self.tmpdir, exception)

        # Most ASE calculators do not update the atoms object in-place with a call
        # to .get_potential_energy(), which is important if an internal optimizer is
        # used. This section is done to ensure that the atoms object is updated to
        # the final geometry if `geom_file` is provided.
        # Note: We have to be careful to make sure we don't lose the calculator
        # object, as this contains important information such as the parameters
        # and output properties (e.g. final magnetic moments).
        if geom_file:
            atoms_new = read(zpath(self.tmpdir / geom_file))
            if isinstance(atoms_new, list):
                atoms_new = atoms_new[-1]

            # Make sure the atom indices didn't get updated somehow (sanity check).
            # If this happens, there is a serious problem.
            if (
                np.array_equal(
                    atoms_new.get_atomic_numbers(), self.atoms.get_atomic_numbers()
                )
                is False
            ):
                raise ValueError(
                    "Atomic numbers do not match between atoms and geom_file."
                )

            self.atoms.positions = atoms_new.positions
            self.atoms.cell = atoms_new.cell

        # Perform cleanup operations
        self.cleanup()

        return self.atoms

    def run_opt(
        self,
        relax_cell: bool = False,
        fmax: float | None = 0.01,
        max_steps: int = 1000,
        optimizer: Dynamics = BFGS,
        optimizer_kwargs: dict[str, Any] | None = None,
        store_intermediate_results: bool = False,
        fn_hook: Callable | None = None,
        run_kwargs: dict[str, Any] | None = None,
    ) -> Dynamics:
        """
        This is a wrapper around the optimizers in ASE.

        Parameters
        ----------
        relax_cell
            Whether to relax the unit cell shape and volume.
        fmax
            Tolerance for the force convergence (in eV/A).
        max_steps
            Maximum number of steps to take.
        optimizer
            Optimizer class to use.
        optimizer_kwargs
            Dictionary of kwargs for the optimizer. Takes all valid kwargs for ASE
            Optimizer classes. Refer to `_set_sella_kwargs` for Sella-related
            kwargs and how they are set.
        store_intermediate_results
            Whether to store the files generated at each intermediate step in the
            optimization. If enabled, they will be stored in a directory named
            `stepN` where `N` is the step number, starting at 0.
        fn_hook
            A custom function to call after each step of the optimization.
            The function must take the instantiated dynamics class as
            its only argument.
        run_kwargs
            Dictionary of kwargs for the `run()` method of the optimizer.

        Returns
        -------
        Dynamics
            The ASE Dynamics object following an optimization.
        """
        # Set defaults
        settings = get_settings()
        optimizer_kwargs = recursive_dict_merge(
            {
                "logfile": "-" if settings.DEBUG else self.tmpdir / "opt.log",
                "restart": self.tmpdir / "opt.json",
            },
            optimizer_kwargs,
        )
        run_kwargs = run_kwargs or {}
        traj_filename = "opt.traj"

        # Check if trajectory kwarg is specified
        if "trajectory" in optimizer_kwargs:
            msg = "Quacc does not support setting the `trajectory` kwarg."
            raise ValueError(msg)

        # Handle optimizer kwargs
        if (
            issubclass(optimizer, (SciPyOptimizer, MolecularDynamics))
            or optimizer.__name__ == "IRC"
        ):
            # https://gitlab.com/ase/ase/-/issues/1476
            # https://gitlab.com/ase/ase/-/merge_requests/3310
            optimizer_kwargs.pop("restart", None)
        if optimizer.__name__ == "Sella":
            self._set_sella_kwargs(optimizer_kwargs)

        # Define the Trajectory object
        traj_file = self.tmpdir / traj_filename
        traj = Trajectory(traj_file, "w", atoms=self.atoms)
        optimizer_kwargs["trajectory"] = traj

        # Set volume relaxation constraints, if relevant
        if relax_cell and self.atoms.pbc.any():
            self.atoms = FrechetCellFilter(self.atoms)

        # Run optimization
        full_run_kwargs = {"fmax": fmax, "steps": max_steps, **run_kwargs}
        if issubclass(optimizer, MolecularDynamics):
            full_run_kwargs.pop("fmax")
        try:
            with traj, optimizer(self.atoms, **optimizer_kwargs) as dyn:
                if issubclass(optimizer, (SciPyOptimizer, MolecularDynamics)):
                    # https://gitlab.coms/ase/ase/-/issues/1475
                    # https://gitlab.com/ase/ase/-/issues/1497
                    dyn.run(**full_run_kwargs)
                else:
                    for i, _ in enumerate(dyn.irun(**full_run_kwargs)):
                        if store_intermediate_results:
                            self._copy_intermediate_files(
                                i,
                                files_to_ignore=[
                                    traj_file,
                                    optimizer_kwargs.get("restart"),
                                    optimizer_kwargs.get("logfile"),
                                ],
                            )
                        if fn_hook:
                            fn_hook(dyn)
        except Exception as exception:
            terminate(self.tmpdir, exception)

        # Perform cleanup operations
        self.cleanup()
        traj.filename = zpath(self.job_results_dir / traj_filename)
        dyn.trajectory = traj

        return dyn

    def run_vib(self, vib_kwargs: VibKwargs | None = None) -> Vibrations:
        """
        Run an ASE-based vibration analysis in a scratch directory and copy the results back
        to the original directory. This can be useful if file I/O is slow in the working
        directory, so long as file transfer speeds are reasonable.

        This is a wrapper around the vibrations module in ASE.

        Parameters
        ----------
        vib_kwargs
            Dictionary of kwargs for the [ase.vibrations.Vibrations][] class.

        Returns
        -------
        Vibrations
            The updated Vibrations module
        """
        # Set defaults
        vib_kwargs = vib_kwargs or {}
        settings = get_settings()

        # Run calculation
        vib = Vibrations(self.atoms, name=str(self.tmpdir / "vib"), **vib_kwargs)
        try:
            vib.run()
        except Exception as exception:
            terminate(self.tmpdir, exception)

        # Summarize run
        vib.summary(
            log=sys.stdout if settings.DEBUG else str(self.tmpdir / "vib_summary.log")
        )

        # Perform cleanup operations
        self.cleanup()

        return vib

    def run_md(
        self,
        dynamics: MolecularDynamics,
        dynamics_kwargs: dict[str, Any] | None = None,
        steps: int = 1000,
        maxwell_boltzmann_kwargs: MaxwellBoltzmanDistributionKwargs | None = None,
        set_com_stationary: bool = False,
        set_zero_rotation: bool = False,
    ) -> MolecularDynamics:
        """
        Run an ASE-based MD in a scratch directory and copy the results back to
        the original directory.

        Parameters
        ----------
        dynamics
            MolecularDynamics class to use, from `ase.md.md.MolecularDynamics`.
        dynamics_kwargs
            Dictionary of kwargs for the dynamics. Takes all valid kwargs for ASE
            MolecularDynamics classes.
        steps
            Maximum number of steps to run
        maxwell_boltzmann_kwargs
            If specified, a `MaxwellBoltzmannDistribution` will be applied to the atoms
            based on `ase.md.velocitydistribution.MaxwellBoltzmannDistribution` with the
            specified keyword arguments.
        set_com_stationary
            Whether to set the center-of-mass momentum to zero. This would be applied after
            any `MaxwellBoltzmannDistribution` is set.
        set_zero_rotation
            Whether to set the total angular momentum to zero. This would be applied after
            any `MaxwellBoltzmannDistribution` is set.

        Returns
        -------
        MolecularDymamics
            The ASE MolecularDynamics object.
        """

        # Set defaults
        dynamics_kwargs = dynamics_kwargs or {}
        maxwell_boltzmann_kwargs = maxwell_boltzmann_kwargs or {}
        settings = get_settings()
        dynamics_kwargs["logfile"] = "-" if settings.DEBUG else self.tmpdir / "md.log"

        if maxwell_boltzmann_kwargs:
            MaxwellBoltzmannDistribution(self.atoms, **maxwell_boltzmann_kwargs)
        if set_com_stationary:
            Stationary(self.atoms)
        if set_zero_rotation:
            ZeroRotation(self.atoms)

        return self.run_opt(
            fmax=None,
            max_steps=steps,
            optimizer=dynamics,
            optimizer_kwargs=dynamics_kwargs,
        )

    def _copy_intermediate_files(
        self, step_number: int, files_to_ignore: list[Path] | None = None
    ) -> None:
        """
        Copy all files in the working directory to a subdirectory named `stepN` where `N`
        is the step number. This is useful for storing intermediate files generated during
        an ASE relaaxation.

        Parameters
        ----------
        step_number
            The step number.
        files_to_ignore
            A list of files to ignore when copying files to the subdirectory.

        Returns
        -------
        None
        """
        files_to_ignore = files_to_ignore or []
        store_path = self.tmpdir / f"step{step_number}"
        store_path.mkdir()
        for item in self.tmpdir.iterdir():
            if not item.name.startswith("step") and item not in files_to_ignore:
                if item.is_file():
                    copy(item, store_path)
                elif item.is_dir():
                    copytree(item, store_path / item.name)

    @requires(has_sella, "Sella must be installed. Refer to the quacc documentation.")
    def _set_sella_kwargs(self, optimizer_kwargs: dict[str, Any]) -> None:
        """
        Modifies the `optimizer_kwargs` in-place to address various Sella-related
        parameters. This function does the following for the specified key/value pairs in
        `optimizer_kwargs`:

        1. Sets `order = 0` if not specified (i.e. minimization rather than TS
        by default).

        2. If `internal` is not defined and not `atoms.pbc.any()`, set it to `True`.

        Parameters
        ----------
        optimizer_kwargs
            The kwargs for the Sella optimizer.

        Returns
        -------
        None
        """
        if "order" not in optimizer_kwargs:
            optimizer_kwargs["order"] = 0

        if not self.atoms.pbc.any() and "internal" not in optimizer_kwargs:
            optimizer_kwargs["internal"] = True


def run_neb(
    images: list[Atoms],
    relax_cell: bool = False,
    fmax: float = 0.01,
    max_steps: int | None = 1000,
    optimizer: NEBOptimizer | Optimizer = NEBOptimizer,
    optimizer_kwargs: dict[str, Any] | None = None,
    run_kwargs: dict[str, Any] | None = None,
    neb_kwargs: dict[str, Any] | None = None,
    copy_files: SourceDirectory | dict[SourceDirectory, Filenames] | None = None,
) -> Optimizer:
    """
    Run NEB optimization.

    Parameters
    ----------
    images
        List of images representing the initial path.
    relax_cell
        Whether to relax the unit cell shape and volume.
    fmax
        Tolerance for the force convergence (in eV/A).
    max_steps
        Maximum number of steps to take.
    optimizer
        Optimizer class to use. All Optimizers except BFGSLineSearch
    optimizer_kwargs
        Dictionary of kwargs for the optimizer.
    run_kwargs
        Dictionary of kwargs for the run() method of the optimizer.
    neb_kwargs
        Dictionary of kwargs for the NEB.
    copy_files
        Files to copy before running the calculation.

    Returns
    -------
    Optimizer
        The ASE Optimizer object.
    """
    if optimizer.__name__ == "BFGSLineSearch":
        raise ValueError("BFGSLineSearch is not allowed as optimizer with NEB.")

    # Copy atoms so we don't modify it in-place
    images = copy_atoms(images)
    settings = get_settings()

    neb = NEB(images, **neb_kwargs)

    dir_lists = []
    # Perform staging operations
    # this calc_setup function is not suited for multiple Atoms objects
    for image in images:
        tmpdir_i, job_results_dir_i = calc_setup(image, copy_files=copy_files)
        dir_lists.append([tmpdir_i, job_results_dir_i])

    # Set defaults
    optimizer_kwargs = recursive_dict_merge(
        {
            "logfile": "-" if settings.DEBUG else dir_lists[0][0] / "opt.log",
            "restart": dir_lists[0][0] / "opt.json",
        },
        optimizer_kwargs,
    )
    run_kwargs = run_kwargs or {}
    traj_filename = "opt.traj"
    # Check if trajectory kwarg is specified
    if "trajectory" in optimizer_kwargs:
        msg = "Quacc does not support setting the `trajectory` kwarg."
        raise ValueError(msg)

    # Define the Trajectory object
    traj_file = dir_lists[0][0] / traj_filename
    traj = Trajectory(traj_file, "w", atoms=neb)

    # Set volume relaxation constraints, if relevant
    for i in range(len(images)):
        if relax_cell and images[i].pbc.any():
            images[i] = FrechetCellFilter(images[i])

    # Run optimization
    dyn = optimizer(neb, **optimizer_kwargs)
    dyn.attach(traj.write)
    dyn.run(fmax, max_steps)
    traj.close()

    traj.filename = traj_file
    dyn.trajectory = traj

    # Perform cleanup operations skipping the first images's directory
    # because that is where the trajectory is stored. It will get deleted
    # eventually.
    for i, image in enumerate(images[1:], start=1):
        calc_cleanup(image, dir_lists[i][0], dir_lists[i][1])

    return dyn


@requires(
    has_geodesic_interpolate,
    "geodesic-interpolate must be installed. Refer to the quacc documentation.",
)
def _geodesic_interpolate_wrapper(
    reactant: Atoms,
    product: Atoms,
    n_images: int = 20,
    perform_sweep: bool | None = None,
    convergence_tolerance: float = 2e-3,
    max_iterations: int = 15,
    max_micro_iterations: int = 20,
    morse_scaling: float = 1.7,
    geometry_friction: float = 1e-2,
    distance_cutoff: float = 3.0,
) -> list[Atoms]:
    """
    Interpolates between two geometries and optimizes the path with the geodesic method.

    Parameters
    ----------
    reactant
        The ASE Atoms object representing the initial geometry.
    product
        The ASE Atoms object representing the final geometry.
    n_images
        Number of images for interpolation. Default is 20.
    perform_sweep
        Whether to sweep across the path optimizing one image at a time.
        Default is to perform sweeping updates if there are more than 35 atoms.
    convergence_tolerance
        Convergence tolerance. Default is 2e-3.
    max_iterations
        Maximum number of minimization iterations. Default is 15.
    max_micro_iterations
        Maximum number of micro iterations for the sweeping algorithm. Default is 20.
    morse_scaling
        Exponential parameter for the Morse potential. Default is 1.7.
    geometry_friction
        Size of friction term used to prevent very large changes in geometry. Default is 1e-2.
    distance_cutoff
        Cut-off value for the distance between a pair of atoms to be included in the coordinate system. Default is 3.0.

    Returns
    -------
    list[Atoms]
        A list of ASE Atoms objects representing the smoothed path between the reactant and product geometries.
    """
    reactant = copy_atoms(reactant)
    product = copy_atoms(product)

    # Read the initial geometries.
    chemical_symbols = reactant.get_chemical_symbols()

    # First redistribute number of images. Perform interpolation if too few and subsampling if too many images are given
    raw_interpolated_positions = redistribute(
        chemical_symbols,
        [reactant.positions, product.positions],
        n_images,
        tol=convergence_tolerance * 5,
    )

    # Perform smoothing by minimizing distance in Cartesian coordinates with redundant internal metric
    # to find the appropriate geodesic curve on the hyperspace.
    geodesic_smoother = Geodesic(
        chemical_symbols,
        raw_interpolated_positions,
        morse_scaling,
        threshold=distance_cutoff,
        friction=geometry_friction,
    )
    if perform_sweep is None:
        perform_sweep = len(chemical_symbols) > 35
    if perform_sweep:
        geodesic_smoother.sweep(
            tol=convergence_tolerance,
            max_iter=max_iterations,
            micro_iter=max_micro_iterations,
        )
    else:
        geodesic_smoother.smooth(tol=convergence_tolerance, max_iter=max_iterations)
    return [
        Atoms(symbols=chemical_symbols, positions=geom)
        for geom in geodesic_smoother.path
    ]<|MERGE_RESOLUTION|>--- conflicted
+++ resolved
@@ -47,12 +47,7 @@
     from typing import Any
 
     from ase.calculators.calculator import Calculator
-<<<<<<< HEAD
     from ase.optimize.optimize import Dynamics, Optimizer
-    from np.random import Generator
-=======
-    from ase.optimize.optimize import Dynamics
->>>>>>> 7d4de2b5
 
     from quacc.types import (
         Filenames,
