--- conflicted
+++ resolved
@@ -5,11 +5,7 @@
 from importlib.util import find_spec
 from logging import getLogger
 from shutil import copy, copytree
-<<<<<<< HEAD
 from typing import TYPE_CHECKING, Any, Callable
-=======
-from typing import TYPE_CHECKING
->>>>>>> 4c15a3c1
 
 import numpy as np
 from ase.calculators import calculator
