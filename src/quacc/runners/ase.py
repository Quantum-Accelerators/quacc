"""Utility functions for running ASE calculators with ASE-based methods."""

from __future__ import annotations

import sys
from importlib.util import find_spec
from pathlib import Path
from shutil import copy, copytree
from typing import TYPE_CHECKING, Callable

import numpy as np
from ase import Atoms
from ase.calculators import calculator
from ase.filters import FrechetCellFilter
from ase.io import Trajectory, read, write
from ase.mep import NEB
from ase.optimize import BFGS
from ase.vibrations import Vibrations
from monty.dev import requires
from monty.os.path import zpath

from quacc import SETTINGS
from quacc.atoms.core import copy_atoms, get_final_atoms_from_dynamics
from quacc.runners.prep import calc_cleanup, calc_setup, terminate
<<<<<<< HEAD
from quacc.schemas.ase import summarize_opt_run, summarize_path_opt_run
from quacc.utils.dicts import recursive_dict_merge

has_sella = bool(find_spec("sella"))

if has_sella:
    from sella import Sella

has_newtonnet = bool(find_spec("newtonnet"))

if has_newtonnet:
    from newtonnet.utils.ase_interface import MLAseCalculator as NewtonNet

=======
from quacc.utils.dicts import recursive_dict_merge
has_sella = bool(find_spec("sella"))
>>>>>>> f9cb3ac2
has_geodesic_interpolate = bool(find_spec("geodesic_interpolate"))

if has_geodesic_interpolate:
    from geodesic_interpolate.geodesic import Geodesic
    from geodesic_interpolate.interpolation import redistribute

if TYPE_CHECKING:
    from typing import Any, TypedDict

    from ase.optimize.optimize import Optimizer

    from quacc.utils.files import Filenames, SourceDirectory

    class OptParams(TypedDict, total=False):
        """
        Type hint for `opt_params` used throughout quacc.
        """

        fmax: float
        max_steps: int
        optimizer: Optimizer = BFGS
        optimizer_kwargs: OptimizerKwargs | None
        store_intermediate_results: bool
        fn_hook: Callable | None
        run_kwargs: dict[str, Any] | None

    class OptimizerKwargs(TypedDict, total=False):
        """
        Type hint for `optimizer_kwargs` in [quacc.runners.ase.run_opt][].
        """

        restart: Path | str | None  # default = None
        append_trajectory: bool  # default = False

    class VibKwargs(TypedDict, total=False):
        """
        Type hint for `vib_kwargs` in [quacc.runners.ase.run_vib][].
        """

        indices: list[int] | None  # default = None
        delta: float  # default = 0.01
        nfree: int  # default = 2


def run_calc(
    atoms: Atoms,
    geom_file: str | None = None,
    copy_files: SourceDirectory | dict[SourceDirectory, Filenames] | None = None,
    properties: list[str] | None = None,
) -> Atoms:
    """
    Run a calculation in a scratch directory and copy the results back to the original
    directory. This can be useful if file I/O is slow in the working directory, so long
    as file transfer speeds are reasonable.

    This is a wrapper around atoms.get_potential_energy(). Note: This function
    does not modify the atoms object in-place.

    Parameters
    ----------
    atoms
        The Atoms object to run the calculation on.
    geom_file
        The filename of the log file that contains the output geometry, used to
        update the atoms object's positions and cell after a job. It is better
        to specify this rather than relying on ASE's
        atoms.get_potential_energy() function to update the positions, as this
        varies between codes.
    copy_files
        Files to copy (and decompress) from source to the runtime directory.
    properties
        List of properties to calculate. Defaults to ["energy"] if `None`.

    Returns
    -------
    Atoms
        The updated Atoms object.
    """
    # Copy atoms so we don't modify it in-place
    atoms = copy_atoms(atoms)

    # Perform staging operations
    tmpdir, job_results_dir = calc_setup(atoms, copy_files=copy_files)

    # Run calculation
    if properties is None:
        properties = ["energy"]

    try:
        atoms.calc.calculate(atoms, properties, calculator.all_changes)
    except Exception as exception:
        terminate(tmpdir, exception)

    # Most ASE calculators do not update the atoms object in-place with a call
    # to .get_potential_energy(), which is important if an internal optimizer is
    # used. This section is done to ensure that the atoms object is updated to
    # the final geometry if `geom_file` is provided.
    # Note: We have to be careful to make sure we don't lose the calculator
    # object, as this contains important information such as the parameters
    # and output properties (e.g. final magnetic moments).
    if geom_file:
        atoms_new = read(zpath(tmpdir / geom_file))
        if isinstance(atoms_new, list):
            atoms_new = atoms_new[-1]

        # Make sure the atom indices didn't get updated somehow (sanity check).
        # If this happens, there is a serious problem.
        if (
            np.array_equal(atoms_new.get_atomic_numbers(), atoms.get_atomic_numbers())
            is False
        ):
            raise ValueError("Atomic numbers do not match between atoms and geom_file.")

        atoms.positions = atoms_new.positions
        atoms.cell = atoms_new.cell

    # Perform cleanup operations
    calc_cleanup(atoms, tmpdir, job_results_dir)

    return atoms


def run_opt(
    atoms: Atoms,
    relax_cell: bool = False,
    fmax: float = 0.01,
    max_steps: int = 1000,
    optimizer: Optimizer = BFGS,
    optimizer_kwargs: OptimizerKwargs | None = None,
    store_intermediate_results: bool = False,
    fn_hook: Callable | None = None,
    run_kwargs: dict[str, Any] | None = None,
    copy_files: SourceDirectory | dict[SourceDirectory, Filenames] | None = None,
) -> Optimizer:
    """
    Run an ASE-based optimization in a scratch directory and copy the results back to
    the original directory. This can be useful if file I/O is slow in the working
    directory, so long as file transfer speeds are reasonable.

    This is a wrapper around the optimizers in ASE. Note: This function does not
    modify the atoms object in-place.

    Parameters
    ----------
    atoms
        The Atoms object to run the calculation on.
    relax_cell
        Whether to relax the unit cell shape and volume.
    fmax
        Tolerance for the force convergence (in eV/A).
    max_steps
        Maximum number of steps to take.
    optimizer
        Optimizer class to use.
    optimizer_kwargs
        Dictionary of kwargs for the optimizer. Takes all valid kwargs for ASE
        Optimizer classes. Refer to `_set_sella_kwargs` for Sella-related
        kwargs and how they are set.
    store_intermediate_results
        Whether to store the files generated at each intermediate step in the
        optimization. If enabled, they will be stored in a directory named
        `stepN` where `N` is the step number, starting at 0.
    fn_hook
        A custom function to call after each step of the optimization.
        The function must take the instantiated dynamics class as
        its only argument.
    run_kwargs
        Dictionary of kwargs for the run() method of the optimizer.
    copy_files
        Files to copy (and decompress) from source to the runtime directory.

    Returns
    -------
    Optimizer
        The ASE Optimizer object.
    """
    # Copy atoms so we don't modify it in-place
    atoms = copy_atoms(atoms)

    # Perform staging operations
    tmpdir, job_results_dir = calc_setup(atoms, copy_files=copy_files)

    # Set defaults
    optimizer_kwargs = recursive_dict_merge(
        {
            "logfile": "-" if SETTINGS.DEBUG else tmpdir / "opt.log",
            "restart": tmpdir / "opt.json",
        },
        optimizer_kwargs,
    )
    run_kwargs = run_kwargs or {}

    # Check if trajectory kwarg is specified
    if "trajectory" in optimizer_kwargs:
        msg = "Quacc does not support setting the `trajectory` kwarg."
        raise ValueError(msg)

    # Handle optimizer kwargs
    if optimizer.__name__.startswith("SciPy"):
        optimizer_kwargs.pop("restart", None)
    elif optimizer.__name__ == "Sella":
        _set_sella_kwargs(atoms, optimizer_kwargs)
    elif optimizer.__name__ == "IRC":
        optimizer_kwargs.pop("restart", None)

    # Define the Trajectory object
    traj_file = tmpdir / "opt.traj"
    traj = Trajectory(traj_file, "w", atoms=atoms)
    optimizer_kwargs["trajectory"] = traj

    # Set volume relaxation constraints, if relevant
    if relax_cell and atoms.pbc.any():
        atoms = FrechetCellFilter(atoms)

    # Run optimization
    try:
        with traj, optimizer(atoms, **optimizer_kwargs) as dyn:
            if optimizer.__name__.startswith("SciPy"):
                # https://gitlab.com/ase/ase/-/issues/1475
                dyn.run(fmax=fmax, steps=max_steps, **run_kwargs)
            else:
                for i, _ in enumerate(
                    dyn.irun(fmax=fmax, steps=max_steps, **run_kwargs)
                ):
                    if store_intermediate_results:
                        _copy_intermediate_files(
                            tmpdir,
                            i,
                            files_to_ignore=[
                                traj_file,
                                optimizer_kwargs["restart"],
                                optimizer_kwargs["logfile"],
                            ],
                        )
                    if fn_hook:
                        fn_hook(dyn)
    except Exception as exception:
        terminate(tmpdir, exception)

    # Store the trajectory atoms
    dyn.traj_atoms = read(traj_file, index=":")

    # Perform cleanup operations
    calc_cleanup(get_final_atoms_from_dynamics(dyn), tmpdir, job_results_dir)

    return dyn


def run_vib(
    atoms: Atoms,
    vib_kwargs: VibKwargs | None = None,
    copy_files: SourceDirectory | dict[SourceDirectory, Filenames] | None = None,
) -> Vibrations:
    """
    Run an ASE-based vibration analysis in a scratch directory and copy the results back
    to the original directory. This can be useful if file I/O is slow in the working
    directory, so long as file transfer speeds are reasonable.

    This is a wrapper around the vibrations module in ASE. Note: This function
    does not modify the atoms object in-place.

    Parameters
    ----------
    atoms
        The Atoms object to run the calculation on.
    vib_kwargs
        Dictionary of kwargs for the [ase.vibrations.Vibrations][] class.
    copy_files
        Files to copy (and decompress) from source to the runtime directory.

    Returns
    -------
    Vibrations
        The updated Vibrations module
    """
    # Copy atoms so we don't modify it in-place
    atoms = copy_atoms(atoms)

    # Set defaults
    vib_kwargs = vib_kwargs or {}

    # Perform staging operations
    tmpdir, job_results_dir = calc_setup(atoms, copy_files=copy_files)

    # Run calculation
    vib = Vibrations(atoms, name=str(tmpdir / "vib"), **vib_kwargs)
    try:
        vib.run()
    except Exception as exception:
        terminate(tmpdir, exception)

    # Summarize run
    vib.summary(log=sys.stdout if SETTINGS.DEBUG else str(tmpdir / "vib_summary.log"))

    # Perform cleanup operations
    calc_cleanup(vib.atoms, tmpdir, job_results_dir)

    return vib


def run_path_opt(
<<<<<<< HEAD
    xyz_r_p, logdir=None, optimizer_class=None, n_intermediate: int | None = 20
=======
        images,
        relax_cell: bool = False,
        fmax: float = 0.01,
        max_steps: int | None = 1000,
        optimizer: Optimizer = NEBOptimizer,
        optimizer_kwargs: OptimizerKwargs | None = None,
        run_kwargs: dict[str, Any] | None = None,
        neb_kwargs: dict[str, Any] | None = None,
        copy_files: SourceDirectory | dict[SourceDirectory, Filenames] | None = None,
>>>>>>> f9cb3ac2
) -> list[Atoms]:
    """
    Run NEB


    Returns
    -------
    optimizer object
    """
    # Copy atoms so we don't modify it in-place
    images = copy_atoms(images)
    neb = NEB(images, **neb_kwargs)

    dir_lists = []
    # Perform staging operations
    # this calc_setup function is not suited for multiple Atoms objects
    for image in images:
        tmpdir_i, job_results_dir_i = calc_setup(image, copy_files=copy_files)
        dir_lists.append([tmpdir_i, job_results_dir_i])

    # Set defaults
    optimizer_kwargs = recursive_dict_merge(
        {
            "logfile": "-" if SETTINGS.DEBUG else dir_lists[0][0] / "opt.log",
            "restart": dir_lists[0][0] / "opt.json",
        },
        optimizer_kwargs,
    )
    run_kwargs = run_kwargs or {}

    # Check if trajectory kwarg is specified
    if "trajectory" in optimizer_kwargs:
        msg = "Quacc does not support setting the `trajectory` kwarg."
        raise ValueError(msg)

    # Define the Trajectory object
    traj_file = dir_lists[0][0] / "neb.traj"
    traj = Trajectory(traj_file, "w", atoms=neb)
    optimizer_kwargs["trajectory"] = traj

    # Set volume relaxation constraints, if relevant
    for image in images:
        if relax_cell and image.pbc.any():
            image = FrechetCellFilter(image)

    # Run optimization
    with traj, optimizer(neb, **optimizer_kwargs) as dyn:
        dyn.run(fmax=fmax, steps=max_steps, **run_kwargs)

<<<<<<< HEAD
    # qn = BFGS(neb, trajectory='neb.traj')
    qn = optimizer_class(neb, trajectory="neb.traj")
    qn.run(fmax=0.05)
    traj = read("neb.traj", ":")
=======
    # Store the trajectory atoms
    dyn.traj_atoms = read(traj_file, index=":")
>>>>>>> f9cb3ac2

    # Perform cleanup operations
    for ii, image in enumerate(images):
        calc_cleanup(image, dir_lists[ii][0], dir_lists[ii][1])

    return dyn


def _geodesic_interpolate_wrapper(
    reactant: Atoms,
    product: Atoms,
    nimages: int = 20,
    perform_sweep: bool | None = None,
    convergence_tolerance: float = 2e-3,
    max_iterations: int = 15,
    max_micro_iterations: int = 20,
    morse_scaling: float = 1.7,
    geometry_friction: float = 1e-2,
    distance_cutoff: float = 3.0,
) -> tuple[list[str], list[list[float]]]:
    """
    Interpolates between two geometries and optimizes the path.

    Parameters:
    -----------
    reactant_product_atoms : List[Atoms]
        List of ASE Atoms objects containing initial and final geometries.
    nimages : int, optional
        Number of images for interpolation. Default is 20.
    perform_sweep : Optional[bool], optional
        Whether to sweep across the path optimizing one image at a time.
        Default is to perform sweeping updates if there are more than 35 atoms.
    convergence_tolerance : float, optional
        Convergence tolerance. Default is 2e-3.
    max_iterations : int, optional
        Maximum number of minimization iterations. Default is 15.
    max_micro_iterations : int, optional
        Maximum number of micro iterations for the sweeping algorithm. Default is 20.
    morse_scaling : float, optional
        Exponential parameter for the Morse potential. Default is 1.7.
    geometry_friction : float, optional
        Size of friction term used to prevent very large changes in geometry. Default is 1e-2.
    distance_cutoff : float, optional
        Cut-off value for the distance between a pair of atoms to be included in the coordinate system. Default is 3.0.

    Returns:
    --------
    Tuple[List[str], List[List[float]]]
        A tuple containing the list of symbols and the smoothed path.
    """
    # Read the initial geometries.
<<<<<<< HEAD
    chemical_symbols = reactant_product_atoms[0].get_chemical_symbols()
    initial_positions = [
        configuration.get_positions() for configuration in reactant_product_atoms
    ]

    # First redistribute number of images. Perform interpolation if too few and subsampling if too many images are given
    raw_interpolated_positions = redistribute(
        chemical_symbols, initial_positions, nimages, tol=convergence_tolerance * 5
=======
    chemical_symbols = reactant.get_chemical_symbols()

    # First redistribute number of images. Perform interpolation if too few and subsampling if too many images are given
    raw_interpolated_positions = redistribute(
        chemical_symbols,
        [reactant.positions, product.positions],
        nimages,
        tol=convergence_tolerance * 5,
>>>>>>> f9cb3ac2
    )

    # Perform smoothing by minimizing distance in Cartesian coordinates with redundant internal metric
    # to find the appropriate geodesic curve on the hyperspace.
    geodesic_smoother = Geodesic(
        chemical_symbols,
        raw_interpolated_positions,
        morse_scaling,
        threshold=distance_cutoff,
        friction=geometry_friction,
    )
    if perform_sweep is None:
        perform_sweep = len(chemical_symbols) > 35
<<<<<<< HEAD
    try:
        if perform_sweep:
            geodesic_smoother.sweep(
                tol=convergence_tolerance,
                max_iter=max_iterations,
                micro_iter=max_micro_iterations,
            )
        else:
            geodesic_smoother.smooth(tol=convergence_tolerance, max_iter=max_iterations)
    finally:
        # Save the smoothed path to output file. try block is to ensure output is saved if one ^C the process, or there is an error
        write_xyz(output_filepath, chemical_symbols, geodesic_smoother.path)
    return chemical_symbols, geodesic_smoother.path


def _setup_images(logdir: str, xyz_r_p: str, n_intermediate: int = 40):
    """
    Sets up intermediate images for NEB calculations between reactant and product states.

    Parameters:
    logdir (str): Directory to save the intermediate files.
    xyz_r_p (str): Path to the XYZ file containing reactant and product structures.
    n_intermediate (int): Number of intermediate images to generate.

    Returns:
    List: List of ASE Atoms objects with calculated energies and forces.
    """
    current_file_path = Path(__file__).parent
    conf_path = (
        current_file_path / "../../../tests/core/recipes/newtonnet_recipes"
    ).resolve()
    NEWTONNET_CONFIG_PATH = conf_path / "config0.yml"
    NEWTONNET_MODEL_PATH = conf_path / "best_model_state.tar"
    SETTINGS.CHECK_CONVERGENCE = False
    calc_defaults = {
        "model_path": NEWTONNET_MODEL_PATH,
        "settings_path": NEWTONNET_CONFIG_PATH,
    }
    opt_defaults = {"optimizer": Sella, "optimizer_kwargs": ({"order": 0})}
    calc_flags = recursive_dict_merge(calc_defaults, {})
    opt_flags = recursive_dict_merge(opt_defaults, {})

    # try:
    # Ensure the log directory exists
    if logdir is not None:
        Path(logdir).mkdir(parents=True, exist_ok=True)

    # Read reactant and product structures
    reactant = read(xyz_r_p, index="0")
    product = read(xyz_r_p, index="1")

    # Optimize reactant and product structures using sella
    for atom, _name in zip([reactant, product], ["reactant", "product"]):
        atom.calc = NewtonNet(**calc_flags)

        # Run the TS optimization
        dyn = run_opt(atom, **opt_flags)
        opt_ts_summary = summarize_opt_run(
            dyn, additional_fields={"name": "NewtonNet TS"}
        )

        reactant = opt_ts_summary["atoms"].copy()
        # traj_file = Path(logdir) / f"{name}_opt.traj"
        # sella_wrapper(atom, traj_file=traj_file, sella_order=0)
    # Save optimized reactant and product structures
    if logdir is not None:
        r_p_path = Path(logdir) / "r_p.xyz"
        write(r_p_path, [reactant.copy(), product.copy()])

    # Generate intermediate images using geodesic interpolation
    symbols, smoother_path = _geodesic_interpolate_wrapper(
        [reactant.copy(), product.copy()], nimages=n_intermediate
    )
    images = [Atoms(symbols=symbols, positions=conf) for conf in smoother_path]

    # Calculate energies and forces for each intermediate image
    for image in images:
        image.calc = NewtonNet(**calc_flags)
        ml_calculator = NewtonNet(**calc_flags)
        ml_calculator.calculate(image)

        energy = ml_calculator.results["energy"]
        forces = ml_calculator.results["forces"]

        image.info["energy"] = energy
        image.arrays["forces"] = forces

    # Save the geodesic path
    if logdir is not None:
        geodesic_path = Path(logdir) / "geodesic_path.xyz"
        write(geodesic_path, images)

    return images
=======
    if perform_sweep:
        geodesic_smoother.sweep(
            tol=convergence_tolerance,
            max_iter=max_iterations,
            micro_iter=max_micro_iterations,
        )
    else:
        geodesic_smoother.smooth(
            tol=convergence_tolerance,
            max_iter=max_iterations,
        )
    return [Atoms(symbols=chemical_symbols, positions=geom) for geom in geodesic_smoother.path]
>>>>>>> f9cb3ac2


@requires(has_sella, "Sella must be installed. Refer to the quacc documentation.")
def _set_sella_kwargs(atoms: Atoms, optimizer_kwargs: dict[str, Any]) -> None:
    """
    Modifies the `optimizer_kwargs` in-place to address various Sella-related
    parameters. This function does the following for the specified key/value pairs in
    `optimizer_kwargs`:

    1. Sets `order = 0` if not specified (i.e. minimization rather than TS
    by default).

    2. If `internal` is not defined and not `atoms.pbc.any()`, set it to `True`.

    Parameters
    ----------
    atoms
        The Atoms object.
    optimizer_kwargs
        The kwargs for the Sella optimizer.

    Returns
    -------
    None
    """
    if "order" not in optimizer_kwargs:
        optimizer_kwargs["order"] = 0

    if not atoms.pbc.any() and "internal" not in optimizer_kwargs:
        optimizer_kwargs["internal"] = True


def _copy_intermediate_files(
    tmpdir: Path, step_number: int, files_to_ignore: list[Path] | None = None
) -> None:
    """
    Copy all files in the working directory to a subdirectory named `stepN` where `N`
    is the step number. This is useful for storing intermediate files generated during
    an ASE relaaxation.

    Parameters
    ----------
    tmpdir
        The working directory.
    step_number
        The step number.
    files_to_ignore
        A list of files to ignore when copying files to the subdirectory.

    Returns
    -------
    None
    """
    files_to_ignore = files_to_ignore or []
    store_path = tmpdir / f"step{step_number}"
    store_path.mkdir()
    for item in tmpdir.iterdir():
        if not item.name.startswith("step") and item not in files_to_ignore:
            if item.is_file():
                copy(item, store_path)
            elif item.is_dir():
                copytree(item, store_path / item.name)<|MERGE_RESOLUTION|>--- conflicted
+++ resolved
@@ -22,24 +22,8 @@
 from quacc import SETTINGS
 from quacc.atoms.core import copy_atoms, get_final_atoms_from_dynamics
 from quacc.runners.prep import calc_cleanup, calc_setup, terminate
-<<<<<<< HEAD
-from quacc.schemas.ase import summarize_opt_run, summarize_path_opt_run
-from quacc.utils.dicts import recursive_dict_merge
-
-has_sella = bool(find_spec("sella"))
-
-if has_sella:
-    from sella import Sella
-
-has_newtonnet = bool(find_spec("newtonnet"))
-
-if has_newtonnet:
-    from newtonnet.utils.ase_interface import MLAseCalculator as NewtonNet
-
-=======
 from quacc.utils.dicts import recursive_dict_merge
 has_sella = bool(find_spec("sella"))
->>>>>>> f9cb3ac2
 has_geodesic_interpolate = bool(find_spec("geodesic_interpolate"))
 
 if has_geodesic_interpolate:
@@ -341,9 +325,6 @@
 
 
 def run_path_opt(
-<<<<<<< HEAD
-    xyz_r_p, logdir=None, optimizer_class=None, n_intermediate: int | None = 20
-=======
         images,
         relax_cell: bool = False,
         fmax: float = 0.01,
@@ -353,7 +334,6 @@
         run_kwargs: dict[str, Any] | None = None,
         neb_kwargs: dict[str, Any] | None = None,
         copy_files: SourceDirectory | dict[SourceDirectory, Filenames] | None = None,
->>>>>>> f9cb3ac2
 ) -> list[Atoms]:
     """
     Run NEB
@@ -403,15 +383,8 @@
     with traj, optimizer(neb, **optimizer_kwargs) as dyn:
         dyn.run(fmax=fmax, steps=max_steps, **run_kwargs)
 
-<<<<<<< HEAD
-    # qn = BFGS(neb, trajectory='neb.traj')
-    qn = optimizer_class(neb, trajectory="neb.traj")
-    qn.run(fmax=0.05)
-    traj = read("neb.traj", ":")
-=======
     # Store the trajectory atoms
     dyn.traj_atoms = read(traj_file, index=":")
->>>>>>> f9cb3ac2
 
     # Perform cleanup operations
     for ii, image in enumerate(images):
@@ -463,16 +436,6 @@
         A tuple containing the list of symbols and the smoothed path.
     """
     # Read the initial geometries.
-<<<<<<< HEAD
-    chemical_symbols = reactant_product_atoms[0].get_chemical_symbols()
-    initial_positions = [
-        configuration.get_positions() for configuration in reactant_product_atoms
-    ]
-
-    # First redistribute number of images. Perform interpolation if too few and subsampling if too many images are given
-    raw_interpolated_positions = redistribute(
-        chemical_symbols, initial_positions, nimages, tol=convergence_tolerance * 5
-=======
     chemical_symbols = reactant.get_chemical_symbols()
 
     # First redistribute number of images. Perform interpolation if too few and subsampling if too many images are given
@@ -481,7 +444,6 @@
         [reactant.positions, product.positions],
         nimages,
         tol=convergence_tolerance * 5,
->>>>>>> f9cb3ac2
     )
 
     # Perform smoothing by minimizing distance in Cartesian coordinates with redundant internal metric
@@ -495,101 +457,6 @@
     )
     if perform_sweep is None:
         perform_sweep = len(chemical_symbols) > 35
-<<<<<<< HEAD
-    try:
-        if perform_sweep:
-            geodesic_smoother.sweep(
-                tol=convergence_tolerance,
-                max_iter=max_iterations,
-                micro_iter=max_micro_iterations,
-            )
-        else:
-            geodesic_smoother.smooth(tol=convergence_tolerance, max_iter=max_iterations)
-    finally:
-        # Save the smoothed path to output file. try block is to ensure output is saved if one ^C the process, or there is an error
-        write_xyz(output_filepath, chemical_symbols, geodesic_smoother.path)
-    return chemical_symbols, geodesic_smoother.path
-
-
-def _setup_images(logdir: str, xyz_r_p: str, n_intermediate: int = 40):
-    """
-    Sets up intermediate images for NEB calculations between reactant and product states.
-
-    Parameters:
-    logdir (str): Directory to save the intermediate files.
-    xyz_r_p (str): Path to the XYZ file containing reactant and product structures.
-    n_intermediate (int): Number of intermediate images to generate.
-
-    Returns:
-    List: List of ASE Atoms objects with calculated energies and forces.
-    """
-    current_file_path = Path(__file__).parent
-    conf_path = (
-        current_file_path / "../../../tests/core/recipes/newtonnet_recipes"
-    ).resolve()
-    NEWTONNET_CONFIG_PATH = conf_path / "config0.yml"
-    NEWTONNET_MODEL_PATH = conf_path / "best_model_state.tar"
-    SETTINGS.CHECK_CONVERGENCE = False
-    calc_defaults = {
-        "model_path": NEWTONNET_MODEL_PATH,
-        "settings_path": NEWTONNET_CONFIG_PATH,
-    }
-    opt_defaults = {"optimizer": Sella, "optimizer_kwargs": ({"order": 0})}
-    calc_flags = recursive_dict_merge(calc_defaults, {})
-    opt_flags = recursive_dict_merge(opt_defaults, {})
-
-    # try:
-    # Ensure the log directory exists
-    if logdir is not None:
-        Path(logdir).mkdir(parents=True, exist_ok=True)
-
-    # Read reactant and product structures
-    reactant = read(xyz_r_p, index="0")
-    product = read(xyz_r_p, index="1")
-
-    # Optimize reactant and product structures using sella
-    for atom, _name in zip([reactant, product], ["reactant", "product"]):
-        atom.calc = NewtonNet(**calc_flags)
-
-        # Run the TS optimization
-        dyn = run_opt(atom, **opt_flags)
-        opt_ts_summary = summarize_opt_run(
-            dyn, additional_fields={"name": "NewtonNet TS"}
-        )
-
-        reactant = opt_ts_summary["atoms"].copy()
-        # traj_file = Path(logdir) / f"{name}_opt.traj"
-        # sella_wrapper(atom, traj_file=traj_file, sella_order=0)
-    # Save optimized reactant and product structures
-    if logdir is not None:
-        r_p_path = Path(logdir) / "r_p.xyz"
-        write(r_p_path, [reactant.copy(), product.copy()])
-
-    # Generate intermediate images using geodesic interpolation
-    symbols, smoother_path = _geodesic_interpolate_wrapper(
-        [reactant.copy(), product.copy()], nimages=n_intermediate
-    )
-    images = [Atoms(symbols=symbols, positions=conf) for conf in smoother_path]
-
-    # Calculate energies and forces for each intermediate image
-    for image in images:
-        image.calc = NewtonNet(**calc_flags)
-        ml_calculator = NewtonNet(**calc_flags)
-        ml_calculator.calculate(image)
-
-        energy = ml_calculator.results["energy"]
-        forces = ml_calculator.results["forces"]
-
-        image.info["energy"] = energy
-        image.arrays["forces"] = forces
-
-    # Save the geodesic path
-    if logdir is not None:
-        geodesic_path = Path(logdir) / "geodesic_path.xyz"
-        write(geodesic_path, images)
-
-    return images
-=======
     if perform_sweep:
         geodesic_smoother.sweep(
             tol=convergence_tolerance,
@@ -602,7 +469,6 @@
             max_iter=max_iterations,
         )
     return [Atoms(symbols=chemical_symbols, positions=geom) for geom in geodesic_smoother.path]
->>>>>>> f9cb3ac2
 
 
 @requires(has_sella, "Sella must be installed. Refer to the quacc documentation.")
