--- conflicted
+++ resolved
@@ -229,17 +229,12 @@
             raise ValueError(msg)
 
         # Handle optimizer kwargs
-<<<<<<< HEAD
         if (
             issubclass(optimizer, (SciPyOptimizer, MolecularDynamics))
             or optimizer.__name__ == "IRC"
         ):
             # https://gitlab.com/ase/ase/-/issues/1476
             # https://gitlab.com/ase/ase/-/merge_requests/3310
-=======
-        if issubclass(optimizer, SciPyOptimizer) or optimizer.__name__ == "IRC":
-            # https://gitlab.com/ase/ase/-/issues/1476
->>>>>>> 219dde8f
             optimizer_kwargs.pop("restart", None)
         if optimizer.__name__ == "Sella":
             self._set_sella_kwargs(optimizer_kwargs)
@@ -358,8 +353,8 @@
         dynamics_kwargs = dynamics_kwargs or {}
         dynamics_kwargs["timestep"] = timestep
         dynamics_kwargs["logfile"] = "-" if SETTINGS.DEBUG else self.tmpdir / "md.log"
-        dynamics_kwargs = self._md_params_handler(dynamics_kwargs)
         dynamics_kwargs = convert_md_units(dynamics_kwargs)
+        dynamics_kwargs = self._fix_deprecated_md_params(dynamics_kwargs)
 
         return self.run_opt(
             fmax=None,
@@ -425,7 +420,7 @@
             optimizer_kwargs["internal"] = True
 
     @staticmethod
-    def _md_params_handler(dynamics_kwargs: dict[str, Any]) -> None:
+    def _fix_deprecated_md_params(dynamics_kwargs: dict[str, Any]) -> None:
         """
         Helper function to handle deprecated MD parameters.
 
