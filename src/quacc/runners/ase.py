"""Utility functions for running ASE calculators with ASE-based methods."""

from __future__ import annotations

import sys
from shutil import copy, copytree
from typing import TYPE_CHECKING

import numpy as np
from ase.filters import FrechetCellFilter
from ase.io import Trajectory, read
<<<<<<< HEAD
from ase.md.verlet import VelocityVerlet
from ase.optimize import FIRE
from ase.units import fs
=======
from ase.optimize import BFGS
>>>>>>> a4b55a37
from ase.vibrations import Vibrations
from monty.dev import requires
from monty.os.path import zpath

from quacc import SETTINGS
from quacc.atoms.core import copy_atoms, get_final_atoms_from_dyn
from quacc.runners.prep import calc_cleanup, calc_setup
from quacc.utils.dicts import recursive_dict_merge

try:
    from sella import Sella

except ImportError:
    Sella = None

if TYPE_CHECKING:
    from pathlib import Path
    from typing import Any, TypedDict

    from ase.atoms import Atoms
    from ase.optimize.optimize import Optimizer
    from ase.md.md import MolecularDynamics

    class OptimizerKwargs(TypedDict, total=False):
        """
        Type hint for `optimizer_kwargs` in [quacc.runners.ase.run_opt][].
        """

        restart: Path | str | None  # default = None
        append_trajectory: bool  # default = False

    class VibKwargs(TypedDict, total=False):
        """
        Type hint for `vib_kwargs` in [quacc.runners.ase.run_vib][].
        """

        indices: list[int] | None  # default = None
        delta: float  # default = 0.01
        nfree: int  # default = 2


def run_calc(
    atoms: Atoms,
    geom_file: str | None = None,
    copy_files: str | Path | list[str | Path] | None = None,
    get_forces: bool = False,
) -> Atoms:
    """
    Run a calculation in a scratch directory and copy the results back to the original
    directory. This can be useful if file I/O is slow in the working directory, so long
    as file transfer speeds are reasonable.

    This is a wrapper around atoms.get_potential_energy(). Note: This function
    does not modify the atoms object in-place.

    Parameters
    ----------
    atoms
        The Atoms object to run the calculation on.
    geom_file
        The filename of the log file that contains the output geometry, used to
        update the atoms object's positions and cell after a job. It is better
        to specify this rather than relying on ASE's
        atoms.get_potential_energy() function to update the positions, as this
        varies between codes.
    copy_files
        Filenames to copy from source to scratch directory.
    get_forces
        Whether to use `atoms.get_forces()` instead of `atoms.get_potential_energy()`.

    Returns
    -------
    Atoms
        The updated Atoms object.
    """

    # Copy atoms so we don't modify it in-place
    atoms = copy_atoms(atoms)

    # Perform staging operations
    tmpdir, job_results_dir = calc_setup(atoms, copy_files=copy_files)

    # Run calculation
    if get_forces:
        atoms.get_forces()
    else:
        atoms.get_potential_energy()

    # Most ASE calculators do not update the atoms object in-place with a call
    # to .get_potential_energy(), which is important if an internal optimizer is
    # used. This section is done to ensure that the atoms object is updated to
    # the final geometry if `geom_file` is provided.
    # Note: We have to be careful to make sure we don't lose the calculator
    # object, as this contains important information such as the parameters
    # and output properties (e.g. final magnetic moments).
    if geom_file:
        atoms_new = read(zpath(tmpdir / geom_file))
        if isinstance(atoms_new, list):
            atoms_new = atoms_new[-1]

        # Make sure the atom indices didn't get updated somehow (sanity check).
        # If this happens, there is a serious problem.
        if (
            np.array_equal(atoms_new.get_atomic_numbers(), atoms.get_atomic_numbers())
            is False
        ):
            raise ValueError("Atomic numbers do not match between atoms and geom_file.")

        atoms.positions = atoms_new.positions
        atoms.cell = atoms_new.cell

    # Perform cleanup operations
    calc_cleanup(atoms, tmpdir, job_results_dir)

    return atoms


def run_opt(
    atoms: Atoms,
    relax_cell: bool = False,
    fmax: float = 0.01,
    max_steps: int = 1000,
    optimizer: Optimizer = BFGS,
    optimizer_kwargs: OptimizerKwargs | None = None,
    store_intermediate_files: bool = False,
    run_kwargs: dict[str, Any] | None = None,
    copy_files: str | Path | list[str | Path] | None = None,
) -> Optimizer:
    """
    Run an ASE-based optimization in a scratch directory and copy the results back to
    the original directory. This can be useful if file I/O is slow in the working
    directory, so long as file transfer speeds are reasonable.

    This is a wrapper around the optimizers in ASE. Note: This function does not
    modify the atoms object in-place.

    Parameters
    ----------
    atoms
        The Atoms object to run the calculation on.
    relax_cell
        Whether to relax the unit cell shape and volume.
    fmax
        Tolerance for the force convergence (in eV/A).
    max_steps
        Maximum number of steps to take.
    optimizer
        Optimizer class to use.
    optimizer_kwargs
        Dictionary of kwargs for the optimizer. Takes all valid kwargs for ASE
        Optimizer classes. Refer to `_set_sella_kwargs` for Sella-related
        kwargs and how they are set.
    store_intermediate_files
        Whether to store the files generated at each intermediate step in the
        optimization. If enabled, they will be stored in a directory named
        `stepN` where `N` is the step number, starting at 0.
    run_kwargs
        Dictionary of kwargs for the run() method of the optimizer.
    copy_files
        Filenames to copy from source to scratch directory.

    Returns
    -------
    Optimizer
        The ASE Optimizer object.
    """

    # Copy atoms so we don't modify it in-place
    atoms = copy_atoms(atoms)

    # Perform staging operations
    tmpdir, job_results_dir = calc_setup(atoms, copy_files=copy_files)

    # Set defaults
    optimizer_kwargs = recursive_dict_merge(
        {
            "logfile": "-" if SETTINGS.DEBUG else tmpdir / "opt.log",
            "restart": tmpdir / "opt.pckl",
        },
        optimizer_kwargs,
    )
    run_kwargs = run_kwargs or {}

    # Check if trajectory kwarg is specified
    if "trajectory" in optimizer_kwargs:
        msg = "Quacc does not support setting the `trajectory` kwarg."
        raise ValueError(msg)

    # Handle optimizer kwargs
    if optimizer.__name__.startswith("SciPy"):
        optimizer_kwargs.pop("restart")
    elif optimizer.__name__ == "Sella":
        _set_sella_kwargs(atoms, optimizer_kwargs)
    elif optimizer.__name__ == "IRC":
        optimizer_kwargs.pop("restart", None)

    # Define the Trajectory object
    traj_file = tmpdir / "opt.traj"
    traj = Trajectory(traj_file, "w", atoms=atoms)
    optimizer_kwargs["trajectory"] = traj

    # Set volume relaxation constraints, if relevant
    if relax_cell and atoms.pbc.any():
        atoms = FrechetCellFilter(atoms)

    # Run optimization
    with traj, optimizer(atoms, **optimizer_kwargs) as dyn:
        if store_intermediate_files:
            opt = dyn.irun(fmax=fmax, steps=max_steps, **run_kwargs)
            for i, _ in enumerate(opt):
                _copy_intermediate_files(
                    tmpdir,
                    i,
                    files_to_ignore=[
                        traj_file,
                        optimizer_kwargs["restart"],
                        optimizer_kwargs["logfile"],
                    ],
                )
        else:
            dyn.run(fmax=fmax, steps=max_steps, **run_kwargs)

    # Store the trajectory atoms
    dyn.traj_atoms = read(traj_file, index=":")

    # Perform cleanup operations
    calc_cleanup(get_final_atoms_from_dyn(dyn), tmpdir, job_results_dir)

    return dyn


def run_md(
    atoms: Atoms,
    timestep: float = 1.0,
    steps: int = 500,
    dynamics: MolecularDynamics = VelocityVerlet,
    dynamics_kwargs: OptimizerKwargs | None = None,
    copy_files: str | Path | list[str | Path] | None = None,
) -> MolecularDynamics:
    """
    Run an ASE-based MD in a scratch directory and copy the results back to
    the original directory. This can be useful if file I/O is slow in the working
    directory, so long as file transfer speeds are reasonable.

    This is a wrapper around the dynamical object in ASE. Note: This function does not
    modify the atoms object in-place.

    Parameters
    ----------
    atoms
        The Atoms object to run the calculation on.
    timestep
        The time step in femtoseconds.
    steps
        Maximum number of steps to run
    dynamics
        MolecularDynamics class [ase.md.md.MolecularDynamics][] to use.
    dynamics_kwargs
        Dictionary of kwargs for the dynamics. Takes all valid kwargs for ASE
        MolecularDynamics classes.
    copy_files
        Filenames to copy from source to scratch directory.

    Returns
    -------
    Dymamics
        The ASE MolecularDynamics object.
    """

    # Copy atoms so we don't modify it in-place
    atoms = copy_atoms(atoms)

    # Perform staging operations
    tmpdir, job_results_dir = calc_setup(atoms, copy_files=copy_files)

    # Set defaults
    dynamics_kwargs = recursive_dict_merge(
        {"logfile": "-" if SETTINGS.DEBUG else tmpdir / "dyn.log"}, dynamics_kwargs
    )

    # Check if trajectory kwarg is specified
    if "trajectory" in dynamics_kwargs:
        msg = "Quacc does not support setting the `trajectory` kwarg."
        raise ValueError(msg)

    traj_filename = tmpdir / "opt.traj"
    traj = Trajectory(traj_filename, "w", atoms=atoms)
    dynamics_kwargs["trajectory"] = traj

    # Run calculation
    with traj, dynamics(atoms, timestep=timestep * fs, **dynamics_kwargs) as dyn:
        dyn.run(steps=steps)

    # Store the trajectory atoms
    dyn.traj_atoms = read(traj_filename, index=":")

    # Perform cleanup operations
    calc_cleanup(get_final_atoms_from_dyn(dyn), tmpdir, job_results_dir)

    return dyn


def run_vib(
    atoms: Atoms,
    vib_kwargs: VibKwargs | None = None,
    copy_files: str | Path | list[str | Path] | None = None,
) -> Vibrations:
    """
    Run an ASE-based vibration analysis in a scratch directory and copy the results back
    to the original directory. This can be useful if file I/O is slow in the working
    directory, so long as file transfer speeds are reasonable.

    This is a wrapper around the vibrations module in ASE. Note: This function
    does not modify the atoms object in-place.

    Parameters
    ----------
    atoms
        The Atoms object to run the calculation on.
    vib_kwargs
        Dictionary of kwargs for the [ase.vibrations.Vibrations][] class.
    copy_files
        Filenames to copy from source to scratch directory.

    Returns
    -------
    Vibrations
        The updated Vibrations module
    """

    # Copy atoms so we don't modify it in-place
    atoms = copy_atoms(atoms)

    # Set defaults
    vib_kwargs = vib_kwargs or {}

    # Perform staging operations
    tmpdir, job_results_dir = calc_setup(atoms, copy_files=copy_files)

    # Run calculation
    vib = Vibrations(atoms, name=str(tmpdir / "vib"), **vib_kwargs)
    vib.run()

    # Summarize run
    vib.summary(log=sys.stdout if SETTINGS.DEBUG else str(tmpdir / "vib_summary.log"))

    # Perform cleanup operations
    calc_cleanup(vib.atoms, tmpdir, job_results_dir)

    return vib


@requires(Sella, "Sella must be installed. Refer to the quacc documentation.")
def _set_sella_kwargs(atoms: Atoms, optimizer_kwargs: dict[str, Any]) -> None:
    """
    Modifies the `optimizer_kwargs` in-place to address various Sella-related
    parameters. This function does the following for the specified key/value pairs in
    `optimizer_kwargs`:

    1. Sets `order = 0` if not specified (i.e. minimization rather than TS
    by default).

    2. If `internal` is not defined and not `atoms.pbc.any()`, set it to `True`.

    Parameters
    ----------
    atoms
        The Atoms object.
    optimizer_kwargs
        The kwargs for the Sella optimizer.

    Returns
    -------
    None
    """

    if "order" not in optimizer_kwargs:
        optimizer_kwargs["order"] = 0

    if not atoms.pbc.any() and "internal" not in optimizer_kwargs:
        optimizer_kwargs["internal"] = True


def _copy_intermediate_files(
    tmpdir: Path, step_number: int, files_to_ignore: list[Path] | None = None
) -> None:
    """
    Copy all files in the working directory to a subdirectory named `stepN` where `N`
    is the step number. This is useful for storing intermediate files generated during
    an ASE relaaxation.

    Parameters
    ----------
    tmpdir
        The working directory.
    step_number
        The step number.
    files_to_ignore
        A list of files to ignore when copying files to the subdirectory.

    Returns
    -------
    None
    """
    files_to_ignore = files_to_ignore or []
    store_path = tmpdir / f"step{step_number}"
    store_path.mkdir()
    for item in tmpdir.iterdir():
        if not item.name.startswith("step") and item not in files_to_ignore:
            if item.is_file():
                copy(item, store_path)
            elif item.is_dir():
                copytree(item, store_path / item.name)<|MERGE_RESOLUTION|>--- conflicted
+++ resolved
@@ -9,13 +9,9 @@
 import numpy as np
 from ase.filters import FrechetCellFilter
 from ase.io import Trajectory, read
-<<<<<<< HEAD
 from ase.md.verlet import VelocityVerlet
-from ase.optimize import FIRE
+from ase.optimize import BFGS
 from ase.units import fs
-=======
-from ase.optimize import BFGS
->>>>>>> a4b55a37
 from ase.vibrations import Vibrations
 from monty.dev import requires
 from monty.os.path import zpath
