"""Utility functions for running ASE calculators with ASE-based methods."""

from __future__ import annotations

import sys
from importlib.util import find_spec
from pathlib import Path
from shutil import copy, copytree
from typing import TYPE_CHECKING, Callable

import numpy as np
<<<<<<< HEAD
from ase import Atoms
=======
from ase.calculators import calculator
>>>>>>> a4880e9b
from ase.filters import FrechetCellFilter
from ase.io import Trajectory, read, write
from ase.mep import NEB
from ase.optimize import BFGS
from ase.vibrations import Vibrations
from monty.dev import requires
from monty.os.path import zpath

from quacc import SETTINGS
from quacc.atoms.core import copy_atoms, get_final_atoms_from_dynamics
from quacc.runners.prep import calc_cleanup, calc_setup, terminate
from quacc.schemas.ase import summarize_opt_run, summarize_path_opt_run
from quacc.utils.dicts import recursive_dict_merge

has_sella = bool(find_spec("sella"))

if has_sella:
    from sella import Sella

has_newtonnet = bool(find_spec("newtonnet"))

if has_newtonnet:
    from newtonnet.utils.ase_interface import MLAseCalculator as NewtonNet

has_geodesic_interpolate = bool(find_spec("geodesic_interpolate"))

if has_geodesic_interpolate:
    from geodesic_interpolate.fileio import write_xyz
    from geodesic_interpolate.geodesic import Geodesic
    from geodesic_interpolate.interpolation import redistribute

if TYPE_CHECKING:
    from typing import Any, TypedDict

    from ase.optimize.optimize import Optimizer

    from quacc.utils.files import Filenames, SourceDirectory

    class OptParams(TypedDict, total=False):
        """
        Type hint for `opt_params` used throughout quacc.
        """

        fmax: float
        max_steps: int
        optimizer: Optimizer = BFGS
        optimizer_kwargs: OptimizerKwargs | None
        store_intermediate_results: bool
        fn_hook: Callable | None
        run_kwargs: dict[str, Any] | None

    class OptimizerKwargs(TypedDict, total=False):
        """
        Type hint for `optimizer_kwargs` in [quacc.runners.ase.run_opt][].
        """

        restart: Path | str | None  # default = None
        append_trajectory: bool  # default = False

    class VibKwargs(TypedDict, total=False):
        """
        Type hint for `vib_kwargs` in [quacc.runners.ase.run_vib][].
        """

        indices: list[int] | None  # default = None
        delta: float  # default = 0.01
        nfree: int  # default = 2


def run_calc(
    atoms: Atoms,
    geom_file: str | None = None,
    copy_files: SourceDirectory | dict[SourceDirectory, Filenames] | None = None,
    properties: list[str] | None = None,
) -> Atoms:
    """
    Run a calculation in a scratch directory and copy the results back to the original
    directory. This can be useful if file I/O is slow in the working directory, so long
    as file transfer speeds are reasonable.

    This is a wrapper around atoms.get_potential_energy(). Note: This function
    does not modify the atoms object in-place.

    Parameters
    ----------
    atoms
        The Atoms object to run the calculation on.
    geom_file
        The filename of the log file that contains the output geometry, used to
        update the atoms object's positions and cell after a job. It is better
        to specify this rather than relying on ASE's
        atoms.get_potential_energy() function to update the positions, as this
        varies between codes.
    copy_files
        Files to copy (and decompress) from source to the runtime directory.
    properties
        List of properties to calculate. Defaults to ["energy"] if `None`.

    Returns
    -------
    Atoms
        The updated Atoms object.
    """
    # Copy atoms so we don't modify it in-place
    atoms = copy_atoms(atoms)

    # Perform staging operations
    tmpdir, job_results_dir = calc_setup(atoms, copy_files=copy_files)

    # Run calculation
    if properties is None:
        properties = ["energy"]

    try:
        atoms.calc.calculate(atoms, properties, calculator.all_changes)
    except Exception as exception:
        terminate(tmpdir, exception)

    # Most ASE calculators do not update the atoms object in-place with a call
    # to .get_potential_energy(), which is important if an internal optimizer is
    # used. This section is done to ensure that the atoms object is updated to
    # the final geometry if `geom_file` is provided.
    # Note: We have to be careful to make sure we don't lose the calculator
    # object, as this contains important information such as the parameters
    # and output properties (e.g. final magnetic moments).
    if geom_file:
        atoms_new = read(zpath(tmpdir / geom_file))
        if isinstance(atoms_new, list):
            atoms_new = atoms_new[-1]

        # Make sure the atom indices didn't get updated somehow (sanity check).
        # If this happens, there is a serious problem.
        if (
            np.array_equal(atoms_new.get_atomic_numbers(), atoms.get_atomic_numbers())
            is False
        ):
            raise ValueError("Atomic numbers do not match between atoms and geom_file.")

        atoms.positions = atoms_new.positions
        atoms.cell = atoms_new.cell

    # Perform cleanup operations
    calc_cleanup(atoms, tmpdir, job_results_dir)

    return atoms


def run_opt(
    atoms: Atoms,
    relax_cell: bool = False,
    fmax: float = 0.01,
    max_steps: int = 1000,
    optimizer: Optimizer = BFGS,
    optimizer_kwargs: OptimizerKwargs | None = None,
    store_intermediate_results: bool = False,
    fn_hook: Callable | None = None,
    run_kwargs: dict[str, Any] | None = None,
    copy_files: SourceDirectory | dict[SourceDirectory, Filenames] | None = None,
) -> Optimizer:
    """
    Run an ASE-based optimization in a scratch directory and copy the results back to
    the original directory. This can be useful if file I/O is slow in the working
    directory, so long as file transfer speeds are reasonable.

    This is a wrapper around the optimizers in ASE. Note: This function does not
    modify the atoms object in-place.

    Parameters
    ----------
    atoms
        The Atoms object to run the calculation on.
    relax_cell
        Whether to relax the unit cell shape and volume.
    fmax
        Tolerance for the force convergence (in eV/A).
    max_steps
        Maximum number of steps to take.
    optimizer
        Optimizer class to use.
    optimizer_kwargs
        Dictionary of kwargs for the optimizer. Takes all valid kwargs for ASE
        Optimizer classes. Refer to `_set_sella_kwargs` for Sella-related
        kwargs and how they are set.
    store_intermediate_results
        Whether to store the files generated at each intermediate step in the
        optimization. If enabled, they will be stored in a directory named
        `stepN` where `N` is the step number, starting at 0.
    fn_hook
        A custom function to call after each step of the optimization.
        The function must take the instantiated dynamics class as
        its only argument.
    run_kwargs
        Dictionary of kwargs for the run() method of the optimizer.
    copy_files
        Files to copy (and decompress) from source to the runtime directory.

    Returns
    -------
    Optimizer
        The ASE Optimizer object.
    """
    # Copy atoms so we don't modify it in-place
    atoms = copy_atoms(atoms)

    # Perform staging operations
    tmpdir, job_results_dir = calc_setup(atoms, copy_files=copy_files)

    # Set defaults
    optimizer_kwargs = recursive_dict_merge(
        {
            "logfile": "-" if SETTINGS.DEBUG else tmpdir / "opt.log",
            "restart": tmpdir / "opt.json",
        },
        optimizer_kwargs,
    )
    run_kwargs = run_kwargs or {}

    # Check if trajectory kwarg is specified
    if "trajectory" in optimizer_kwargs:
        msg = "Quacc does not support setting the `trajectory` kwarg."
        raise ValueError(msg)

    # Handle optimizer kwargs
    if optimizer.__name__.startswith("SciPy"):
        optimizer_kwargs.pop("restart", None)
    elif optimizer.__name__ == "Sella":
        _set_sella_kwargs(atoms, optimizer_kwargs)
    elif optimizer.__name__ == "IRC":
        optimizer_kwargs.pop("restart", None)

    # Define the Trajectory object
    traj_file = tmpdir / "opt.traj"
    traj = Trajectory(traj_file, "w", atoms=atoms)
    optimizer_kwargs["trajectory"] = traj

    # Set volume relaxation constraints, if relevant
    if relax_cell and atoms.pbc.any():
        atoms = FrechetCellFilter(atoms)

    # Run optimization
    try:
        with traj, optimizer(atoms, **optimizer_kwargs) as dyn:
            if optimizer.__name__.startswith("SciPy"):
                # https://gitlab.com/ase/ase/-/issues/1475
                dyn.run(fmax=fmax, steps=max_steps, **run_kwargs)
            else:
                for i, _ in enumerate(
                    dyn.irun(fmax=fmax, steps=max_steps, **run_kwargs)
                ):
                    if store_intermediate_results:
                        _copy_intermediate_files(
                            tmpdir,
                            i,
                            files_to_ignore=[
                                traj_file,
                                optimizer_kwargs["restart"],
                                optimizer_kwargs["logfile"],
                            ],
                        )
                    if fn_hook:
                        fn_hook(dyn)
    except Exception as exception:
        terminate(tmpdir, exception)

    # Store the trajectory atoms
    dyn.traj_atoms = read(traj_file, index=":")

    # Perform cleanup operations
    calc_cleanup(get_final_atoms_from_dynamics(dyn), tmpdir, job_results_dir)

    return dyn


def run_vib(
    atoms: Atoms,
    vib_kwargs: VibKwargs | None = None,
    copy_files: SourceDirectory | dict[SourceDirectory, Filenames] | None = None,
) -> Vibrations:
    """
    Run an ASE-based vibration analysis in a scratch directory and copy the results back
    to the original directory. This can be useful if file I/O is slow in the working
    directory, so long as file transfer speeds are reasonable.

    This is a wrapper around the vibrations module in ASE. Note: This function
    does not modify the atoms object in-place.

    Parameters
    ----------
    atoms
        The Atoms object to run the calculation on.
    vib_kwargs
        Dictionary of kwargs for the [ase.vibrations.Vibrations][] class.
    copy_files
        Files to copy (and decompress) from source to the runtime directory.

    Returns
    -------
    Vibrations
        The updated Vibrations module
    """
    # Copy atoms so we don't modify it in-place
    atoms = copy_atoms(atoms)

    # Set defaults
    vib_kwargs = vib_kwargs or {}

    # Perform staging operations
    tmpdir, job_results_dir = calc_setup(atoms, copy_files=copy_files)

    # Run calculation
    vib = Vibrations(atoms, name=str(tmpdir / "vib"), **vib_kwargs)
    try:
        vib.run()
    except Exception as exception:
        terminate(tmpdir, exception)

    # Summarize run
    vib.summary(log=sys.stdout if SETTINGS.DEBUG else str(tmpdir / "vib_summary.log"))

    # Perform cleanup operations
    calc_cleanup(vib.atoms, tmpdir, job_results_dir)

    return vib


def run_path_opt(
    xyz_r_p,
    logdir=None,
    method=None,
    optimizer_class=None,
    n_intermediate: int | None = 20,
    precon: str | None = None,
    max_steps: int | None = 1000,
    fmax_cutoff: float | None = 1e-2,
) -> list[Atoms]:
    """
    Run NEB-based path optimization in a scratch directory and copy the results back to
    the original directory.

    Parameters
    ----------
    reactant_product_path : str
        Path to the XYZ file containing reactant and product structures.
    logdir : str
        Directory to save logs and intermediate files.
    num_intermediate_images : int, optional
        Number of intermediate images to generate. Default is 20.
    spring_constant : float, optional
        Force constant for the springs in NEB. Default is 0.1.
    max_optimization_steps : int, optional
        Maximum number of optimization steps allowed. Default is 1000.
    force_convergence_tolerance : float, optional
        Convergence tolerance for the forces (in eV/A). Default is 0.01.
    neb_method : str, optional
        NEB method to use. Default is 'aseneb'.
    optimizer_class : type[Optimizer], optional
        NEB path optimizer class. Default is NEBOptimizer.
    preconditioner : str | None, optional
        Preconditioner method. Default is None.
    store_intermediate_results : bool, optional
        Whether to store intermediate results at each step. Default is False.
    fn_hook : Callable | None, optional
        Custom function to call after each optimization step. Default is None.
    optimizer_kwargs : dict[str, Any] | None, optional
        Dictionary of kwargs for the optimizer. Default is None.
    run_kwargs : dict[str, Any] | None, optional
        Dictionary of kwargs for the run() method of the optimizer. Default is None.
    copy_files : SourceDirectory | dict[SourceDirectory, Filenames] | None, optional
        Files to copy (and decompress) from source to the runtime directory. Default is None.

    Returns
    -------
    list[Atoms]
        The optimized images.
    """
    # Generate intermediate images
    images = _setup_images(logdir, xyz_r_p, n_intermediate)

    neb = NEB(images)
    neb.interpolate()

    # qn = BFGS(neb, trajectory='neb.traj')
    qn = optimizer_class(neb, trajectory="neb.traj")
    qn.run(fmax=0.05)
    traj = read("neb.traj", ":")

    neb_summary = summarize_path_opt_run(traj, neb, qn)

    return images, neb_summary


def _geodesic_interpolate_wrapper(
    reactant_product_atoms: list[Atoms],
    nimages: int = 20,
    perform_sweep: bool | None = None,
    output_filepath: str | Path = "interpolated.xyz",
    convergence_tolerance: float = 2e-3,
    max_iterations: int = 15,
    max_micro_iterations: int = 20,
    morse_scaling: float = 1.7,
    geometry_friction: float = 1e-2,
    distance_cutoff: float = 3.0,
    save_raw_path: str | Path | None = None,
) -> tuple[list[str], list[list[float]]]:
    """
    Interpolates between two geometries and optimizes the path.

    Parameters:
    -----------
    reactant_product_atoms : List[Atoms]
        List of ASE Atoms objects containing initial and final geometries.
    nimages : int, optional
        Number of images for interpolation. Default is 20.
    perform_sweep : Optional[bool], optional
        Whether to sweep across the path optimizing one image at a time.
        Default is to perform sweeping updates if there are more than 35 atoms.
    output_filepath : Union[str, Path], optional
        Output filename. Default is "interpolated.xyz".
    convergence_tolerance : float, optional
        Convergence tolerance. Default is 2e-3.
    max_iterations : int, optional
        Maximum number of minimization iterations. Default is 15.
    max_micro_iterations : int, optional
        Maximum number of micro iterations for the sweeping algorithm. Default is 20.
    morse_scaling : float, optional
        Exponential parameter for the Morse potential. Default is 1.7.
    geometry_friction : float, optional
        Size of friction term used to prevent very large changes in geometry. Default is 1e-2.
    distance_cutoff : float, optional
        Cut-off value for the distance between a pair of atoms to be included in the coordinate system. Default is 3.0.
    save_raw_path : Optional[Union[str, Path]], optional
        When specified, save the raw path after bisections but before smoothing. Default is None.

    Returns:
    --------
    Tuple[List[str], List[List[float]]]
        A tuple containing the list of symbols and the smoothed path.
    """
    if len(reactant_product_atoms) < 2:
        raise ValueError("Need at least two initial geometries.")

    # Read the initial geometries.
    chemical_symbols = reactant_product_atoms[0].get_chemical_symbols()
    initial_positions = [
        configuration.get_positions() for configuration in reactant_product_atoms
    ]

    # First redistribute number of images. Perform interpolation if too few and subsampling if too many images are given
    raw_interpolated_positions = redistribute(
        chemical_symbols, initial_positions, nimages, tol=convergence_tolerance * 5
    )

    if save_raw_path is not None:
        write_xyz(save_raw_path, chemical_symbols, raw_interpolated_positions)

    # Perform smoothing by minimizing distance in Cartesian coordinates with redundant internal metric
    # to find the appropriate geodesic curve on the hyperspace.
    geodesic_smoother = Geodesic(
        chemical_symbols,
        raw_interpolated_positions,
        morse_scaling,
        threshold=distance_cutoff,
        friction=geometry_friction,
    )
    if perform_sweep is None:
        perform_sweep = len(chemical_symbols) > 35
    try:
        if perform_sweep:
            geodesic_smoother.sweep(
                tol=convergence_tolerance,
                max_iter=max_iterations,
                micro_iter=max_micro_iterations,
            )
        else:
            geodesic_smoother.smooth(tol=convergence_tolerance, max_iter=max_iterations)
    finally:
        # Save the smoothed path to output file. try block is to ensure output is saved if one ^C the process, or there is an error
        write_xyz(output_filepath, chemical_symbols, geodesic_smoother.path)
    return chemical_symbols, geodesic_smoother.path


def _setup_images(logdir: str, xyz_r_p: str, n_intermediate: int = 40):
    """
    Sets up intermediate images for NEB calculations between reactant and product states.

    Parameters:
    logdir (str): Directory to save the intermediate files.
    xyz_r_p (str): Path to the XYZ file containing reactant and product structures.
    n_intermediate (int): Number of intermediate images to generate.

    Returns:
    List: List of ASE Atoms objects with calculated energies and forces.
    """
    current_file_path = Path(__file__).parent
    conf_path = (
        current_file_path / "../../../tests/core/recipes/newtonnet_recipes"
    ).resolve()
    NEWTONNET_CONFIG_PATH = conf_path / "config0.yml"
    NEWTONNET_MODEL_PATH = conf_path / "best_model_state.tar"
    SETTINGS.CHECK_CONVERGENCE = False
    calc_defaults = {
        "model_path": NEWTONNET_MODEL_PATH,
        "settings_path": NEWTONNET_CONFIG_PATH,
    }
    opt_defaults = {"optimizer": Sella, "optimizer_kwargs": ({"order": 0})}
    calc_flags = recursive_dict_merge(calc_defaults, {})
    opt_flags = recursive_dict_merge(opt_defaults, {})

    # try:
    # Ensure the log directory exists
    if logdir is not None:
        Path(logdir).mkdir(parents=True, exist_ok=True)

    # Read reactant and product structures
    reactant = read(xyz_r_p, index="0")
    product = read(xyz_r_p, index="1")

    # Optimize reactant and product structures using sella
    for atom, _name in zip([reactant, product], ["reactant", "product"]):
        atom.calc = NewtonNet(**calc_flags)

        # Run the TS optimization
        dyn = run_opt(atom, **opt_flags)
        opt_ts_summary = summarize_opt_run(
            dyn, additional_fields={"name": "NewtonNet TS"}
        )

        reactant = opt_ts_summary["atoms"].copy()
        # traj_file = Path(logdir) / f"{name}_opt.traj"
        # sella_wrapper(atom, traj_file=traj_file, sella_order=0)
    # Save optimized reactant and product structures
    if logdir is not None:
        r_p_path = Path(logdir) / "r_p.xyz"
        write(r_p_path, [reactant.copy(), product.copy()])

    # Generate intermediate images using geodesic interpolation
    symbols, smoother_path = _geodesic_interpolate_wrapper(
        [reactant.copy(), product.copy()], nimages=n_intermediate
    )
    images = [Atoms(symbols=symbols, positions=conf) for conf in smoother_path]

    # Calculate energies and forces for each intermediate image
    for image in images:
        image.calc = NewtonNet(**calc_flags)
        ml_calculator = NewtonNet(**calc_flags)
        ml_calculator.calculate(image)

        energy = ml_calculator.results["energy"]
        forces = ml_calculator.results["forces"]

        image.info["energy"] = energy
        image.arrays["forces"] = forces

    # Save the geodesic path
    if logdir is not None:
        geodesic_path = Path(logdir) / "geodesic_path.xyz"
        write(geodesic_path, images)

    return images


@requires(has_sella, "Sella must be installed. Refer to the quacc documentation.")
def _set_sella_kwargs(atoms: Atoms, optimizer_kwargs: dict[str, Any]) -> None:
    """
    Modifies the `optimizer_kwargs` in-place to address various Sella-related
    parameters. This function does the following for the specified key/value pairs in
    `optimizer_kwargs`:

    1. Sets `order = 0` if not specified (i.e. minimization rather than TS
    by default).

    2. If `internal` is not defined and not `atoms.pbc.any()`, set it to `True`.

    Parameters
    ----------
    atoms
        The Atoms object.
    optimizer_kwargs
        The kwargs for the Sella optimizer.

    Returns
    -------
    None
    """
    if "order" not in optimizer_kwargs:
        optimizer_kwargs["order"] = 0

    if not atoms.pbc.any() and "internal" not in optimizer_kwargs:
        optimizer_kwargs["internal"] = True


def _copy_intermediate_files(
    tmpdir: Path, step_number: int, files_to_ignore: list[Path] | None = None
) -> None:
    """
    Copy all files in the working directory to a subdirectory named `stepN` where `N`
    is the step number. This is useful for storing intermediate files generated during
    an ASE relaaxation.

    Parameters
    ----------
    tmpdir
        The working directory.
    step_number
        The step number.
    files_to_ignore
        A list of files to ignore when copying files to the subdirectory.

    Returns
    -------
    None
    """
    files_to_ignore = files_to_ignore or []
    store_path = tmpdir / f"step{step_number}"
    store_path.mkdir()
    for item in tmpdir.iterdir():
        if not item.name.startswith("step") and item not in files_to_ignore:
            if item.is_file():
                copy(item, store_path)
            elif item.is_dir():
                copytree(item, store_path / item.name)<|MERGE_RESOLUTION|>--- conflicted
+++ resolved
@@ -9,11 +9,8 @@
 from typing import TYPE_CHECKING, Callable
 
 import numpy as np
-<<<<<<< HEAD
 from ase import Atoms
-=======
 from ase.calculators import calculator
->>>>>>> a4880e9b
 from ase.filters import FrechetCellFilter
 from ase.io import Trajectory, read, write
 from ase.mep import NEB
