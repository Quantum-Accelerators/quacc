--- conflicted
+++ resolved
@@ -8,19 +8,12 @@
 from ase.data import atomic_numbers
 from ase.io import read, write
 from ase.units import Bohr
-<<<<<<< HEAD
-
 try:
     from chemsh import *
     from chemsh.io.tools import convert_atoms_to_frag
     chemshell_module = True
 except ImportError:
     chemshell_module = None
-
-=======
-from chemsh import *
-from chemsh.io.tools import convert_atoms_to_frag
->>>>>>> 99e0f87a
 from monty.io import zopen
 from monty.os.path import zpath
 from monty.dev import requires
