--- conflicted
+++ resolved
@@ -68,11 +68,7 @@
     fixed_indices = fixed_indices or []
 
     symmetrized_structure = SpacegroupAnalyzer(
-<<<<<<< HEAD
-        AseAtomsAdaptor.get_structure(atoms), symprec=symprec
-=======
         AseAtomsAdaptor().get_structure(atoms), symprec=symprec
->>>>>>> f516eab3
     ).get_symmetrized_structure()
 
     if supercell_matrix is None and min_lengths is not None:
@@ -80,7 +76,6 @@
             np.round(np.ceil(min_lengths / np.array(symmetrized_structure.lattice.abc)))
         )
 
-<<<<<<< HEAD
     unfixed_structure = symmetrized_structure.copy().remove_sites(fixed_indices)
     fixed_structure = symmetrized_structure.copy().remove_sites(
         [i for i in range(len(symmetrized_structure)) if i not in fixed_indices]
@@ -88,10 +83,6 @@
 
     unfixed_phonopy = Phonopy(
         get_phonopy_structure(unfixed_structure),
-=======
-    phonon = Phonopy(
-        get_phonopy_structure(symmetrized_structure),
->>>>>>> f516eab3
         symprec=symprec,
         supercell_matrix=supercell_matrix,
         **phonopy_kwargs,
