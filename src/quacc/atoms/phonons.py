--- conflicted
+++ resolved
@@ -68,11 +68,7 @@
     structure = AseAtomsAdaptor.get_structure(atoms)
 
     phonon = Phonopy(
-<<<<<<< HEAD
-        get_phonopy_structure(structure),
-=======
         get_phonopy_structure(Structure.from_ase_atoms(atoms)),
->>>>>>> 57882d6c
         symprec=symprec,
         supercell_matrix=supercell_matrix,
         **phonopy_kwargs,
