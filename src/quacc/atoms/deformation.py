--- conflicted
+++ resolved
@@ -39,11 +39,7 @@
         A pymatgen DeformedStructureSet with information on the deformed
         structures and their strains, useful for fitting later.
     """
-<<<<<<< HEAD
     struct = Structure.from_ase_atoms(atoms)
-=======
-    struct = AseAtomsAdaptor.get_structure(atoms)  # type: ignore
->>>>>>> f22720b1
 
     return DeformedStructureSet(
         struct,
