"""Utilities for working with atomic coordinates."""

from __future__ import annotations

import copy
<<<<<<< HEAD
from typing import List
=======
from typing import TYPE_CHECKING
>>>>>>> f2bbce72

import numpy as np

if TYPE_CHECKING:
    from ase import Atoms


def perturb(mol: Atoms, vector: List[List[float]], scale: float):
    mol_copy = copy.deepcopy(mol)
    mode_copy = copy.deepcopy(vector)

    orig_pos = mol_copy.get_positions()

    if not isinstance(mode_copy, np.ndarray):
        mode_copy = np.asarray(mode_copy)

    pos = orig_pos + mode_copy * scale
    mol_copy.set_positions(pos)

    return mol_copy<|MERGE_RESOLUTION|>--- conflicted
+++ resolved
@@ -3,11 +3,7 @@
 from __future__ import annotations
 
 import copy
-<<<<<<< HEAD
-from typing import List
-=======
-from typing import TYPE_CHECKING
->>>>>>> f2bbce72
+from typing import List, TYPE_CHECKING
 
 import numpy as np
 
