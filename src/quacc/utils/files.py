--- conflicted
+++ resolved
@@ -66,12 +66,7 @@
         z_path = Path(f).expanduser()
         if z_path.is_symlink():
             continue
-<<<<<<< HEAD
-        z_path = Path(zpath(f))
         if z_path.is_file():
-=======
-        if z_path.exists():
->>>>>>> c10120c8
             copy(z_path, Path(destination, z_path.name))
             decompress_file(Path(destination, z_path.name))
         elif z_path.is_dir():
