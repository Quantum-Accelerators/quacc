"""Utility functions for file and path handling."""

from __future__ import annotations

import contextlib
import logging
import socket
from copy import deepcopy
from datetime import datetime, timezone
from pathlib import Path
from random import randint
from shutil import copy
from typing import TYPE_CHECKING

import yaml
from monty.io import zopen
from monty.os.path import zpath
from monty.shutil import copy_r, decompress_dir, decompress_file

if TYPE_CHECKING:
    from typing import Any

    Filenames = str | Path | list[str | Path]
    SourceDirectory = str | Path


logger = logging.getLogger(__name__)


def check_logfile(logfile: str | Path, check_str: str) -> bool:
    """
    Check if a logfile has a given string (case-insensitive).

    Parameters
    ----------
    logfile
        Path to the logfile.
    check_str
        String to check for.

    Returns
    -------
    bool
        True if the string is found in the logfile, False otherwise.
    """
    zlog = Path(zpath(Path(logfile).expanduser()))
    with zopen(zlog, "r") as f:
        for line in f:
            clean_line = line if isinstance(line, str) else line.decode("utf-8")
            if check_str.lower() in clean_line.lower():
                return True
    return False


def copy_decompress_files(
<<<<<<< HEAD
    source_files: str | Path | list[str | Path], destination: str | Path
) -> None:
    """
    Copy and decompress files from source to destination. If one of
    the source files is a directory, the entire directory is copied and
    its files decompressed.

    Supports glob patterns.
=======
    source_directory: SourceDirectory, filenames: Filenames, destination: str | Path
) -> None:
    """
    Copy and decompress `filenames` from the `source_directory` to the `destination`
    directory.

    For example, to copy the files `CHGCAR` and `WAVECAR` from the `source_directory` to
    the `destination` directory, use the following:

    ```python
    copy_decompress_files(
        source_directory="/path/to/source",
        filenames=["CHGCAR", "WAVECAR"],
        destination="/path/to/destination",
    )
    ```

    This function also supports glob patterns for any of the entries within `filenames`.

    For example, to copy and decompress all files in the `source_directory` with the
    extension `.gz` to the `destination` directory, use the following:

    ```python
    copy_decompress_files(
        source_directory="/path/to/source",
        filenames=["*.gz"],
        destination="/path/to/destination",
    )
    ```

    If a directory is specified in `filenames`, that directory and its contents will be
    copied and decompressed to the `destination` directory.

    For example, to recursively copy the entire directory `prior_run` and decompress its
    files from the `source_directory` to the `destination` directory, use the following:

    ```python
    copy_decompress_files(
        source_directory="/path/to/source",
        filenames=["prior_run"],
        destination="/path/to/destination",
    )
    ```

    Sometimes, you may want to copy a directory but only keep some of the files for the
    sake of saving space. In other words, you want to retain the tree structure of the
    files with respect to some parent directory. To do this, you can specify the
    tree to retain in the `filenames` argument. For example, to copy and decompress the
    files `prior_run/CHGCAR` and `prior_run/WAVECAR` from the `source_directory` to the
    `destination` directory while the tree structure, use the following:

    ```python
    copy_decompress_files(
        source_directory="/path/to/source",
        filenames=["prior_run/CHGCAR", "prior_run/WAVECAR"],
        destination="/path/to/destination",
    )
    ```
>>>>>>> b9555b20

    Parameters
    ----------
    source_directory
        Directory to copy files from.
    filenames
        Files to copy and decompress. Glob patterns are supported.
    destination
        Destination directory.

    Returns
    -------
    None
    """

    if not isinstance(source_files, list):
        source_files = [source_files]

    destination = Path(destination).expanduser()
<<<<<<< HEAD
    globbed_source_files = []
    for f in source_files:
        f_path = Path(f).expanduser()
        globs_found = list(f_path.parent.glob(f_path.name))
        globbed_source_files.extend(globs_found)

    for f in globbed_source_files:
        f_path = Path(zpath(f))

        if f_path.is_symlink():
            continue
        if f_path.is_file():
            copy(f_path, destination / f_path.name)
            decompress_file(destination / f_path.name)
        elif f_path.is_dir():
            copy_r(f_path, destination / f_path.name)
            decompress_dir(destination / f_path.name)
        else:
            logger.warning(f"Cannot find file {f_path}")


def copy_decompress_tree(
    source_files: dict[str | Path, list[str | Path]], destination: str | Path
) -> None:
    """
    Copy and decompress files from source to destination. This function respects the
    directory tree.

    Parameters
    ----------
    source_files
        Dict, key is the base_dir, values are the tree to
        be respected
    destination
        Destination directory.
=======
>>>>>>> b9555b20

    if not isinstance(filenames, list):
        filenames = [filenames]

    for f in filenames:
        if len(Path(f).parts) > 1:
            current_destination = destination / f.parent
            Path(current_destination).mkdir(parents=True, exist_ok=True)
        else:
            current_destination = destination

        f_path = Path(source_directory, f).expanduser()
        globs_found = list(f_path.parent.glob(f_path.name))
        for source_file in globs_found:
            source_filepath = Path(zpath(source_file))

            if source_filepath.is_symlink():
                continue
            if source_filepath.is_file():
                copy(source_filepath, current_destination / source_filepath.name)
                decompress_file(current_destination / source_filepath.name)
            elif source_filepath.is_dir():
                copy_decompress_files_from_dir(source_filepath, current_destination)
            else:
                logger.warning(f"Cannot find file {source_filepath}")


<<<<<<< HEAD
=======
def copy_decompress_files_from_dir(source: str | Path, destination: str | Path) -> None:
    """
    Copy and decompress files recursively from source to destination.

    Parameters
    ----------
    source
        Directory to walk and copy files from.
    destination
        Destination directory.

    Returns
    -------
    None
    """
    src, dst = Path(source).expanduser(), Path(destination).expanduser()

    if src.is_dir():
        for f in src.iterdir():
            if f.resolve() == dst.resolve() or f.is_symlink():
                continue
            if f.is_file():
                copy_decompress_files(f.parent, [f.name], dst)
            elif f.is_dir():
                (dst / f.name).mkdir(exist_ok=True)
                copy_decompress_files_from_dir(src / f, dst / f.name)
    else:
        logger.warning(f"Cannot find {src}")


>>>>>>> b9555b20
def make_unique_dir(
    base_path: Path | str | None = None, prefix: str | None = None
) -> Path:
    """
    Make a directory with a unique name.

    Parameters
    ----------
    base_path
        Path to the base directory.
    prefix
        Prefix to add to the directory name.

    Returns
    -------
    Path
        Path to the job directory.
    """
    time_now = datetime.now(timezone.utc).strftime("%Y-%m-%d-%H-%M-%S-%f")
    if prefix is None:
        prefix = ""
    job_dir = Path(f"{prefix}{time_now}-{randint(10000, 99999)}")
    if base_path:
        job_dir = Path(base_path, job_dir)
    job_dir.mkdir(parents=True)

    return job_dir


def load_yaml_calc(yaml_path: str | Path) -> dict[str, Any]:
    """
    Loads a YAML file containing calculator settings. This YAML loader looks for a
    special flag "parent" in the YAML file. If this flag is present, the YAML file
    specified in the "parent" flag is loaded and its contents are inherited by the child
    YAML file.

    Parameters
    ----------
    yaml_path
        Path to the YAML file.

    Returns
    -------
    dict
        The calculator configuration (i.e. settings).
    """

    yaml_path = Path(yaml_path).expanduser()

    if yaml_path.suffix != ".yaml":
        yaml_path = yaml_path.with_suffix(f"{yaml_path.suffix}.yaml")

    if not yaml_path.exists():
        msg = f"Cannot find {yaml_path}"
        raise FileNotFoundError(msg)

    # Load YAML file
    with yaml_path.open() as stream:
        config = yaml.safe_load(stream)

    # Inherit arguments from any parent YAML files but do not overwrite those in
    # the child file.
    for config_arg in deepcopy(config):
        if "parent" in config_arg.lower():
            yaml_parent_path = Path(yaml_path).parent / Path(config[config_arg])
            parent_config = load_yaml_calc(yaml_parent_path)

            for k, v in parent_config.items():
                if k not in config:
                    config[k] = v
                else:
                    v_new = parent_config.get(k, {})
                    for kk, vv in v_new.items():
                        if kk not in config[k]:
                            config[k][kk] = vv

            del config[config_arg]

    return config


def find_recent_logfile(dir_name: Path | str, logfile_extensions: str | list[str]):
    """
    Find the most recent logfile in a given directory.

    Parameters
    ----------
    dir_name
        The path to the directory to search
    logfile_extensions
        The extension (or list of possible extensions) of the logfile to search
        for. For an exact match only, put in the full file name.

    Returns
    -------
    logfile
        The path to the most recent logfile with the desired extension
    """
    mod_time = 0.0
    logfile = None
    if isinstance(logfile_extensions, str):
        logfile_extensions = [logfile_extensions]
    for f in Path(dir_name).expanduser().iterdir():
        f_path = Path(dir_name, f)
        for ext in logfile_extensions:
            if ext in str(f) and f_path.stat().st_mtime > mod_time:
                mod_time = f_path.stat().st_mtime
                logfile = f_path.resolve()
    return logfile


def get_uri(dir_name: str | Path) -> str:
    """
    Return the URI path for a directory.

    This allows files hosted on different file servers to have distinct
    locations.

    Adapted from Atomate2.

    Parameters
    ----------
    dir_name
        A directory name.

    Returns
    -------
    str
        Full URI path, e.g., "fileserver.host.com:/full/path/of/dir_name".
    """
    fullpath = Path(dir_name).expanduser().resolve()
    hostname = socket.gethostname()
    with contextlib.suppress(socket.gaierror, socket.herror):
        hostname = socket.gethostbyaddr(hostname)[0]
    return f"{hostname}:{fullpath}"<|MERGE_RESOLUTION|>--- conflicted
+++ resolved
@@ -53,16 +53,6 @@
 
 
 def copy_decompress_files(
-<<<<<<< HEAD
-    source_files: str | Path | list[str | Path], destination: str | Path
-) -> None:
-    """
-    Copy and decompress files from source to destination. If one of
-    the source files is a directory, the entire directory is copied and
-    its files decompressed.
-
-    Supports glob patterns.
-=======
     source_directory: SourceDirectory, filenames: Filenames, destination: str | Path
 ) -> None:
     """
@@ -121,7 +111,6 @@
         destination="/path/to/destination",
     )
     ```
->>>>>>> b9555b20
 
     Parameters
     ----------
@@ -137,51 +126,7 @@
     None
     """
 
-    if not isinstance(source_files, list):
-        source_files = [source_files]
-
     destination = Path(destination).expanduser()
-<<<<<<< HEAD
-    globbed_source_files = []
-    for f in source_files:
-        f_path = Path(f).expanduser()
-        globs_found = list(f_path.parent.glob(f_path.name))
-        globbed_source_files.extend(globs_found)
-
-    for f in globbed_source_files:
-        f_path = Path(zpath(f))
-
-        if f_path.is_symlink():
-            continue
-        if f_path.is_file():
-            copy(f_path, destination / f_path.name)
-            decompress_file(destination / f_path.name)
-        elif f_path.is_dir():
-            copy_r(f_path, destination / f_path.name)
-            decompress_dir(destination / f_path.name)
-        else:
-            logger.warning(f"Cannot find file {f_path}")
-
-
-def copy_decompress_tree(
-    source_files: dict[str | Path, list[str | Path]], destination: str | Path
-) -> None:
-    """
-    Copy and decompress files from source to destination. This function respects the
-    directory tree.
-
-    Parameters
-    ----------
-    source_files
-        Dict, key is the base_dir, values are the tree to
-        be respected
-    destination
-        Destination directory.
-=======
->>>>>>> b9555b20
-
-    if not isinstance(filenames, list):
-        filenames = [filenames]
 
     for f in filenames:
         if len(Path(f).parts) > 1:
@@ -201,44 +146,12 @@
                 copy(source_filepath, current_destination / source_filepath.name)
                 decompress_file(current_destination / source_filepath.name)
             elif source_filepath.is_dir():
-                copy_decompress_files_from_dir(source_filepath, current_destination)
+                copy_r(f_path, destination / f_path.name)
+                decompress_dir(destination / f_path.name)
             else:
                 logger.warning(f"Cannot find file {source_filepath}")
 
 
-<<<<<<< HEAD
-=======
-def copy_decompress_files_from_dir(source: str | Path, destination: str | Path) -> None:
-    """
-    Copy and decompress files recursively from source to destination.
-
-    Parameters
-    ----------
-    source
-        Directory to walk and copy files from.
-    destination
-        Destination directory.
-
-    Returns
-    -------
-    None
-    """
-    src, dst = Path(source).expanduser(), Path(destination).expanduser()
-
-    if src.is_dir():
-        for f in src.iterdir():
-            if f.resolve() == dst.resolve() or f.is_symlink():
-                continue
-            if f.is_file():
-                copy_decompress_files(f.parent, [f.name], dst)
-            elif f.is_dir():
-                (dst / f.name).mkdir(exist_ok=True)
-                copy_decompress_files_from_dir(src / f, dst / f.name)
-    else:
-        logger.warning(f"Cannot find {src}")
-
-
->>>>>>> b9555b20
 def make_unique_dir(
     base_path: Path | str | None = None, prefix: str | None = None
 ) -> Path:
