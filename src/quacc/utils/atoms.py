--- conflicted
+++ resolved
@@ -16,15 +16,8 @@
 
 
 def prep_next_run(
-<<<<<<< HEAD
-    atoms: Atoms,
-    assign_id: bool = True,
-    move_magmoms: bool = True
-) -> Atoms: # sourcery skip
-=======
     atoms: Atoms, assign_id: bool = True, move_magmoms: bool = True
 ) -> Atoms:
->>>>>>> feff7f4e
     """
     Prepares the Atoms object for a new run.
 
