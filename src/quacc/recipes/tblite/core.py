"""Core recipes for the tblite code."""

from __future__ import annotations

from typing import TYPE_CHECKING

from monty.dev import requires

from quacc import job
from quacc.runners.ase import run_calc, run_opt, run_vib
from quacc.runners.thermo import run_ideal_gas
from quacc.schemas.ase import summarize_opt_run, summarize_run, summarize_vib_and_thermo
from quacc.utils.dicts import recursive_dict_merge

try:
    from tblite.ase import TBLite
except ImportError:
    TBLite = None

if TYPE_CHECKING:
    from typing import Any, Literal

    from ase.atoms import Atoms

    from quacc.runners.ase import VibKwargs
    from quacc.schemas._aliases.ase import OptSchema, RunSchema, VibThermoSchema


@job
@requires(TBLite, "tblite must be installed. Refer to the quacc documentation.")
def static_job(
    atoms: Atoms,
    method: Literal["GFN1-xTB", "GFN2-xTB", "IPEA1-xTB"] = "GFN2-xTB",
    **calc_kwargs,
) -> RunSchema:
    """
    Carry out a single-point calculation.

    Parameters
    ----------
    atoms
        Atoms object
    method
        xTB method to use
    **calc_kwargs
        Custom kwargs for the TBLite calculator. Set a value to
        `quacc.Remove` to remove a pre-existing key entirely. For a list of available
        keys, refer to the `tblite.ase.TBLite` calculator

    Returns
    -------
    RunSchema
        Dictionary of results from [quacc.schemas.ase.summarize_run][].
        See the type-hint for the data structure.
    """

    calc_defaults = {"method": method}
    calc_flags = recursive_dict_merge(calc_defaults, calc_kwargs)
    atoms.calc = TBLite(**calc_flags)

    final_atoms = run_calc(atoms)
    return summarize_run(
        final_atoms, atoms, additional_fields={"name": "TBLite Static"}
    )


@job
@requires(TBLite, "tblite must be installed. Refer to the quacc documentation.")
def relax_job(
    atoms: Atoms,
    method: Literal["GFN1-xTB", "GFN2-xTB", "IPEA1-xTB"] = "GFN2-xTB",
    relax_cell: bool = False,
    opt_params: dict[str, Any] | None = None,
    **calc_kwargs,
) -> OptSchema:
    """
    Relax a structure.

    Parameters
    ----------
    atoms
        Atoms object
    method
        xTB method to use
    relax_cell
        Whether to relax the cell.
    opt_params
        Dictionary of custom kwargs for the optimization process. Set a value
        to `quacc.Remove` to remove a pre-existing key entirely. For a list of available
        keys, refer to [quacc.runners.ase.run_opt][].
    **calc_kwargs
        Custom kwargs for the tblite calculator. Set a value to
        `quacc.Remove` to remove a pre-existing key entirely. For a list of available
        keys, refer to the `tblite.ase.TBLite` calculator.

    Returns
    -------
    OptSchema
        Dictionary of results from [quacc.schemas.ase.summarize_opt_run][].
        See the type-hint for the data structure.
    """

    defaults = {"method": method}
    calc_flags = recursive_dict_merge(defaults, calc_kwargs)
    atoms.calc = TBLite(**calc_flags)
<<<<<<< HEAD
    dyn = run_opt(atoms, relax_cell=relax_cell, **opt_params)
=======

    opt_defaults = {"fmax": 0.01, "max_steps": 1000}
    opt_flags = recursive_dict_merge(opt_defaults, opt_params)

    dyn = run_opt(atoms, relax_cell=relax_cell, **opt_flags)
>>>>>>> 30dd216e

    return summarize_opt_run(dyn, additional_fields={"name": "TBLite Relax"})


@job
@requires(TBLite, "tblite must be installed. Refer to the quacc documentation.")
def freq_job(
    atoms: Atoms,
    method: Literal["GFN1-xTB", "GFN2-xTB", "IPEA1-xTB"] = "GFN2-xTB",
    energy: float = 0.0,
    temperature: float = 298.15,
    pressure: float = 1.0,
    vib_kwargs: VibKwargs | None = None,
    **calc_kwargs,
) -> VibThermoSchema:
    """
    Run a frequency job and calculate thermochemistry.

    Parameters
    ----------
    atoms
        Atoms object
    method
        xTB method to use
    energy
        Potential energy in eV. If 0, then the output is just the correction.
    temperature
        Temperature in Kelvins.
    pressure
        Pressure in bar.
    vib_kwargs
        Dictionary of kwargs for [quacc.runners.ase.run_vib][].
    **calc_kwargs
        Custom kwargs for the tblite calculator. Set a value to
        `quacc.Remove` to remove a pre-existing key entirely. For a list of available
        keys, refer to the `tblite.ase.TBLite` calculator.

    Returns
    -------
    VibThermoSchema
        Dictionary of results from [quacc.schemas.ase.summarize_vib_and_thermo][].
        See the type-hint for the data structure.
    """
    vib_kwargs = vib_kwargs or {}

    defaults = {"method": method}
    calc_flags = recursive_dict_merge(defaults, calc_kwargs)
    atoms.calc = TBLite(**calc_flags)

    vibrations = run_vib(atoms, vib_kwargs=vib_kwargs)
    igt = run_ideal_gas(atoms, vibrations.get_frequencies(), energy=energy)

    return summarize_vib_and_thermo(
        vibrations,
        igt,
        temperature=temperature,
        pressure=pressure,
        additional_fields={"name": "TBLite Frequency and Thermo"},
    )<|MERGE_RESOLUTION|>--- conflicted
+++ resolved
@@ -103,15 +103,7 @@
     defaults = {"method": method}
     calc_flags = recursive_dict_merge(defaults, calc_kwargs)
     atoms.calc = TBLite(**calc_flags)
-<<<<<<< HEAD
     dyn = run_opt(atoms, relax_cell=relax_cell, **opt_params)
-=======
-
-    opt_defaults = {"fmax": 0.01, "max_steps": 1000}
-    opt_flags = recursive_dict_merge(opt_defaults, opt_params)
-
-    dyn = run_opt(atoms, relax_cell=relax_cell, **opt_flags)
->>>>>>> 30dd216e
 
     return summarize_opt_run(dyn, additional_fields={"name": "TBLite Relax"})
 
