--- conflicted
+++ resolved
@@ -59,11 +59,7 @@
         Atoms object or a dictionary with the key "atoms" and an Atoms object as
         the value
     preset
-<<<<<<< HEAD
-        Preset to use from [quacc.calculators.presets.vasp][]. Applies for all jobs.
-=======
         Preset to use from `quacc.calculators.presets.vasp`. Applies for all jobs.
->>>>>>> f593298a
     relax_cell
         True if a volume relaxation should be performed. False if only the
         positions should be updated.
@@ -126,11 +122,7 @@
     atoms
         Atoms object
     preset
-<<<<<<< HEAD
-        Preset to use from [quacc.calculators.presets.vasp][].
-=======
-        Preset to use from `quacc.calculators.presets.vasp`.
->>>>>>> f593298a
+        Preset to use from `quacc.calculators.presets.vasp`.
     calc_swaps
         Dictionary of custom kwargs for the calculator. Set a value to `None` to remove
         a pre-existing key entirely. Set a value to `None` to remove a pre-existing key entirely.
@@ -173,11 +165,7 @@
     atoms
         Atoms object
     preset
-<<<<<<< HEAD
-        Preset to use from [quacc.calculators.presets.vasp][].
-=======
-        Preset to use from `quacc.calculators.presets.vasp`.
->>>>>>> f593298a
+        Preset to use from `quacc.calculators.presets.vasp`.
     calc_swaps
         Dictionary of custom kwargs for the calculator. Set a value to `None` to remove
         a pre-existing key entirely. Set a value to `None` to remove a pre-existing key entirely.
@@ -222,11 +210,7 @@
     atoms
         Atoms object
     preset
-<<<<<<< HEAD
-        Preset to use from [quacc.calculators.presets.vasp][].
-=======
-        Preset to use from `quacc.calculators.presets.vasp`.
->>>>>>> f593298a
+        Preset to use from `quacc.calculators.presets.vasp`.
     calc_swaps
         Dictionary of custom kwargs for the calculator. Set a value to `None` to remove
         a pre-existing key entirely. Set a value to `None` to remove a pre-existing key entirely.
@@ -271,11 +255,7 @@
     atoms
         Atoms object
     preset
-<<<<<<< HEAD
-        Preset to use from [quacc.calculators.presets.vasp][].
-=======
-        Preset to use from `quacc.calculators.presets.vasp`.
->>>>>>> f593298a
+        Preset to use from `quacc.calculators.presets.vasp`.
     calc_swaps
         Dictionary of custom kwargs for the calculator. Set a value to `None` to remove
         a pre-existing key entirely. Set a value to `None` to remove a pre-existing key entirely.
@@ -338,11 +318,7 @@
     atoms
         Atoms object
     preset
-<<<<<<< HEAD
-        Preset to use from [quacc.calculators.presets.vasp][].
-=======
-        Preset to use from `quacc.calculators.presets.vasp`.
->>>>>>> f593298a
+        Preset to use from `quacc.calculators.presets.vasp`.
     calc_swaps
         Dictionary of custom kwargs for the calculator. Set a value to `None` to remove
         a pre-existing key entirely. Set a value to `None` to remove a pre-existing key entirely.
