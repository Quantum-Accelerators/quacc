"""Core recipes for VASP."""

from __future__ import annotations

from typing import TYPE_CHECKING

from quacc.calculators.vasp import Vasp
from quacc.runners.ase import Runner
from quacc.schemas.ase import VibSummarize
from quacc.schemas.vasp import VaspSummarize
from quacc.utils.dicts import recursive_dict_merge

if TYPE_CHECKING:
    from typing import Any, Literal

    from ase.atoms import Atoms

    from quacc.types import (
        Filenames,
        OptParams,
        SourceDirectory,
        VaspASEOptSchema,
        VaspSchema,
        VibThermoSchema,
    )


def run_and_summarize(
    atoms: Atoms,
    preset: str | None = None,
    calc_defaults: dict[str, Any] | None = None,
    calc_swaps: dict[str, Any] | None = None,
    check_mp_compatibility: bool = False,
    additional_fields: dict[str, Any] | None = None,
    copy_files: SourceDirectory | dict[SourceDirectory, Filenames] | None = None,
) -> VaspSchema:
    """
    Base job function for VASP recipes.

    Parameters
    ----------
    atoms
        Atoms object
    preset
        Preset to use from `quacc.calculators.vasp.presets`.
    calc_defaults
        Default parameters for the recipe.
    calc_swaps
        Dictionary of custom kwargs for the Vasp calculator. Set a value to
        `None` to remove a pre-existing key entirely. For a list of available
        keys, refer to [quacc.calculators.vasp.vasp.Vasp][].
    check_mp_compatibility
        Whether to check compatibility with the current version of MP.
        Requires `pymatgen-io-validation` to do the check.
    additional_fields
        Additional fields to supply to the summarizer.
    copy_files
        Files to copy (and decompress) from source to the runtime directory.

    Returns
    -------
    VaspSchema
        Dictionary of results
    """
    calc_flags = recursive_dict_merge(calc_defaults, calc_swaps)

    calc = Vasp(atoms, preset=preset, **calc_flags)
    final_atoms = Runner(atoms, calc, copy_files=copy_files).run_calc()

<<<<<<< HEAD
    return vasp_summarize_run(
        final_atoms,
        check_mp_compatibility=check_mp_compatibility,
        additional_fields=additional_fields,
    )
=======
    return VaspSummarize(
        report_mp_corrections=report_mp_corrections, additional_fields=additional_fields
    ).run(final_atoms)
>>>>>>> 9ed96eb8


def run_and_summarize_opt(
    atoms: Atoms,
    preset: str | None = None,
    calc_defaults: dict[str, Any] | None = None,
    calc_swaps: dict[str, Any] | None = None,
    opt_defaults: dict[str, Any] | None = None,
    opt_params: OptParams | None = None,
    check_mp_compatibility: bool = False,
    additional_fields: dict[str, Any] | None = None,
    copy_files: SourceDirectory | dict[SourceDirectory, Filenames] | None = None,
) -> VaspASEOptSchema:
    """
    Base job function for VASP recipes with ASE optimizers.

    Parameters
    ----------
    atoms
        Atoms object
    preset
        Preset to use from `quacc.calculators.vasp.presets`.
    calc_defaults
        Default parameters for the recipe.
    calc_swaps
        Dictionary of custom kwargs for the Vasp calculator. Set a value to
        `None` to remove a pre-existing key entirely. For a list of available
        keys, refer to [quacc.calculators.vasp.vasp.Vasp][].
    opt_defaults
        Default arguments for the ASE optimizer.
    opt_params
        Dictionary of custom kwargs for [quacc.runners.ase.Runner.run_opt][]
    check_mp_compatibility
        Whether to check compatibility with the current version of MP.
        Requires `pymatgen-io-validation` to do the check.
    additional_fields
        Additional fields to supply to the summarizer.
    copy_files
        Files to copy (and decompress) from source to the runtime directory.

    Returns
    -------
    VaspASEOptSchema
        Dictionary of results
    """
    calc_flags = recursive_dict_merge(calc_defaults, calc_swaps)
    opt_flags = recursive_dict_merge(opt_defaults, opt_params)

    calc = Vasp(atoms, preset=preset, **calc_flags)
    dyn = Runner(atoms, calc, copy_files=copy_files).run_opt(**opt_flags)

<<<<<<< HEAD
    return summarize_vasp_opt_run(
        dyn,
        check_mp_compatibility=check_mp_compatibility,
        additional_fields=additional_fields,
=======
    return VaspSummarize(
        report_mp_corrections=report_mp_corrections, additional_fields=additional_fields
    ).ase_opt(dyn)


def run_and_summarize_vib_and_thermo(
    atoms: Atoms,
    energy: float = 0.0,
    temperature: float = 298.15,
    pressure: float = 1.0,
    thermo_method: Literal["ideal_gas", "harmonic"] = "harmonic",
    preset: str | None = None,
    calc_defaults: dict[str, Any] | None = None,
    calc_swaps: dict[str, Any] | None = None,
    vib_kwargs: dict[str, Any] | None = None,
    additional_fields: dict[str, Any] | None = None,
    copy_files: SourceDirectory | dict[SourceDirectory, Filenames] | None = None,
) -> VibThermoSchema:
    """
    Base job function for VASP recipes with ASE vibrational analysis.

    Parameters
    ----------
    atoms
        Atoms object
    energy
        Energy of the system
    temperature
        Temperature of the system
    pressure
        Pressure of the system
    thermo_method
        Method to use for thermochemistry. Options are "harmonic" or "ideal_gas".
    preset
        Preset to use from `quacc.calculators.vasp.presets`.
    calc_defaults
        Default parameters for the recipe.
    calc_swaps
        Dictionary of custom kwargs for the Vasp calculator. Set a value to
        `None` to remove a pre-existing key entirely. For a list of available
        keys, refer to [quacc.calculators.vasp.vasp.Vasp][].
    vib_kwargs
        Dictionary of custom kwargs for [quacc.runners.ase.Runner.run_vib][]
    additional_fields
        Additional fields to supply to the summarizer.
    copy_files
        Files to copy (and decompress) from source to the runtime directory.

    Returns
    -------
    VibThermoSchema
        Dictionary of results
    """

    # Set defaults
    calc_flags = recursive_dict_merge(calc_defaults, calc_swaps)

    calc = Vasp(atoms, preset=preset, **calc_flags)
    vib = Runner(atoms, calc, copy_files=copy_files).run_vib(vib_kwargs=vib_kwargs)
    return VibSummarize(vib, additional_fields=additional_fields).vib_and_thermo(
        thermo_method, energy=energy, temperature=temperature, pressure=pressure
>>>>>>> 9ed96eb8
    )<|MERGE_RESOLUTION|>--- conflicted
+++ resolved
@@ -67,17 +67,10 @@
     calc = Vasp(atoms, preset=preset, **calc_flags)
     final_atoms = Runner(atoms, calc, copy_files=copy_files).run_calc()
 
-<<<<<<< HEAD
-    return vasp_summarize_run(
-        final_atoms,
+    return VaspSummarize(
         check_mp_compatibility=check_mp_compatibility,
         additional_fields=additional_fields,
-    )
-=======
-    return VaspSummarize(
-        report_mp_corrections=report_mp_corrections, additional_fields=additional_fields
     ).run(final_atoms)
->>>>>>> 9ed96eb8
 
 
 def run_and_summarize_opt(
@@ -129,14 +122,9 @@
     calc = Vasp(atoms, preset=preset, **calc_flags)
     dyn = Runner(atoms, calc, copy_files=copy_files).run_opt(**opt_flags)
 
-<<<<<<< HEAD
-    return summarize_vasp_opt_run(
-        dyn,
+    return VaspSummarize(
         check_mp_compatibility=check_mp_compatibility,
         additional_fields=additional_fields,
-=======
-    return VaspSummarize(
-        report_mp_corrections=report_mp_corrections, additional_fields=additional_fields
     ).ase_opt(dyn)
 
 
@@ -150,6 +138,7 @@
     calc_defaults: dict[str, Any] | None = None,
     calc_swaps: dict[str, Any] | None = None,
     vib_kwargs: dict[str, Any] | None = None,
+    check_mp_compatibility: bool = False,
     additional_fields: dict[str, Any] | None = None,
     copy_files: SourceDirectory | dict[SourceDirectory, Filenames] | None = None,
 ) -> VibThermoSchema:
@@ -194,7 +183,7 @@
 
     calc = Vasp(atoms, preset=preset, **calc_flags)
     vib = Runner(atoms, calc, copy_files=copy_files).run_vib(vib_kwargs=vib_kwargs)
+
     return VibSummarize(vib, additional_fields=additional_fields).vib_and_thermo(
         thermo_method, energy=energy, temperature=temperature, pressure=pressure
->>>>>>> 9ed96eb8
     )