--- conflicted
+++ resolved
@@ -5,15 +5,11 @@
 from typing import TYPE_CHECKING
 
 from quacc.calculators.vasp import Vasp
-<<<<<<< HEAD
-from quacc.runners.ase import run_calc, run_opt, run_vib
-=======
 from quacc.runners.ase import Runner
->>>>>>> 62fa2e45
+from quacc.runners.thermo import ThermoRunner
+from quacc.schemas.ase import summarize_vib_and_thermo
 from quacc.schemas.vasp import summarize_vasp_opt_run, vasp_summarize_run
-from quacc.schemas.ase import summarize_vib_and_thermo
 from quacc.utils.dicts import recursive_dict_merge
-from quacc.runners.thermo import run_ideal_gas
 
 if TYPE_CHECKING:
     from typing import Any
@@ -21,9 +17,9 @@
     from ase.atoms import Atoms
 
     from quacc.runners.ase import OptParams
+    from quacc.schemas._aliases.ase import VibThermoSchema
     from quacc.schemas._aliases.vasp import VaspASEOptSchema, VaspSchema
     from quacc.utils.files import Filenames, SourceDirectory
-    from quacc.schemas._aliases.ase import VibThermoSchema
 
 
 def run_and_summarize(
@@ -173,12 +169,12 @@
         See the type-hint for the data structure.
     """
 
-    # Set defaults    
+    # Set defaults
     calc_flags = recursive_dict_merge(calc_defaults, calc_swaps)
 
-    atoms.calc = Vasp(atoms, preset=preset, **calc_flags)
-    vibrations = run_vib(atoms, vib_kwargs=vib_kwargs, copy_files=copy_files)
-    igt = run_ideal_gas(atoms, vibrations.get_frequencies(), energy=energy)
+    calc = Vasp(atoms, preset=preset, **calc_flags)
+    vibrations = Runner(atoms, calc, copy_files=copy_files).run_vib(vib_kwargs=vib_kwargs)
+    igt = ThermoRunner(atoms, vibrations.get_frequencies(), energy=energy).run_ideal_gas()
 
     return summarize_vib_and_thermo(
         vibrations,
