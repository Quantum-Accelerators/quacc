--- conflicted
+++ resolved
@@ -97,16 +97,10 @@
     opt_defaults
         Default arguments for the ASE optimizer.
     opt_params
-<<<<<<< HEAD
-        Dictionary of custom kwargs for [quacc.runners.ase.run_opt][]
+        Dictionary of custom kwargs for [quacc.runners.ase.Runner.run_opt][]
     check_mp_compatibility
         Whether to check compatibility with the current version of MP.
         Requires `pymatgen-io-validation` to do the check.
-=======
-        Dictionary of custom kwargs for [quacc.runners.ase.Runner.run_opt][]
-    report_mp_corrections
-        Whether to report the Materials Project corrections in the results.
->>>>>>> 0138a373
     additional_fields
         Additional fields to supply to the summarizer.
     copy_files
