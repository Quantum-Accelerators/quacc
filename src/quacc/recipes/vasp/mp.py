"""
Materials Project-compatible recipes

This set of recipes is meant to be compatible with the Materials Project
Reference: https://doi.org/10.1103/PhysRevMaterials.6.013801

!!! Note

    The one true source of Materials Project workflows is
    [atomate2](https://github.com/materialsproject/atomate2).
    If you need an MP-compatible workflow, we strongly encourage you to
    use atomate2 to ensure that all of your settings are fully compatible
    and up-to-date. This module is a best effort to be used at your own
    discretion.
"""
from __future__ import annotations

from typing import TYPE_CHECKING

import numpy as np

from quacc import flow, job
from quacc.recipes.vasp.core import _base_job

if TYPE_CHECKING:
    from ase import Atoms

    from quacc.schemas.vasp import VaspSchema

    class MPRelaxFlowSchema(VaspSchema):
        prerelax: VaspSchema


@job
def mp_prerelax_job(
    atoms: Atoms | dict,
    preset: str | None = "MPScanSet",
    calc_swaps: dict | None = None,
    copy_files: list[str] | None = None,
) -> VaspSchema:
    """
    Function to pre-relax a structure with Materials Project settings. By
    default, this uses a PBEsol pre-relax step.

    ??? Note

        Calculator Defaults:

        ```python
        {"ediffg": -0.05, "xc": "pbesol"}
        ```

    Parameters
    ----------
    atoms
        Atoms object or a dictionary with the key "atoms" and an Atoms object as
        the value
    preset
        Preset to use from `quacc.calculators.presets.vasp`.
    calc_swaps
        Dictionary of custom kwargs for the calculator. Set a value to `None` to remove
        a pre-existing key entirely. Set a value to `None` to remove a pre-existing key entirely.
    copy_files
        Files to copy to the runtime directory.

    Returns
    -------
    VaspSchema
        Dictionary of results from [quacc.schemas.vasp.vasp_summarize_run][]
    """

    defaults = {"ediffg": -0.05, "xc": "pbesol"}
    return _base_job(
        atoms,
        preset=preset,
        defaults=defaults,
        calc_swaps=calc_swaps,
        additional_fields={"name": "MP Pre-Relax"},
        copy_files=copy_files,
    )


@job
def mp_relax_job(
    atoms: Atoms | dict,
    preset: str | None = "MPScanSet",
    calc_swaps: dict | None = None,
    copy_files: list[str] | None = None,
) -> VaspSchema:
    """
    Function to relax a structure with Materials Project settings. By default,
    this uses an r2SCAN relax step.

    ??? Note

        Calculator Defaults:

        ```python
        {}
        ```

    Parameters
    ----------
    atoms
        Atoms object or a dictionary with the key "atoms" and an Atoms object as
        the value
    preset
        Preset to use from `quacc.calculators.presets.vasp`.
    calc_swaps
        Dictionary of custom kwargs for the calculator. Set a value to `None` to remove
        a pre-existing key entirely. Set a value to `None` to remove a pre-existing key entirely.
    copy_files
        Files to copy to the runtime directory.

    Returns
    -------
    VaspSchema
        Dictionary of results from [quacc.schemas.vasp.vasp_summarize_run][]
    """

    return _base_job(
        atoms,
        preset=preset,
        defaults={},
        calc_swaps=calc_swaps,
        additional_fields={"name": "MP Relax"},
        copy_files=copy_files,
    )


@flow
def mp_relax_flow(
    atoms: Atoms | dict,
    prerelax_job_kwargs: dict | None = None,
    relax_job_kwargs: dict | None = None,
) -> MPRelaxFlowSchema:
    """
    Workflow consisting of:

    1. MP-compatible pre-relax

    2. MP-compatible relax

    Parameters
    ----------
    atoms
        Atoms object for the structure.
    prerelax_job_kwargs
        Additional keyword arguments to pass to the pre-relaxation calculation.
    relax_job_kwargs
        Additional keyword arguments to pass to the relaxation calculation.

    Returns
    -------
    MPRelaxFlowSchema
        Dictionary of results
    """
    prerelax_job_kwargs = prerelax_job_kwargs or {}
    relax_job_kwargs = relax_job_kwargs or {}

    # Run the prerelax
<<<<<<< HEAD
    prerelax_results = prerelax.__wrapped__(atoms, **prerelax_kwargs)
=======
    prerelax_results = mp_prerelax_job(atoms, **prerelax_job_kwargs)
>>>>>>> ee76e723

    # Update KSPACING arguments
    bandgap = prerelax_results["output"].get("bandgap", 0)
    if bandgap < 1e-4:
        kspacing_swaps = {"kspacing": 0.22, "sigma": 0.2, "ismear": 2}
    else:
        rmin = 25.22 - 2.87 * bandgap
        kspacing = 2 * np.pi * 1.0265 / (rmin - 1.0183)
        kspacing_swaps = {"kspacing": min(kspacing, 0.44), "ismear": -5, "sigma": 0.05}

    relax_job_kwargs["calc_swaps"] = kspacing_swaps | relax_job_kwargs.get(
        "calc_swaps", {}
    )

    # Run the relax
<<<<<<< HEAD
    relax_results = relax.__wrapped__(
        prerelax_results, copy_files=["WAVECAR"], **relax_kwargs
=======
    relax_results = mp_relax_job(
        prerelax_results, copy_files=["WAVECAR"], **relax_job_kwargs
>>>>>>> ee76e723
    )
    relax_results["prerelax"] = prerelax_results

    return relax_results<|MERGE_RESOLUTION|>--- conflicted
+++ resolved
@@ -159,11 +159,7 @@
     relax_job_kwargs = relax_job_kwargs or {}
 
     # Run the prerelax
-<<<<<<< HEAD
-    prerelax_results = prerelax.__wrapped__(atoms, **prerelax_kwargs)
-=======
     prerelax_results = mp_prerelax_job(atoms, **prerelax_job_kwargs)
->>>>>>> ee76e723
 
     # Update KSPACING arguments
     bandgap = prerelax_results["output"].get("bandgap", 0)
@@ -179,13 +175,8 @@
     )
 
     # Run the relax
-<<<<<<< HEAD
-    relax_results = relax.__wrapped__(
-        prerelax_results, copy_files=["WAVECAR"], **relax_kwargs
-=======
     relax_results = mp_relax_job(
         prerelax_results, copy_files=["WAVECAR"], **relax_job_kwargs
->>>>>>> ee76e723
     )
     relax_results["prerelax"] = prerelax_results
 
