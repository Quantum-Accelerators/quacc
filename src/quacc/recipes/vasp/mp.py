--- conflicted
+++ resolved
@@ -172,24 +172,6 @@
     relax_job_kwargs = relax_job_kwargs or {}
 
     # Run the prerelax
-<<<<<<< HEAD
-    prerelax_results = prerelax.__wrapped__(atoms, **prerelax_kwargs)
-
-    # Update KSPACING arguments
-    bandgap = prerelax_results["output"].get("bandgap", 0)
-    if bandgap < 1e-4:
-        kspacing_swaps = {"kspacing": 0.22, "sigma": 0.2, "ismear": 2}
-    else:
-        rmin = 25.22 - 2.87 * bandgap
-        kspacing = 2 * np.pi * 1.0265 / (rmin - 1.0183)
-        kspacing_swaps = {"kspacing": min(kspacing, 0.44), "ismear": -5, "sigma": 0.05}
-
-    relax_kwargs["calc_swaps"] = kspacing_swaps | relax_kwargs.get("calc_swaps", {})
-
-    # Run the relax
-    relax_results = relax.__wrapped__(
-        prerelax_results, copy_files=["WAVECAR"], **relax_kwargs
-=======
     prerelax_results = mp_prerelax_job(atoms, **prerelax_job_kwargs)
 
     # Run the relax
@@ -198,7 +180,6 @@
         bandgap=prerelax_results["output"]["bandgap"],
         copy_files=["CHGCAR", "WAVECAR"],
         **relax_job_kwargs,
->>>>>>> 89cbb4fb
     )
     relax_results["prerelax"] = prerelax_results
 
