"""
Materials Project-compatible recipes.

This set of recipes is meant to be compatible with the Materials Project

!!! Important

    Make sure that you use the Materials Project-compatible pseudpotential
    versions. The GGA workflows use the old (no version) PAW PBE potentials.
    The meta-GGA workflows currently use the v.54 PAW PBE potentials.

!!! Info

    The one true source of Materials Project workflows is
    [atomate2](https://github.com/materialsproject/atomate2).
    If you need an MP-compatible workflow, we strongly encourage you to
    use atomate2 to ensure that all of your settings are fully compatible
    and up-to-date. This module is a best effort to be used at your own
    discretion.
"""

from __future__ import annotations

from functools import partial
from typing import TYPE_CHECKING

from pymatgen.io.vasp.sets import MPRelaxSet, MPScanRelaxSet, MPStaticSet

from quacc import flow, job
from quacc.recipes.vasp._base import base_fn
from quacc.wflow_tools.customizers import customize_funcs

if TYPE_CHECKING:
    from typing import Any, Callable

    from ase.atoms import Atoms

    from quacc.schemas._aliases.vasp import (
        MPGGARelaxFlowSchema,
        MPMetaGGARelaxFlowSchema,
        VaspSchema,
    )
    from quacc.utils.files import Filenames, SourceDirectory


@job
def mp_gga_relax_job(
<<<<<<< HEAD
    atoms: Atoms, copy_files: str | Path | list[str | Path] | None = None, **calc_kwargs
) -> VaspSchema:
=======
    atoms: Atoms,
    copy_files: SourceDirectory | dict[SourceDirectory, Filenames] | None = None,
    **calc_kwargs,
) -> DoubleRelaxSchema:
>>>>>>> 56a2e278
    """
    Function to relax a structure with the original Materials Project GGA(+U) settings.

    Parameters
    ----------
    atoms
        Atoms object
    copy_files
        Files to copy (and decompress) from source to the runtime directory.
    **calc_kwargs
        Custom kwargs for the Vasp calculator. Set a value to
        `None` to remove a pre-existing key entirely. For a list of available
        keys, refer to [quacc.calculators.vasp.vasp.Vasp][].

    Returns
    -------
    VaspSchema
        Dictionary of results.
    """

<<<<<<< HEAD
    calc_defaults = {"pmg_input_set": MPRelaxSet}
    return base_fn(
        atoms,
        calc_defaults=calc_defaults,
        calc_swaps=calc_kwargs,
        additional_fields={"name": "MP GGA Relax"},
        copy_files=copy_files,
=======
    def _relax(
        atoms: Atoms,
        copy_files: SourceDirectory | dict[SourceDirectory, Filenames] | None = None,
        calc_kwargs: dict[str, Any] | None = None,
    ) -> VaspSchema:
        """A helper function to run a relaxation with the MP GGA settings."""
        calc_defaults = {"pmg_input_set": MPRelaxSet}
        return base_fn(
            atoms,
            calc_defaults=calc_defaults,
            calc_swaps=calc_kwargs,
            additional_fields={"name": "MP GGA Relax"},
            copy_files=copy_files,
        )

    summary1 = _relax(atoms, copy_files=copy_files, calc_kwargs=calc_kwargs)
    summary2 = _relax(
        summary1["atoms"],
        copy_files={summary1["dir_name"]: ["CHGCAR*", "WAVECAR*"]},
        calc_kwargs=calc_kwargs,
>>>>>>> 56a2e278
    )


@job
def mp_gga_static_job(
    atoms: Atoms,
    bandgap: float | None = None,
    copy_files: SourceDirectory | dict[SourceDirectory, Filenames] | None = None,
    **calc_kwargs,
) -> VaspSchema:
    """
    Function to run a static calculation on a structure with the original Materials Project GGA(+U) settings.

    Parameters
    ----------
    atoms
        Atoms object
    bandgap
        The bandgap in eV, if known from a prior calculation.
    copy_files
        Files to copy (and decompress) from source to the runtime directory.
    **calc_kwargs
        Custom kwargs for the Vasp calculator. Set a value to
        `None` to remove a pre-existing key entirely. For a list of available
        keys, refer to [quacc.calculators.vasp.vasp.Vasp][].

    Returns
    -------
    VaspSchema
        Dictionary of results from [quacc.schemas.vasp.vasp_summarize_run][].
    """

    calc_defaults = {
        "pmg_input_set": partial(
            MPStaticSet, bandgap=bandgap, small_gap_multiply=[1e-4, 3.125]
        ),
        "algo": "fast",
        "lwave": True,  # Deviation from MP (but logical)
        "lreal": False,
    }
    return base_fn(
        atoms,
        calc_defaults=calc_defaults,
        calc_swaps=calc_kwargs,
        additional_fields={"name": "MP GGA Static"},
        copy_files=copy_files,
    )


@job
def mp_metagga_prerelax_job(
    atoms: Atoms,
    bandgap: float | None = None,
    copy_files: SourceDirectory | dict[SourceDirectory, Filenames] | None = None,
    **calc_kwargs,
) -> VaspSchema:
    """
    Function to pre-relax a structure with Materials Project r2SCAN workflow settings. By default, this
    uses a PBEsol pre-relax step.

    Reference: https://doi.org/10.1103/PhysRevMaterials.6.013801

    Parameters
    ----------
    atoms
        Atoms object
    bandgap
        Estimate for the bandgap in eV.
    copy_files
        Files to copy (and decompress) from source to the runtime directory.
    **calc_kwargs
        Custom kwargs for the Vasp calculator. Set a value to
        `None` to remove a pre-existing key entirely. For a list of available
        keys, refer to [quacc.calculators.vasp.vasp.Vasp][].

    Returns
    -------
    VaspSchema
        Dictionary of results from [quacc.schemas.vasp.vasp_summarize_run][].
        See the type-hint for the data structure.
    """

    calc_defaults = {
        "pmg_input_set": partial(
            MPScanRelaxSet, bandgap=bandgap or 0.0, auto_ismear=False
        ),
        "ediffg": -0.05,
        "gga": "PS",
        "laechg": False,  # Deviation from MP (but logical)
        "lvtot": False,  # Deviation from MP (but logical)
        "lwave": True,
        "metagga": None,
    }
    return base_fn(
        atoms,
        calc_defaults=calc_defaults,
        calc_swaps=calc_kwargs,
        additional_fields={"name": "MP Meta-GGA Pre-Relax"},
        copy_files=copy_files,
    )


@job
def mp_metagga_relax_job(
    atoms: Atoms,
    bandgap: float | None = None,
    copy_files: SourceDirectory | dict[SourceDirectory, Filenames] | None = None,
    **calc_kwargs,
) -> VaspSchema:
    """
    Function to relax a structure with Materials Project r2SCAN workflow settings. By default, this uses
    an r2SCAN relax step.

    Reference: https://doi.org/10.1103/PhysRevMaterials.6.013801

    Parameters
    ----------
    atoms
        Atoms object
    bandgap
        Estimate for the bandgap in eV.
    copy_files
        Files to copy (and decompress) from source to the runtime directory.
    **calc_kwargs
        Dictionary of custom kwargs for the Vasp calculator. Set a value to
        `None` to remove a pre-existing key entirely. For a list of available
        keys, refer to [quacc.calculators.vasp.vasp.Vasp][].

    Returns
    -------
    VaspSchema
        Dictionary of results.
    """

<<<<<<< HEAD
    calc_defaults = {
        "pmg_input_set": partial(
            MPScanRelaxSet, bandgap=bandgap or 0.0, auto_ismear=False
        ),
        "laechg": False,  # Deviation from MP (but logical)
        "lvtot": False,  # Deviation from MP (but logical)
        "lwave": True,
    }
    return base_fn(
        atoms,
        calc_defaults=calc_defaults,
        calc_swaps=calc_kwargs,
        additional_fields={"name": "MP Meta-GGA Relax"},
        copy_files=copy_files,
=======
    def _relax(
        atoms: Atoms,
        copy_files: SourceDirectory | dict[SourceDirectory, Filenames] | None = None,
        bandgap: float | None = None,
        calc_kwargs: dict[str, Any] | None = None,
    ) -> VaspSchema:
        """A helper function to run a relaxation with the MP r2SCAN settings."""
        calc_defaults = {
            "pmg_input_set": partial(
                MPScanRelaxSet, bandgap=bandgap or 0.0, auto_ismear=False
            ),
            "laechg": False,  # Deviation from MP (but logical)
            "lvtot": False,  # Deviation from MP (but logical)
            "lwave": True,
        }
        return base_fn(
            atoms,
            calc_defaults=calc_defaults,
            calc_swaps=calc_kwargs,
            additional_fields={"name": "MP Meta-GGA Relax"},
            copy_files=copy_files,
        )

    summary1 = _relax(
        atoms, copy_files=copy_files, bandgap=bandgap, calc_kwargs=calc_kwargs
    )
    summary2 = _relax(
        summary1["atoms"],
        copy_files={summary1["dir_name"]: ["CHGCAR*", "WAVECAR*"]},
        bandgap=bandgap,
        calc_kwargs=calc_kwargs,
>>>>>>> 56a2e278
    )


@job
def mp_metagga_static_job(
    atoms: Atoms,
    bandgap: float | None = None,
    copy_files: SourceDirectory | dict[SourceDirectory, Filenames] | None = None,
    **calc_kwargs,
) -> VaspSchema:
    """
    Function to run a static calculation on a structure with r2SCAN workflow Materials Project settings.
    By default, this uses an r2SCAN static step.

    Parameters
    ----------
    atoms
        Atoms object
    bandgap
        Estimate for the bandgap in eV.
    copy_files
        Files to copy (and decompress) from source to the runtime directory.
    **calc_kwargs
        Dictionary of custom kwargs for the Vasp calculator. Set a value to
        `None` to remove a pre-existing key entirely. For a list of available
        keys, refer to `ase.calculators.vasp.vasp.Vasp`.

    Returns
    -------
    VaspSchema
        Dictionary of results from [quacc.schemas.vasp.vasp_summarize_run][].
        See the type-hint for the data structure.
    """

    calc_defaults = {
        "pmg_input_set": partial(
            MPScanRelaxSet, bandgap=bandgap or 0.0, auto_ismear=False
        ),
        "algo": "fast",
        "ismear": -5,
        "lreal": False,
        "lwave": True,  # Deviation from MP (but logical)
        "nsw": 0,
    }
    return base_fn(
        atoms,
        calc_defaults=calc_defaults,
        calc_swaps=calc_kwargs,
        additional_fields={"name": "MP Meta-GGA Static"},
        copy_files=copy_files,
    )


@flow
def mp_gga_relax_flow(
    atoms: Atoms,
    job_params: dict[str, dict[str, Any]] | None = None,
    job_decorators: dict[str, Callable | None] | None = None,
) -> MPGGARelaxFlowSchema:
    """
    Materials Project GGA workflow consisting of:

    1. MP-compatible relax
        - name: "mp_gga_relax_job"
        - job: [quacc.recipes.vasp.mp.mp_gga_relax_job][]

    2. MP-compatible (second) relax
        - name: "mp_gga_relax_job"
        - job: [quacc.recipes.vasp.mp.mp_gga_relax_job][]

    3. MP-compatible static
        - name: "mp_gga_static_job"
        - job: [quacc.recipes.vasp.mp.mp_gga_static_job][]

    Parameters
    ----------
    atoms
        Atoms object for the structure.
    job_params
        Custom parameters to pass to each Job in the Flow. This is a dictinoary where
        the keys are the names of the jobs and the values are dictionaries of parameters.
    job_decorators
        Custom decorators to apply to each Job in the Flow. This is a dictionary where
        the keys are the names of the jobs and the values are decorators.

    Returns
    -------
    MPGGARelaxFlowSchema
        Dictionary of results. See the type-hint for the data structure.
    """
    (mp_gga_relax_job_, mp_gga_static_job_) = customize_funcs(
        ["mp_gga_relax_job", "mp_gga_static_job"],
        [mp_gga_relax_job, mp_gga_static_job],
        parameters=job_params,
        decorators=job_decorators,
    )

    # Run the relax
    relax_results = mp_gga_relax_job_(atoms)

    # Run the second relax
    double_relax_results = mp_gga_relax_job_(
        relax_results["atoms"],
        copy_files=[
            Path(relax_results["dir_name"]) / "CHGCAR",
            Path(relax_results["dir_name"]) / "WAVECAR",
        ],
    )

    # Run the static
    static_results = mp_gga_static_job_(
<<<<<<< HEAD
        double_relax_results["atoms"],
        bandgap=double_relax_results["output"]["bandgap"],
        copy_files=[
            Path(double_relax_results["dir_name"]) / "CHGCAR",
            Path(double_relax_results["dir_name"]) / "WAVECAR",
        ],
=======
        relax_results["relax2"]["atoms"],
        bandgap=relax_results["relax2"]["output"]["bandgap"],
        copy_files={relax_results["relax2"]["dir_name"]: ["CHGCAR*", "WAVECAR*"]},
>>>>>>> 56a2e278
    )

    return {
        "relax1": relax_results,
        "relax2": double_relax_results,
        "static": static_results,
    }


@flow
def mp_metagga_relax_flow(
    atoms: Atoms,
    job_params: dict[str, dict[str, Any]] | None = None,
    job_decorators: dict[str, Callable | None] | None = None,
) -> MPMetaGGARelaxFlowSchema:
    """
    Materials Project r2SCAN workflow consisting of:

    1. MP-compatible pre-relax
        - name: "mp_metagga_prerelax_job"
        - job: [quacc.recipes.vasp.mp.mp_metagga_prerelax_job][]

    2. MP-compatible relax
        - name: "mp_metagga_relax_job"
        - job: [quacc.recipes.vasp.mp.mp_metagga_relax_job][]

    3. MP-compatible (second) relax
        - name: "mp_metagga_relax_job"
        - job: [quacc.recipes.vasp.mp.mp_metagga_relax_job][]

    4. MP-compatible static
        - name: "mp_metagga_static_job"
        - job: [quacc.recipes.vasp.mp.mp_metagga_static_job][]

    Reference: https://doi.org/10.1103/PhysRevMaterials.6.013801

    Parameters
    ----------
    atoms
        Atoms object for the structure.
    job_params
        Custom parameters to pass to each Job in the Flow. This is a dictinoary where
        the keys are the names of the jobs and the values are dictionaries of parameters.
    job_decorators
        Custom decorators to apply to each Job in the Flow. This is a dictionary where
        the keys are the names of the jobs and the values are decorators.

    Returns
    -------
    MPMetaGGARelaxFlowSchema
        Dictionary of results. See the type-hint for the data structure.
    """
    (
        mp_metagga_prerelax_job_,
        mp_metagga_relax_job_,
        mp_metagga_static_job_,
    ) = customize_funcs(
        ["mp_metagga_prerelax_job", "mp_metagga_relax_job", "mp_metagga_static_job"],
        [mp_metagga_prerelax_job, mp_metagga_relax_job, mp_metagga_static_job],
        parameters=job_params,
        decorators=job_decorators,
    )

    # Run the prerelax
    prerelax_results = mp_metagga_prerelax_job_(atoms)

    # Run the relax
    relax_results = mp_metagga_relax_job_(
        prerelax_results["atoms"],
        bandgap=prerelax_results["output"]["bandgap"],
        copy_files={prerelax_results["dir_name"]: ["CHGCAR*", "WAVECAR*"]},
    )

    # Run the second relax
    double_relax_results = mp_metagga_relax_job_(
        relax_results["atoms"],
        bandgap=relax_results["output"]["bandgap"],
        copy_files=[
            Path(relax_results["dir_name"]) / "CHGCAR",
            Path(relax_results["dir_name"]) / "WAVECAR",
        ],
    )

    # Run the static
    static_results = mp_metagga_static_job_(
<<<<<<< HEAD
        double_relax_results["atoms"],
        bandgap=double_relax_results["output"]["bandgap"],
        copy_files=[
            Path(double_relax_results["dir_name"]) / "CHGCAR",
            Path(double_relax_results["dir_name"]) / "WAVECAR",
        ],
=======
        relax_results["relax2"]["atoms"],
        bandgap=relax_results["relax2"]["output"]["bandgap"],
        copy_files={relax_results["relax2"]["dir_name"]: ["CHGCAR*", "WAVECAR*"]},
>>>>>>> 56a2e278
    )

    return {
        "prerelax": prerelax_results,
        "relax1": relax_results,
        "relax2": double_relax_results,
        "static": static_results,
    }<|MERGE_RESOLUTION|>--- conflicted
+++ resolved
@@ -45,15 +45,8 @@
 
 @job
 def mp_gga_relax_job(
-<<<<<<< HEAD
-    atoms: Atoms, copy_files: str | Path | list[str | Path] | None = None, **calc_kwargs
+    atoms: Atoms, SourceDirectory | dict[SourceDirectory, Filenames] | None = None, **calc_kwargs
 ) -> VaspSchema:
-=======
-    atoms: Atoms,
-    copy_files: SourceDirectory | dict[SourceDirectory, Filenames] | None = None,
-    **calc_kwargs,
-) -> DoubleRelaxSchema:
->>>>>>> 56a2e278
     """
     Function to relax a structure with the original Materials Project GGA(+U) settings.
 
@@ -74,7 +67,6 @@
         Dictionary of results.
     """
 
-<<<<<<< HEAD
     calc_defaults = {"pmg_input_set": MPRelaxSet}
     return base_fn(
         atoms,
@@ -82,29 +74,6 @@
         calc_swaps=calc_kwargs,
         additional_fields={"name": "MP GGA Relax"},
         copy_files=copy_files,
-=======
-    def _relax(
-        atoms: Atoms,
-        copy_files: SourceDirectory | dict[SourceDirectory, Filenames] | None = None,
-        calc_kwargs: dict[str, Any] | None = None,
-    ) -> VaspSchema:
-        """A helper function to run a relaxation with the MP GGA settings."""
-        calc_defaults = {"pmg_input_set": MPRelaxSet}
-        return base_fn(
-            atoms,
-            calc_defaults=calc_defaults,
-            calc_swaps=calc_kwargs,
-            additional_fields={"name": "MP GGA Relax"},
-            copy_files=copy_files,
-        )
-
-    summary1 = _relax(atoms, copy_files=copy_files, calc_kwargs=calc_kwargs)
-    summary2 = _relax(
-        summary1["atoms"],
-        copy_files={summary1["dir_name"]: ["CHGCAR*", "WAVECAR*"]},
-        calc_kwargs=calc_kwargs,
->>>>>>> 56a2e278
-    )
 
 
 @job
@@ -238,7 +207,6 @@
         Dictionary of results.
     """
 
-<<<<<<< HEAD
     calc_defaults = {
         "pmg_input_set": partial(
             MPScanRelaxSet, bandgap=bandgap or 0.0, auto_ismear=False
@@ -253,41 +221,7 @@
         calc_swaps=calc_kwargs,
         additional_fields={"name": "MP Meta-GGA Relax"},
         copy_files=copy_files,
-=======
-    def _relax(
-        atoms: Atoms,
-        copy_files: SourceDirectory | dict[SourceDirectory, Filenames] | None = None,
-        bandgap: float | None = None,
-        calc_kwargs: dict[str, Any] | None = None,
-    ) -> VaspSchema:
-        """A helper function to run a relaxation with the MP r2SCAN settings."""
-        calc_defaults = {
-            "pmg_input_set": partial(
-                MPScanRelaxSet, bandgap=bandgap or 0.0, auto_ismear=False
-            ),
-            "laechg": False,  # Deviation from MP (but logical)
-            "lvtot": False,  # Deviation from MP (but logical)
-            "lwave": True,
-        }
-        return base_fn(
-            atoms,
-            calc_defaults=calc_defaults,
-            calc_swaps=calc_kwargs,
-            additional_fields={"name": "MP Meta-GGA Relax"},
-            copy_files=copy_files,
-        )
-
-    summary1 = _relax(
-        atoms, copy_files=copy_files, bandgap=bandgap, calc_kwargs=calc_kwargs
-    )
-    summary2 = _relax(
-        summary1["atoms"],
-        copy_files={summary1["dir_name"]: ["CHGCAR*", "WAVECAR*"]},
-        bandgap=bandgap,
-        calc_kwargs=calc_kwargs,
->>>>>>> 56a2e278
-    )
-
+    )
 
 @job
 def mp_metagga_static_job(
@@ -397,18 +331,9 @@
 
     # Run the static
     static_results = mp_gga_static_job_(
-<<<<<<< HEAD
         double_relax_results["atoms"],
         bandgap=double_relax_results["output"]["bandgap"],
-        copy_files=[
-            Path(double_relax_results["dir_name"]) / "CHGCAR",
-            Path(double_relax_results["dir_name"]) / "WAVECAR",
-        ],
-=======
-        relax_results["relax2"]["atoms"],
-        bandgap=relax_results["relax2"]["output"]["bandgap"],
         copy_files={relax_results["relax2"]["dir_name"]: ["CHGCAR*", "WAVECAR*"]},
->>>>>>> 56a2e278
     )
 
     return {
@@ -494,18 +419,9 @@
 
     # Run the static
     static_results = mp_metagga_static_job_(
-<<<<<<< HEAD
         double_relax_results["atoms"],
         bandgap=double_relax_results["output"]["bandgap"],
-        copy_files=[
-            Path(double_relax_results["dir_name"]) / "CHGCAR",
-            Path(double_relax_results["dir_name"]) / "WAVECAR",
-        ],
-=======
-        relax_results["relax2"]["atoms"],
-        bandgap=relax_results["relax2"]["output"]["bandgap"],
         copy_files={relax_results["relax2"]["dir_name"]: ["CHGCAR*", "WAVECAR*"]},
->>>>>>> 56a2e278
     )
 
     return {
