--- conflicted
+++ resolved
@@ -10,26 +10,25 @@
 from pymatgen.io.vasp import Vasprun
 
 from quacc import flow, job
-from quacc.recipes.vasp._base import run_and_summarize, run_and_summarize_opt, run_and_summarize_vib_and_thermo
+from quacc.recipes.vasp._base import (
+    run_and_summarize,
+    run_and_summarize_opt,
+    run_and_summarize_vib_and_thermo,
+)
 
 if TYPE_CHECKING:
     from typing import Any
 
     from ase.atoms import Atoms
-<<<<<<< HEAD
+
     from quacc.runners.ase import OptParams, VibKwargs
-    from quacc.schemas._aliases.vasp import VaspASEOptSchema, VaspSchema
-=======
-
-    from quacc.runners.ase import OptParams
+    from quacc.schemas._aliases.ase import VibThermoSchema
     from quacc.schemas._aliases.vasp import (
         DoubleRelaxSchema,
         VaspASEOptSchema,
         VaspSchema,
     )
->>>>>>> 62fa2e45
     from quacc.utils.files import Filenames, SourceDirectory
-    from quacc.schemas._aliases.ase import VibThermoSchema
 
 @job
 def static_job(
