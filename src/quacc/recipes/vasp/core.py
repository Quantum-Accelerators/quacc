"""Core recipes for VASP"""
from __future__ import annotations

from typing import TYPE_CHECKING

from quacc import fetch_atoms, job
from quacc.calculators.vasp import Vasp
from quacc.runners.calc import run_calc
from quacc.schemas.vasp import vasp_summarize_run
from quacc.utils.dicts import merge_dicts

if TYPE_CHECKING:
    from ase import Atoms

    from quacc.schemas.vasp import VaspSchema

    class DoubleRelaxSchema(VaspSchema):
        relax1: VaspSchema


@job
def static_job(
    atoms: Atoms | dict,
    preset: str | None = "BulkSet",
    calc_swaps: dict | None = None,
    copy_files: list[str] | None = None,
) -> VaspSchema:
    """
    Carry out a single-point calculation.

    ??? Note

        Calculator Defaults:

        ```python
        {
            "ismear": -5,
            "laechg": True,
            "lcharg": True,
            "lreal": False,
            "lwave": True,
            "nedos": 5001,
            "nsw": 0,
        }
        ```

    Parameters
    ----------
    atoms
        Atoms object or a dictionary with the key "atoms" and an Atoms object as
        the value
    preset
<<<<<<< HEAD
        Preset to use from [quacc.calculators.presets.vasp][].
=======
        Preset to use from `quacc.calculators.presets.vasp`.
>>>>>>> f593298a
    calc_swaps
        Dictionary of custom kwargs for the calculator. Set a value to `None` to remove
        a pre-existing key entirely.
    copy_files
        Files to copy to the runtime directory.

    Returns
    -------
    VaspSchema
        Dictionary of results from [quacc.schemas.vasp.vasp_summarize_run][]
    """

    defaults = {
        "ismear": -5,
        "laechg": True,
        "lcharg": True,
        "lreal": False,
        "lwave": True,
        "nedos": 5001,
        "nsw": 0,
    }
    return _base_job(
        atoms,
        preset=preset,
        defaults=defaults,
        calc_swaps=calc_swaps,
        additional_fields={"name": "VASP Static"},
        copy_files=copy_files,
    )


@job
def relax_job(
    atoms: Atoms | dict,
    preset: str | None = "BulkSet",
    relax_cell: bool = True,
    calc_swaps: dict | None = None,
    copy_files: list[str] | None = None,
) -> VaspSchema:
    """
    Relax a structure.

    ??? Note

        Calculator Defaults:

        ```python
        {
            "ediffg": -0.02,
            "isif": 3 if relax_cell else 2,
            "ibrion": 2,
            "isym": 0,
            "lcharg": False,
            "lwave": False,
            "nsw": 200,
            "symprec": 1e-8,
        }
        ```

    Parameters
    ----------
    atoms
        Atoms object or a dictionary with the key "atoms" and an Atoms object as
        the value
    preset
<<<<<<< HEAD
        Preset to use from [quacc.calculators.presets.vasp][].
=======
        Preset to use from `quacc.calculators.presets.vasp`.
>>>>>>> f593298a
    relax_cell
        True if a volume relaxation (ISIF = 3) should be performed. False if
        only the positions (ISIF = 2) should be updated.
    calc_swaps
        Dictionary of custom kwargs for the calculator. Set a value to `None` to remove
        a pre-existing key entirely.
    copy_files
        Files to copy to the runtime directory.

    Returns
    -------
    VaspSchema
        Dictionary of results from [quacc.schemas.vasp.vasp_summarize_run][]
    """

    defaults = {
        "ediffg": -0.02,
        "isif": 3 if relax_cell else 2,
        "ibrion": 2,
        "isym": 0,
        "lcharg": False,
        "lwave": False,
        "nsw": 200,
        "symprec": 1e-8,
    }
    return _base_job(
        atoms,
        preset=preset,
        defaults=defaults,
        calc_swaps=calc_swaps,
        additional_fields={"name": "VASP Relax"},
        copy_files=copy_files,
    )


@job
def double_relax_job(
    atoms: Atoms | dict,
    preset: str | None = "BulkSet",
    relax_cell: bool = True,
    calc_swaps1: dict | None = None,
    calc_swaps2: dict | None = None,
    copy_files: list[str] | None = None,
) -> DoubleRelaxSchema:
    """
    double_relax a structure. This is particularly useful for a few reasons:

    1. To carry out a cheaper pre-relaxation before the high-quality run.

    2. To carry out a GGA calculation before a meta-GGA or hybrid calculation
    that requires the GGA wavefunction.

    3. To carry out volume relaxations where large changes in volume
    can require a second relaxation to resolve forces.

    Parameters
    ----------
    atoms
        Atoms object or a dictionary with the key "atoms" and an Atoms object as
        the value
    preset
<<<<<<< HEAD
        Preset to use from [quacc.calculators.presets.vasp][].
=======
        Preset to use from `quacc.calculators.presets.vasp`.
>>>>>>> f593298a
    relax_cell
        True if a volume relaxation (ISIF = 3) should be performed. False if
        only the positions (ISIF = 2) should be updated.
    calc_swaps1
        Dictionary of custom kwargs for the first relaxation.
    calc_swaps2
        Dictionary of custom kwargs for the second relaxation.
    copy_files
        Files to copy to the (first) runtime directory.

    Returns
    -------
    DoubleRelaxSchema
        Dictionary of results
    """

    # Run first relaxation
    summary1 = relax_job.__wrapped__(
        atoms,
        preset=preset,
        relax_cell=relax_cell,
        calc_swaps=calc_swaps1,
        copy_files=copy_files,
    )

    # Run second relaxation
    summary2 = relax_job.__wrapped__(
        summary1,
        preset=preset,
        relax_cell=relax_cell,
        calc_swaps=calc_swaps2,
        copy_files=["WAVECAR"],
    )
    summary2["relax1"] = summary1

    return summary2


def _base_job(
    atoms: Atoms | dict,
    preset: str | None = None,
    defaults: dict | None = None,
    calc_swaps: dict | None = None,
    additional_fields: dict | None = None,
    copy_files: list[str] | None = None,
) -> VaspSchema:
    """
    Base job function for VASP recipes.


    Parameters
    ----------
    atoms
        Atoms object or a dictionary with the key "atoms" and an Atoms object as
        the value
    preset
<<<<<<< HEAD
        Preset to use from [quacc.calculators.presets.vasp][].
=======
        Preset to use from `quacc.calculators.presets.vasp`.
>>>>>>> f593298a
    defaults
        Default parameters for the recipe.
    calc_swaps
        Dictionary of custom kwargs for the calculator. Set a value to `None` to remove
        a pre-existing key entirely.
    additional_fields
        Additional fields to supply to the summarizer.
    copy_files
        Files to copy to the runtime directory.

    Returns
    -------
    VaspSchema
        Dictionary of results from [quacc.schemas.vasp.vasp_summarize_run][]
    """
    atoms = fetch_atoms(atoms)
    flags = merge_dicts(defaults, calc_swaps, remove_nones=False)

    atoms.calc = Vasp(atoms, preset=preset, **flags)
    atoms = run_calc(atoms, copy_files=copy_files)

    return vasp_summarize_run(atoms, additional_fields=additional_fields)<|MERGE_RESOLUTION|>--- conflicted
+++ resolved
@@ -50,11 +50,7 @@
         Atoms object or a dictionary with the key "atoms" and an Atoms object as
         the value
     preset
-<<<<<<< HEAD
-        Preset to use from [quacc.calculators.presets.vasp][].
-=======
-        Preset to use from `quacc.calculators.presets.vasp`.
->>>>>>> f593298a
+        Preset to use from `quacc.calculators.presets.vasp`.
     calc_swaps
         Dictionary of custom kwargs for the calculator. Set a value to `None` to remove
         a pre-existing key entirely.
@@ -120,11 +116,7 @@
         Atoms object or a dictionary with the key "atoms" and an Atoms object as
         the value
     preset
-<<<<<<< HEAD
-        Preset to use from [quacc.calculators.presets.vasp][].
-=======
-        Preset to use from `quacc.calculators.presets.vasp`.
->>>>>>> f593298a
+        Preset to use from `quacc.calculators.presets.vasp`.
     relax_cell
         True if a volume relaxation (ISIF = 3) should be performed. False if
         only the positions (ISIF = 2) should be updated.
@@ -186,11 +178,7 @@
         Atoms object or a dictionary with the key "atoms" and an Atoms object as
         the value
     preset
-<<<<<<< HEAD
-        Preset to use from [quacc.calculators.presets.vasp][].
-=======
-        Preset to use from `quacc.calculators.presets.vasp`.
->>>>>>> f593298a
+        Preset to use from `quacc.calculators.presets.vasp`.
     relax_cell
         True if a volume relaxation (ISIF = 3) should be performed. False if
         only the positions (ISIF = 2) should be updated.
@@ -247,11 +235,7 @@
         Atoms object or a dictionary with the key "atoms" and an Atoms object as
         the value
     preset
-<<<<<<< HEAD
-        Preset to use from [quacc.calculators.presets.vasp][].
-=======
-        Preset to use from `quacc.calculators.presets.vasp`.
->>>>>>> f593298a
+        Preset to use from `quacc.calculators.presets.vasp`.
     defaults
         Default parameters for the recipe.
     calc_swaps
