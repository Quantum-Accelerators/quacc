--- conflicted
+++ resolved
@@ -101,13 +101,8 @@
 
 
 def bulk_to_slabs_flow(
-<<<<<<< HEAD
     atoms: Atoms | dict,
-    slabgen_kwargs: dict | None = None,
-=======
-    atoms: Atoms,
     make_slabs_kwargs: dict | None = None,
->>>>>>> 0de4b532
     slab_relax: ct.electron = slab_relax_job,
     slab_static: ct.electron | None = slab_static_job,
     slab_relax_kwargs: dict | None = None,
@@ -125,13 +120,8 @@
     Parameters
     ----------
     atoms
-<<<<<<< HEAD
         Atoms object or a dictionary with the key "atoms" and an Atoms object as the value
-    slabgen_kwargs
-=======
-        Atoms object for the structure.
     make_slabs_kwargs
->>>>>>> 0de4b532
         Additional keyword arguments to pass to make_max_slabs_from_bulk()
     slab_relax
         Default to use for the relaxation of the slab structures.
