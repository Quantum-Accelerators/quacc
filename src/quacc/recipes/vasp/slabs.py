"""Recipes for slabs"""
from __future__ import annotations

from typing import TYPE_CHECKING

from quacc import fetch_atoms, flow, job, subflow
from quacc.atoms.slabs import make_adsorbate_structures, make_slabs_from_bulk
from quacc.recipes.vasp.core import _base_job

if TYPE_CHECKING:
    from ase import Atoms

    from quacc.schemas.vasp import VaspSchema


@job
def slab_static_job(
    atoms: Atoms | dict,
    preset: str | None = "SlabSet",
    calc_swaps: dict | None = None,
    copy_files: list[str] | None = None,
) -> VaspSchema:
    """
    Function to carry out a single-point calculation on a slab.

    ??? Note

        Calculator Defaults:

        ```python
        {
            "auto_dipole": True,
            "ismear": -5,
            "laechg": True,
            "lcharg": True,
            "lreal": False,
            "lvhar": True,
            "lwave": True,
            "nedos": 5001,
            "nsw": 0,
        }
        ```

    Parameters
    ----------
    atoms
        Atoms object or a dictionary with the key "atoms" and an Atoms object as
        the value
    preset
<<<<<<< HEAD
        Preset to use from [quacc.calculators.presets.vasp][].
=======
        Preset to use from `quacc.calculators.presets.vasp`.
>>>>>>> f593298a
    calc_swaps
        Dictionary of custom kwargs for the calculator. Set a value to `None` to remove
        a pre-existing key entirely. Set a value to `None` to remove a pre-existing key entirely.
    copy_files
        Files to copy to the runtime directory.

    Returns
    -------
    VaspSchema
        Dictionary of results from [quacc.schemas.vasp.vasp_summarize_run][]
    """

    defaults = {
        "auto_dipole": True,
        "ismear": -5,
        "laechg": True,
        "lcharg": True,
        "lreal": False,
        "lvhar": True,
        "lwave": True,
        "nedos": 5001,
        "nsw": 0,
    }
    return _base_job(
        atoms,
        preset=preset,
        defaults=defaults,
        calc_swaps=calc_swaps,
        additional_fields={"name": "VASP Slab Static"},
        copy_files=copy_files,
    )


@job
def slab_relax_job(
    atoms: Atoms | dict,
    preset: str | None = "SlabSet",
    calc_swaps: dict | None = None,
    copy_files: list[str] | None = None,
) -> VaspSchema:
    """
    Function to relax a slab.

    ??? Note

        Calculator Parameters:

        ```python
        {
            "auto_dipole": True,
            "ediffg": -0.02,
            "isif": 2,
            "ibrion": 2,
            "isym": 0,
            "lcharg": False,
            "lwave": False,
            "nsw": 200,
            "symprec": 1e-8,
        }
        ```

    Parameters
    ----------
    atoms
        Atoms object or a dictionary with the key "atoms" and an Atoms object as
        the value
    preset
<<<<<<< HEAD
        Preset to use from [quacc.calculators.presets.vasp][].
=======
        Preset to use from `quacc.calculators.presets.vasp`.
>>>>>>> f593298a
    calc_swaps
        Dictionary of custom kwargs for the calculator. Set a value to `None` to remove
        a pre-existing key entirely. Set a value to `None` to remove a pre-existing key entirely.
    copy_files
        Files to copy to the runtime directory.

    Returns
    -------
    VaspSchema
        Dictionary of results from [quacc.schemas.vasp.vasp_summarize_run][]
    """

    defaults = {
        "auto_dipole": True,
        "ediffg": -0.02,
        "isif": 2,
        "ibrion": 2,
        "isym": 0,
        "lcharg": False,
        "lwave": False,
        "nsw": 200,
        "symprec": 1e-8,
    }
    return _base_job(
        atoms,
        preset=preset,
        defaults=defaults,
        calc_swaps=calc_swaps,
        additional_fields={"name": "VASP Slab Relax"},
        copy_files=copy_files,
    )


@flow
def bulk_to_slabs_flow(
    atoms: Atoms | dict,
    make_slabs_kwargs: dict | None = None,
    run_static: bool = True,
    slab_relax_kwargs: dict | None = None,
    slab_static_kwargs: dict | None = None,
) -> list[VaspSchema]:
    """
    Workflow consisting of:

    1. Slab generation

    2. Slab relaxations

    3. Slab statics (optional)

    Parameters
    ----------
    atoms
        Atoms object or a dictionary with the key "atoms" and an Atoms object as
        the value
    make_slabs_kwargs
        Additional keyword arguments to pass to [quacc.atoms.slabs.make_slabs_from_bulk][]
    run_static
        Whether to run the static calculation.
    slab_relax_kwargs
        Additional keyword arguments to pass to the relaxation calculation.
    slab_static_kwargs
        Additional keyword arguments to pass to the static calculation.

    Returns
    -------
    list[VaspSchema]
        List of dictionary results from [quacc.schemas.vasp.vasp_summarize_run][]
    """
    slab_relax_kwargs = slab_relax_kwargs or {}
    slab_static_kwargs = slab_static_kwargs or {}
    make_slabs_kwargs = make_slabs_kwargs or {}

    @job
    def _make_slabs(atoms):
        atoms = fetch_atoms(atoms)
        return make_slabs_from_bulk(atoms, **make_slabs_kwargs)

    @subflow
    def _relax_distributed(slabs):
        return [slab_relax_job(slab, **slab_relax_kwargs) for slab in slabs]

    @subflow
    def _relax_and_static_distributed(slabs):
        return [
            slab_static_job(
                slab_relax_job(slab, **slab_relax_kwargs),
                **slab_static_kwargs,
            )
            for slab in slabs
        ]

    slabs = _make_slabs(atoms)

    return (
        _relax_and_static_distributed(slabs)
        if run_static
        else _relax_distributed(slabs)
    )


@flow
def slab_to_ads_flow(
    slab: Atoms,
    adsorbate: Atoms,
    make_ads_kwargs: dict | None = None,
    run_static: bool = True,
    slab_relax_kwargs: dict | None = None,
    slab_static_kwargs: dict | None = None,
) -> list[VaspSchema]:
    """
    Workflow consisting of: 1. Slab-adsorbate generation 2. Slab-adsorbate
    relaxations 3. Slab-adsorbate statics (optional)

    Parameters
    ----------
    slab
        Atoms object for the slab structure.
    adsorbate
        Atoms object for the adsorbate.
    make_ads_kwargs
        Additional keyword arguments to pass to [quacc.atoms.slabs.make_adsorbate_structures][]
    run_static
        Whether to run the static calculation.
    slab_relax_kwargs
        Additional keyword arguments to pass to the relaxation calculation.
    slab_static_kwargs
        Additional keyword arguments to pass to the static calculation.

    Returns
    -------
    list[VaspSchema]
        List of dictionaries of results from [quacc.schemas.vasp.vasp_summarize_run][]
    """

    slab_relax_kwargs = slab_relax_kwargs or {}
    slab_static_kwargs = slab_static_kwargs or {}
    make_ads_kwargs = make_ads_kwargs or {}

    @job
    def _make_ads_slabs(atoms, adsorbate):
        atoms = fetch_atoms(atoms)
        return make_adsorbate_structures(atoms, adsorbate, **make_ads_kwargs)

    @subflow
    def _relax_distributed(slabs):
        return [slab_relax_job(slab, **slab_relax_kwargs) for slab in slabs]

    @subflow
    def _relax_and_static_distributed(slabs):
        return [
            slab_static_job(
                slab_relax_job(slab, **slab_relax_kwargs),
                **slab_static_kwargs,
            )
            for slab in slabs
        ]

    ads_slabs = _make_ads_slabs(slab, adsorbate)

    return (
        _relax_and_static_distributed(ads_slabs)
        if run_static
        else _relax_distributed(ads_slabs)
    )<|MERGE_RESOLUTION|>--- conflicted
+++ resolved
@@ -47,11 +47,7 @@
         Atoms object or a dictionary with the key "atoms" and an Atoms object as
         the value
     preset
-<<<<<<< HEAD
-        Preset to use from [quacc.calculators.presets.vasp][].
-=======
         Preset to use from `quacc.calculators.presets.vasp`.
->>>>>>> f593298a
     calc_swaps
         Dictionary of custom kwargs for the calculator. Set a value to `None` to remove
         a pre-existing key entirely. Set a value to `None` to remove a pre-existing key entirely.
@@ -119,11 +115,7 @@
         Atoms object or a dictionary with the key "atoms" and an Atoms object as
         the value
     preset
-<<<<<<< HEAD
-        Preset to use from [quacc.calculators.presets.vasp][].
-=======
         Preset to use from `quacc.calculators.presets.vasp`.
->>>>>>> f593298a
     calc_swaps
         Dictionary of custom kwargs for the calculator. Set a value to `None` to remove
         a pre-existing key entirely. Set a value to `None` to remove a pre-existing key entirely.
