--- conflicted
+++ resolved
@@ -176,13 +176,7 @@
 
     opt_flags = recursive_dict_merge(opt_defaults, opt_params)
 
-<<<<<<< HEAD
-    dyn = Runner(atoms, copy_files=updated_copy_files).run_opt(
-        relax_cell=relax_cell, **opt_flags
-    )
-=======
-    dyn = run_opt(atoms, copy_files=updated_copy_files, **opt_flags)
->>>>>>> 2bfbee4f
+    dyn = Runner(atoms, copy_files=updated_copy_files).run_opt(**opt_flags)
 
     return summarize_opt_run(
         dyn, move_magmoms=True, additional_fields=additional_fields
