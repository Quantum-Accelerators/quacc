--- conflicted
+++ resolved
@@ -29,7 +29,6 @@
     from quacc.utils.files import Filenames, SourceDirectory
 
 
-<<<<<<< HEAD
 class RunAndSummarize:
     """Run and summarize a Quantum Espresso calculation."""
 
@@ -43,7 +42,7 @@
         calc_swaps: dict[str, Any] | None = None,
         parallel_info: dict[str, Any] | None = None,
         additional_fields: dict[str, Any] | None = None,
-        copy_files: (
+     s   copy_files: (
             SourceDirectory
             | list[SourceDirectory]
             | dict[SourceDirectory, Filenames]
@@ -206,259 +205,4 @@
             )
             self.copy_files = {
                 source: exact_files_to_copy for source in self.copy_files
-            }
-=======
-def run_and_summarize(
-    atoms: Atoms | None = None,
-    preset: str | None = None,
-    template: EspressoTemplate | None = None,
-    profile: EspressoProfile | None = None,
-    calc_defaults: dict[str, Any] | None = None,
-    calc_swaps: dict[str, Any] | None = None,
-    parallel_info: dict[str, Any] | None = None,
-    additional_fields: dict[str, Any] | None = None,
-    copy_files: (
-        SourceDirectory
-        | list[SourceDirectory]
-        | dict[SourceDirectory, Filenames]
-        | None
-    ) = None,
-) -> RunSchema:
-    """
-    Base function to carry out espresso recipes.
-
-    Parameters
-    ----------
-    atoms
-        Atoms object
-    preset
-        Name of the preset to use
-    template
-        EspressoTemplate to use
-    profile
-        EspressoProfile to use
-    calc_defaults
-        The default calculator parameters.
-    calc_swaps
-        Custom kwargs for the espresso calculator. Set a value to
-        `quacc.Remove` to remove a pre-existing key entirely. For a list of available
-        keys, refer to the [ase.calculators.espresso.Espresso][] calculator.
-    parallel_info
-        Dictionary of parallelization information.
-    additional_fields
-        Any additional fields to supply to the summarizer.
-    copy_files
-        Files to copy (and decompress) from source to the runtime directory.
-
-    Returns
-    -------
-    RunSchema
-        Dictionary of results from [quacc.schemas.ase.summarize_run][]
-    """
-    atoms = prepare_atoms(
-        atoms=atoms,
-        preset=preset,
-        template=template,
-        profile=profile,
-        calc_defaults=calc_defaults,
-        calc_swaps=calc_swaps,
-        parallel_info=parallel_info,
-    )
-
-    updated_copy_files = prepare_copy(
-        copy_files=copy_files,
-        calc_params=atoms.calc.user_calc_params,
-        binary=atoms.calc.template.binary,
-    )
-
-    geom_file = template.outputname if template.binary == "pw" else None
-
-    final_atoms = run_calc(atoms, geom_file=geom_file, copy_files=updated_copy_files)
-
-    return summarize_run(
-        final_atoms, atoms, move_magmoms=True, additional_fields=additional_fields
-    )
-
-
-def run_and_summarize_opt(
-    atoms: Atoms | None = None,
-    preset: str | None = None,
-    template: EspressoTemplate | None = None,
-    profile: EspressoProfile | None = None,
-    calc_defaults: dict[str, Any] | None = None,
-    calc_swaps: dict[str, Any] | None = None,
-    opt_defaults: dict[str, Any] | None = None,
-    opt_params: dict[str, Any] | None = None,
-    parallel_info: dict[str, Any] | None = None,
-    additional_fields: dict[str, Any] | None = None,
-    copy_files: (
-        SourceDirectory
-        | list[SourceDirectory]
-        | dict[SourceDirectory, Filenames]
-        | None
-    ) = None,
-) -> RunSchema:
-    """
-    Base function to carry out espresso recipes with ASE optimizers.
-
-    Parameters
-    ----------
-    atoms
-        Atoms object
-    preset
-        Name of the preset to use
-    template
-        EspressoTemplate to use
-    profile
-        EspressoProfile to use
-    calc_defaults
-        The default calculator parameters.
-    calc_swaps
-        Custom kwargs for the espresso calculator. Set a value to
-        `quacc.Remove` to remove a pre-existing key entirely. For a list of available
-        keys, refer to the [ase.calculators.espresso.Espresso][] calculator.
-    opt_defaults
-        The default optimization parameters.
-    opt_params
-        Dictionary of parameters to pass to the optimizer. pass "optimizer"
-        to change the optimizer being used. "fmax" and "max_steps" are commonly
-        used keywords. See the ASE documentation for more information.
-    parallel_info
-        Dictionary of parallelization information.
-    additional_fields
-        Any additional fields to supply to the summarizer.
-    copy_files
-        Files to copy (and decompress) from source to the runtime directory.
-
-    Returns
-    -------
-    RunSchema
-        Dictionary of results from [quacc.schemas.ase.summarize_run][]
-    """
-    atoms = prepare_atoms(
-        atoms=atoms,
-        preset=preset,
-        template=template,
-        profile=profile,
-        calc_defaults=calc_defaults,
-        calc_swaps=calc_swaps,
-        parallel_info=parallel_info,
-    )
-
-    updated_copy_files = prepare_copy(
-        copy_files=copy_files,
-        calc_params=atoms.calc.user_calc_params,
-        binary=atoms.calc.template.binary,
-    )
-
-    opt_flags = recursive_dict_merge(opt_defaults, opt_params)
-
-    dyn = run_opt(atoms, copy_files=updated_copy_files, **opt_flags)
-
-    return summarize_opt_run(
-        dyn, move_magmoms=True, additional_fields=additional_fields
-    )
-
-
-def prepare_atoms(
-    atoms: Atoms | None = None,
-    preset: str | None = None,
-    template: EspressoTemplate | None = None,
-    profile: EspressoProfile | None = None,
-    calc_defaults: dict[str, Any] | None = None,
-    calc_swaps: dict[str, Any] | None = None,
-    parallel_info: dict[str, Any] | None = None,
-) -> Atoms:
-    """
-    Commonly used preparation function to merge parameters
-    and attach an Espresso calculator accordingly.
-
-    Parameters
-    ----------
-    atoms
-        Atoms object
-    preset
-        Name of the preset to use
-    template
-        EspressoTemplate to use
-    profile
-        EspressoProfile to use
-    calc_defaults
-        The default calculator parameters.
-    calc_swaps
-        Custom kwargs for the espresso calculator. Set a value to
-        `quacc.Remove` to remove a pre-existing key entirely. For a list of available
-        keys, refer to the [ase.calculators.espresso.Espresso][] calculator.
-    parallel_info
-        Dictionary of parallelization information.
-
-    Returns
-    -------
-    Atoms
-        Atoms object with attached Espresso calculator.
-    """
-    atoms = Atoms() if atoms is None else atoms
-    calc_defaults = calc_defaults or {}
-    calc_swaps = calc_swaps or {}
-
-    calc_defaults["input_data"] = Namelist(calc_defaults.get("input_data"))
-    calc_swaps["input_data"] = Namelist(calc_swaps.get("input_data"))
-
-    binary = template.binary if template else "pw"
-
-    if binary in ALL_KEYS:
-        calc_defaults["input_data"].to_nested(binary=binary, **calc_defaults)
-        calc_swaps["input_data"].to_nested(binary=binary, **calc_swaps)
-
-    calc_defaults = remove_conflicting_kpts_kspacing(calc_defaults, calc_swaps)
-
-    calc_flags = recursive_dict_merge(calc_defaults, calc_swaps)
-
-    atoms.calc = Espresso(
-        input_atoms=atoms,
-        preset=preset,
-        parallel_info=parallel_info,
-        template=template,
-        profile=profile,
-        **calc_flags,
-    )
-
-    return atoms
-
-
-def prepare_copy(
-    copy_files: (
-        SourceDirectory
-        | list[SourceDirectory]
-        | dict[SourceDirectory, Filenames]
-        | None
-    ) = None,
-    calc_params: dict[str, Any] | None = None,
-    binary: str = "pw",
-) -> dict[SourceDirectory, Filenames] | None:
-    """
-    Function that will prepare the files to copy.
-
-    Parameters
-    ----------
-    copy_files
-        Files to copy (and decompress) from source to the runtime directory.
-    calc_params
-        The calculator parameters.
-    binary
-        The binary to use.
-
-    Returns
-    -------
-    dict
-        Dictionary of files to copy.
-    """
-    if isinstance(copy_files, (str, Path)):
-        copy_files = [copy_files]
-
-    if isinstance(copy_files, list):
-        exact_files_to_copy = prepare_copy_files(calc_params, binary=binary)
-        return {source: exact_files_to_copy for source in copy_files}
-
-    return copy_files
->>>>>>> 470b75ce
+            }