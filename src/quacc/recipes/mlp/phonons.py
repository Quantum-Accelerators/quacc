--- conflicted
+++ resolved
@@ -23,14 +23,10 @@
     atoms: Atoms,
     method: Literal["mace", "m3gnet", "chgnet"],
     symprec: float = 1e-4,
-<<<<<<< HEAD
-    min_length: float | None = 15.0,
+    min_lengths: float | tuple[float, float, float] | None = 20.0,
     supercell_matrix: (
         tuple[tuple[int, int, int], tuple[int, int, int], tuple[int, int, int]] | None
     ) = None,
-=======
-    min_lengths: float | tuple[float, float, float] | None = 20.0,
->>>>>>> 732555bf
     displacement: float = 0.01,
     t_step: float = 10,
     t_min: float = 0,
@@ -106,12 +102,8 @@
         static_job_,
         relax_job=relax_job_ if run_relax else None,
         symprec=symprec,
-<<<<<<< HEAD
-        min_length=min_length,
+        min_lengths=min_lengths,
         supercell_matrix=supercell_matrix,
-=======
-        min_lengths=min_lengths,
->>>>>>> 732555bf
         displacement=displacement,
         t_step=t_step,
         t_min=t_min,
