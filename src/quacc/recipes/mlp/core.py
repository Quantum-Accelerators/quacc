--- conflicted
+++ resolved
@@ -50,13 +50,9 @@
         See the type-hint for the data structure.
     """
     atoms.calc = pick_calculator(method, **calc_kwargs)
-<<<<<<< HEAD
-    final_atoms = Runner(atoms).run_calc(get_forces=True)
-=======
     if properties is None:
         properties = ["energy", "forces"]
-    final_atoms = run_calc(atoms, properties=properties)
->>>>>>> a4880e9b
+    final_atoms = Runner(atoms).run_calc(properties=properties)
     return summarize_run(
         final_atoms, atoms, additional_fields={"name": f"{method} Static"}
     )
