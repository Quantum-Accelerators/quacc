--- conflicted
+++ resolved
@@ -6,11 +6,7 @@
 import covalent as ct
 
 from quacc.recipes.emt.core import relax_job, static_job
-<<<<<<< HEAD
-=======
-from quacc.schemas.ase import OptSchema, RunSchema
 from quacc.schemas.atoms import fetch_atoms
->>>>>>> c000c6c9
 from quacc.util.slabs import make_max_slabs_from_bulk
 
 if TYPE_CHECKING:
