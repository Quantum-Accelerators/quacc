"""
Core recipes for EMT.

NOTE: This set of minimal recipes is mainly for demonstration purposes.
"""

from __future__ import annotations

from typing import TYPE_CHECKING

from ase.calculators.emt import EMT

from quacc import job
from quacc.runners.ase import run_calc, run_opt
from quacc.schemas.ase import summarize_opt_run, summarize_run
from quacc.utils.dicts import recursive_dict_merge

if TYPE_CHECKING:
    from typing import Any

    from ase.atoms import Atoms

    from quacc.schemas._aliases.ase import OptSchema, RunSchema


@job
def static_job(atoms: Atoms, **calc_kwargs) -> RunSchema:
    """
    Carry out a static calculation.

    Parameters
    ----------
    atoms
        Atoms object
    **calc_kwargs
        Custom kwargs for the EMT calculator. Set a value to
        `quacc.Remove` to remove a pre-existing key entirely. For a list of available
        keys, refer to the [ase.calculators.emt.EMT][] calculator.

    Returns
    -------
    RunSchema
        Dictionary of results, specified in [quacc.schemas.ase.summarize_run][].
        See the type-hint for the data structure.
    """
    atoms.calc = EMT(**calc_kwargs)
    final_atoms = run_calc(atoms)

    return summarize_run(final_atoms, atoms, additional_fields={"name": "EMT Static"})


@job
def relax_job(
    atoms: Atoms,
    relax_cell: bool = False,
    opt_params: dict[str, Any] | None = None,
    **calc_kwargs,
) -> OptSchema:
    """
    Carry out a geometry optimization.

    Parameters
    ----------
    atoms
        Atoms object
    relax_cell
        Whether to relax the cell
    opt_params
        Dictionary of custom kwargs for the optimization process. Set a value
        to `quacc.Remove` to remove a pre-existing key entirely. For a list of available
        keys, refer to [quacc.runners.ase.run_opt][].
    **calc_kwargs
        Custom kwargs for the EMT calculator. Set a value to
        `quacc.Remove` to remove a pre-existing key entirely. For a list of available
        keys, refer to the [ase.calculators.emt.EMT][] calculator.

    Returns
    -------
    OptSchema
        Dictionary of results, specified in [quacc.schemas.ase.summarize_opt_run][].
        See the type-hint for the data structure.
    """
<<<<<<< HEAD
=======
    opt_defaults = {"fmax": 0.01, "max_steps": 1000}
    opt_flags = recursive_dict_merge(opt_defaults, opt_params)
>>>>>>> 30dd216e

    atoms.calc = EMT(**calc_kwargs)
    dyn = run_opt(atoms, relax_cell=relax_cell, **opt_params)

    return summarize_opt_run(dyn, additional_fields={"name": "EMT Relax"})<|MERGE_RESOLUTION|>--- conflicted
+++ resolved
@@ -80,11 +80,6 @@
         Dictionary of results, specified in [quacc.schemas.ase.summarize_opt_run][].
         See the type-hint for the data structure.
     """
-<<<<<<< HEAD
-=======
-    opt_defaults = {"fmax": 0.01, "max_steps": 1000}
-    opt_flags = recursive_dict_merge(opt_defaults, opt_params)
->>>>>>> 30dd216e
 
     atoms.calc = EMT(**calc_kwargs)
     dyn = run_opt(atoms, relax_cell=relax_cell, **opt_params)
