--- conflicted
+++ resolved
@@ -5,16 +5,10 @@
 
 from pymatgen.analysis.defects.generators import VacancyGenerator
 
-<<<<<<< HEAD
-from quacc import flow, job, subflow
+from quacc import fetch_atoms, flow, job, subflow
 from quacc.atoms.defects import make_defects_from_bulk
 from quacc.recipes.emt.core import relax_job, static_job
 from quacc.schemas import fetch_atoms
-=======
-from quacc import fetch_atoms, flow, job, subflow
-from quacc.recipes.emt.core import relax_job, static_job
-from quacc.utils.defects import make_defects_from_bulk
->>>>>>> 48b20a53
 
 if TYPE_CHECKING:
     from ase import Atoms
