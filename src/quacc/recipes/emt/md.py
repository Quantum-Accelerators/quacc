--- conflicted
+++ resolved
@@ -75,15 +75,9 @@
         maxwell_boltzmann_defaults, maxwell_boltzmann_params
     )
 
-<<<<<<< HEAD
     initial_temperature = maxwell_boltzmann_params.pop("temperature", None)
-    fixcm = maxwell_boltzmann_params.pop("fix_com", False)
-    fixrot = maxwell_boltzmann_params.pop("fix_rot", False)
-=======
-    temperature = maxwell_boltzmann_params.pop("temperature", None)
     fix_com = maxwell_boltzmann_params.pop("fix_com", False)
     fix_rot = maxwell_boltzmann_params.pop("fix_rot", False)
->>>>>>> 31693479
 
     if initial_temperature:
         MaxwellBoltzmannDistribution(
