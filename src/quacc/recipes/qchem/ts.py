"""Transition state recipes for the Q-Chem."""
from __future__ import annotations

from typing import TYPE_CHECKING

import psutil
from monty.dev import requires

from quacc import SETTINGS, job
from quacc.recipes.qchem._base import base_opt_fn
from quacc.recipes.qchem.core import _BASE_SET, relax_job
from quacc.utils.dicts import merge_dicts

try:
    from sella import IRC, Sella

    has_sella = True
except ImportError:
    has_sella = False

if TYPE_CHECKING:
    from typing import Any, Literal

    from ase import Atoms

    from quacc.schemas._aliases.ase import OptSchema


@job
@requires(has_sella, "Sella must be installed. Refer to the quacc documentation.")
def ts_job(
    atoms: Atoms,
    charge: int,
    spin_multiplicity: int,
    method: str = "wb97mv",
    basis: str = "def2-svpd",
    opt_params: dict[str, Any] | None = None,
    copy_files: list[str] | None = None,
    **calc_kwargs,
) -> OptSchema:
    """
    TS optimize a molecular structure.

    Parameters
    ----------
    atoms
        Atoms object
    charge
        Charge of the system.
    spin_multiplicity
        Multiplicity of the system.
    method
        DFT exchange-correlation functional or other electronic structure
        method. Defaults to wB97M-V.
    basis
        Basis set. Defaults to def2-SVPD.
    opt_params
        Dictionary of custom kwargs for the optimization process. Set a value
        to `None` to remove a pre-existing key entirely. For a list of available
        keys, refer to [quacc.runners.ase.run_opt][].
    copy_files
        Files to copy to the runtime directory.
    **calc_kwargs
        Custom kwargs for the calculator. Set a value to `None` to remove
        a pre-existing key entirely. See [quacc.calculators.qchem.qchem.QChem][] for more
        details.

    Returns
    -------
    OptSchema
        Dictionary of results from [quacc.schemas.ase.summarize_opt_run][]
    """

<<<<<<< HEAD
    calc_defaults = merge_dicts(
        _BASE_SET, {"rem": {"job_type": "force", "method": method, "basis": basis}}
    )
=======
    calc_defaults = {
        "basis_set": basis,
        "scf_algorithm": scf_algorithm,
        "method": method,
        "charge": charge,
        "spin_multiplicity": spin_multiplicity,
        "cores": n_cores or psutil.cpu_count(logical=False),
        "qchem_input_params": {
            "pcm_dielectric": pcm_dielectric,
            "smd_solvent": smd_solvent,
            "overwrite_inputs": overwrite_inputs,
            "max_scf_cycles": 200 if scf_algorithm.lower() == "gdm" else None,
        },
    }
>>>>>>> 1ec740cc
    opt_defaults = {
        "fmax": 0.01,
        "max_steps": 1000,
        "optimizer": Sella,
        "optimizer_kwargs": {"order": 1},
    }

    if opt_params and opt_params.get("optimizer", Sella) is not Sella:
        raise ValueError("Only Sella should be used for TS optimization.")

    return base_opt_fn(
        atoms,
        charge,
        spin_multiplicity,
        calc_defaults=calc_defaults,
        calc_swaps=calc_kwargs,
        opt_defaults=opt_defaults,
        opt_params=opt_params,
        additional_fields={"name": "Q-Chem TS"},
        copy_files=copy_files,
    )


@job
@requires(has_sella, "Sella must be installed. Refer to the quacc documentation.")
def irc_job(
    atoms: Atoms,
    charge: int,
    spin_multiplicity: int,
    direction: Literal["forward", "reverse"] = "forward",
    method: str = "wb97mv",
    basis: str = "def2-svpd",
    opt_params: dict[str, Any] | None = None,
    copy_files: list[str] | None = None,
    **calc_kwargs,
) -> OptSchema:
    """
    IRC optimize a molecular structure.

    Parameters
    ----------
    atoms
        Atoms object
    charge
        Charge of the system.
    spin_multiplicity
        Multiplicity of the system.
    direction
        Direction of the IRC. Should be "forward" or "reverse".
    method
        DFT exchange-correlation functional or other electronic structure
        method. Defaults to wB97M-V.
    basis
        Basis set. Defaults to def2-SVPD.
    opt_params
        Dictionary of custom kwargs for the optimization process. Set a value
        to `None` to remove a pre-existing key entirely. For a list of available
        keys, refer to [quacc.runners.ase.run_opt][].
    copy_files
        Files to copy to the runtime directory.
    **calc_kwargs
        Custom kwargs for the calculator. Set a value to `None` to remove
        a pre-existing key entirely. See [quacc.calculators.qchem.qchem.QChem][] for more
        details.

    Returns
    -------
    OptSchema
        Dictionary of results from [quacc.schemas.ase.summarize_opt_run][]
    """

<<<<<<< HEAD
    calc_defaults = merge_dicts(
        _BASE_SET, {"rem": {"job_type": "force", "method": method, "basis": basis}}
    )
=======
    calc_defaults = {
        "basis_set": basis,
        "scf_algorithm": scf_algorithm,
        "method": method,
        "charge": charge,
        "spin_multiplicity": spin_multiplicity,
        "cores": n_cores or psutil.cpu_count(logical=False),
        "qchem_input_params": {
            "pcm_dielectric": pcm_dielectric,
            "smd_solvent": smd_solvent,
            "overwrite_inputs": overwrite_inputs,
            "max_scf_cycles": 200 if scf_algorithm.lower() == "gdm" else None,
        },
    }
>>>>>>> 1ec740cc
    opt_defaults = {
        "fmax": 0.01,
        "max_steps": 1000,
        "optimizer": IRC,
        "optimizer_kwargs": {"keep_going": True},
        "run_kwargs": {"direction": direction},
    }
    if opt_params and opt_params.get("optimizer", IRC) is not IRC:
        raise ValueError("Only Sella's IRC should be used for IRC optimization.")

    return base_opt_fn(
        atoms,
        charge,
        spin_multiplicity,
        calc_defaults=calc_defaults,
        calc_swaps=calc_kwargs,
        opt_defaults=opt_defaults,
        opt_params=opt_params,
        additional_fields={"name": "Q-Chem IRC"},
        copy_files=copy_files,
    )


@job
@requires(has_sella, "Sella must be installed. Refer to the quacc documentation.")
def quasi_irc_job(
    atoms: Atoms,
    charge: int,
    spin_multiplicity: int,
    direction: Literal["forward", "reverse"] = "forward",
    method: str = "wb97mv",
    basis: str = "def2-svpd",
    irc_job_kwargs: dict[str, Any] | None = None,
    relax_job_kwargs: dict[str, Any] | None = None,
    copy_files: list[str] | None = None,
) -> OptSchema:
    """
    Quasi-IRC optimize a molecular structure. Runs `irc_job` for 10 steps (default)
    followed by `relax_job`.

    Parameters
    ----------
    atoms
        Atoms object.
    charge
        Charge of the system.
    spin_multiplicity
        Multiplicity of the system.
    direction
        Direction of the IRC. Should be "forward" or "reverse".
    irc_job_kwargs
        Dictionary of kwargs for the `irc_job`.
    relax_job_kwargs
        Dictionary of kwargs for the `relax_job`.
    copy_files
        Files to copy to the runtime directory.

    Returns
    -------
    OptSchema
        Dictionary of results from [quacc.schemas.ase.summarize_opt_run][]
    """

    default_settings = SETTINGS.model_copy()

    irc_job_defaults = {
        "charge": charge,
        "spin_multiplicity": spin_multiplicity,
        "direction": direction,
        "method": method,
        "basis": basis,
        "opt_params": {"max_steps": 10},
        "copy_files": copy_files,
    }
    relax_job_defaults = {
        "charge": charge,
        "spin_multiplicity": spin_multiplicity,
        "method": method,
        "basis": basis,
    }
    irc_job_kwargs = merge_dicts(irc_job_defaults, irc_job_kwargs)
    relax_job_kwargs = merge_dicts(relax_job_defaults, relax_job_kwargs)

    SETTINGS.CHECK_CONVERGENCE = False
    irc_summary = irc_job.__wrapped__(atoms, **irc_job_kwargs)

    SETTINGS.CHECK_CONVERGENCE = default_settings.CHECK_CONVERGENCE
    relax_summary = relax_job.__wrapped__(irc_summary["atoms"], **relax_job_kwargs)

    relax_summary["initial_irc"] = irc_summary

    return relax_summary<|MERGE_RESOLUTION|>--- conflicted
+++ resolved
@@ -71,26 +71,9 @@
         Dictionary of results from [quacc.schemas.ase.summarize_opt_run][]
     """
 
-<<<<<<< HEAD
     calc_defaults = merge_dicts(
         _BASE_SET, {"rem": {"job_type": "force", "method": method, "basis": basis}}
     )
-=======
-    calc_defaults = {
-        "basis_set": basis,
-        "scf_algorithm": scf_algorithm,
-        "method": method,
-        "charge": charge,
-        "spin_multiplicity": spin_multiplicity,
-        "cores": n_cores or psutil.cpu_count(logical=False),
-        "qchem_input_params": {
-            "pcm_dielectric": pcm_dielectric,
-            "smd_solvent": smd_solvent,
-            "overwrite_inputs": overwrite_inputs,
-            "max_scf_cycles": 200 if scf_algorithm.lower() == "gdm" else None,
-        },
-    }
->>>>>>> 1ec740cc
     opt_defaults = {
         "fmax": 0.01,
         "max_steps": 1000,
@@ -162,26 +145,9 @@
         Dictionary of results from [quacc.schemas.ase.summarize_opt_run][]
     """
 
-<<<<<<< HEAD
     calc_defaults = merge_dicts(
         _BASE_SET, {"rem": {"job_type": "force", "method": method, "basis": basis}}
     )
-=======
-    calc_defaults = {
-        "basis_set": basis,
-        "scf_algorithm": scf_algorithm,
-        "method": method,
-        "charge": charge,
-        "spin_multiplicity": spin_multiplicity,
-        "cores": n_cores or psutil.cpu_count(logical=False),
-        "qchem_input_params": {
-            "pcm_dielectric": pcm_dielectric,
-            "smd_solvent": smd_solvent,
-            "overwrite_inputs": overwrite_inputs,
-            "max_scf_cycles": 200 if scf_algorithm.lower() == "gdm" else None,
-        },
-    }
->>>>>>> 1ec740cc
     opt_defaults = {
         "fmax": 0.01,
         "max_steps": 1000,
