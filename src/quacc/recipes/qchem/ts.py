--- conflicted
+++ resolved
@@ -35,12 +35,8 @@
     method: str = "wb97mv",
     basis: str = "def2-svpd",
     opt_params: dict[str, Any] | None = None,
-<<<<<<< HEAD
-    copy_files: list[str] | None = None,
+    copy_files: str | Path | list[str | Path] | None = None,
     **calc_kwargs,
-=======
-    copy_files: str | Path | list[str | Path] | None = None,
->>>>>>> 2d6a121b
 ) -> OptSchema:
     """
     TS optimize a molecular structure.
@@ -63,15 +59,11 @@
         to `None` to remove a pre-existing key entirely. For a list of available
         keys, refer to [quacc.runners.ase.run_opt][].
     copy_files
-<<<<<<< HEAD
-        Files to copy to the runtime directory.
+        File(s) to copy to the runtime directory. If a directory is provided, it will be recursively unpacked.
     **calc_kwargs
         Custom kwargs for the calculator. Set a value to `None` to remove
         a pre-existing key entirely. See [quacc.calculators.qchem.qchem.QChem][] for more
         details.
-=======
-        File(s) to copy to the runtime directory. If a directory is provided, it will be recursively unpacked.
->>>>>>> 2d6a121b
 
     Returns
     -------
@@ -115,12 +107,8 @@
     method: str = "wb97mv",
     basis: str = "def2-svpd",
     opt_params: dict[str, Any] | None = None,
-<<<<<<< HEAD
-    copy_files: list[str] | None = None,
+    copy_files: str | Path | list[str | Path] | None = None,
     **calc_kwargs,
-=======
-    copy_files: str | Path | list[str | Path] | None = None,
->>>>>>> 2d6a121b
 ) -> OptSchema:
     """
     IRC optimize a molecular structure.
@@ -145,15 +133,11 @@
         to `None` to remove a pre-existing key entirely. For a list of available
         keys, refer to [quacc.runners.ase.run_opt][].
     copy_files
-<<<<<<< HEAD
-        Files to copy to the runtime directory.
+        File(s) to copy to the runtime directory. If a directory is provided, it will be recursively unpacked.
     **calc_kwargs
         Custom kwargs for the calculator. Set a value to `None` to remove
         a pre-existing key entirely. See [quacc.calculators.qchem.qchem.QChem][] for more
         details.
-=======
-        File(s) to copy to the runtime directory. If a directory is provided, it will be recursively unpacked.
->>>>>>> 2d6a121b
 
     Returns
     -------
@@ -196,20 +180,9 @@
     direction: Literal["forward", "reverse"] = "forward",
     method: str = "wb97mv",
     basis: str = "def2-svpd",
-<<<<<<< HEAD
     irc_job_kwargs: dict[str, Any] | None = None,
     relax_job_kwargs: dict[str, Any] | None = None,
-    copy_files: list[str] | None = None,
-=======
-    scf_algorithm: str = "diis",
-    pcm_dielectric: str | None = None,
-    smd_solvent: str | None = None,
-    n_cores: int | None = None,
-    overwrite_inputs: dict[str, Any] | None = None,
-    irc_opt_params: dict[str, Any] | None = None,
-    relax_opt_params: dict[str, Any] | None = None,
     copy_files: str | Path | list[str | Path] | None = None,
->>>>>>> 2d6a121b
 ) -> OptSchema:
     """
     Quasi-IRC optimize a molecular structure. Runs `irc_job` for 10 steps (default)
