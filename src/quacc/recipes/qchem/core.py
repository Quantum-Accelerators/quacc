"""Core recipes for the Q-Chem."""
from __future__ import annotations

from typing import TYPE_CHECKING

from ase.optimize import FIRE

from quacc import job
from quacc.recipes.qchem._base import base_fn, base_opt_fn
from quacc.utils.dicts import merge_dicts

try:
    from sella import Sella

    has_sella = True
except ImportError:
    has_sella = False

if TYPE_CHECKING:
    from pathlib import Path
    from typing import Any

    from ase.atoms import Atoms

    from quacc.schemas._aliases.ase import OptSchema, RunSchema

_BASE_SET = {
    "rem": {
        "gen_scfman": True,
        "xc_grid": 3,
        "thresh": 14,
        "s2thresh": 16,
        "scf_algorithm": "diis",
        "resp_charges": True,
        "symmetry": False,
        "sym_ignore": True,
    }
}


@job
def static_job(
    atoms: Atoms,
    charge: int = 0,
    spin_multiplicity: int = 1,
<<<<<<< HEAD
    method: str | None = "wb97mv",
    basis: str | None = "def2-tzvpd",
    copy_files: list[str] | None = None,
    **calc_kwargs,
=======
    method: str = "wb97mv",
    basis: str = "def2-tzvpd",
    scf_algorithm: str = "diis",
    pcm_dielectric: str | None = None,
    smd_solvent: str | None = None,
    n_cores: int | None = None,
    overwrite_inputs: dict[str, Any] | None = None,
    copy_files: str | Path | list[str | Path] | None = None,
>>>>>>> 2d6a121b
) -> RunSchema:
    """
    Carry out a single-point calculation.

    Parameters
    ----------
    atoms
        Atoms object
    charge
        Total charge of the system.
    spin_multiplicity
        Multiplicity of the system.
    method
        DFT exchange-correlation functional or other electronic structure
        method.
    basis
        Basis set.
    copy_files
<<<<<<< HEAD
        Files to copy to the runtime directory.
    **calc_kwargs
        Custom kwargs for the calculator. Set a value to `None` to remove
        a pre-existing key entirely. See [quacc.calculators.qchem.qchem.QChem][] for more
        details.
=======
        File(s) to copy to the runtime directory. If a directory is provided, it will be recursively unpacked.
>>>>>>> 2d6a121b

    Returns
    -------
    RunSchema
        Dictionary of results from [quacc.schemas.ase.summarize_run][]
    """

    calc_defaults = merge_dicts(
        _BASE_SET, {"rem": {"job_type": "force", "method": method, "basis": basis}}
    )

    return base_fn(
        atoms,
        charge=charge,
        spin_multiplicity=spin_multiplicity,
        calc_defaults=calc_defaults,
        calc_swaps=calc_kwargs,
        additional_fields={"name": "Q-Chem Static"},
        copy_files=copy_files,
    )


@job
def relax_job(
    atoms: Atoms,
    charge: int = 0,
    spin_multiplicity: int = 1,
    method: str = "wb97mv",
    basis: str = "def2-svpd",
<<<<<<< HEAD
    opt_params: dict[str, Any] | None = None,
    copy_files: list[str] | None = None,
    **calc_kwargs,
) -> OptSchema:
=======
    scf_algorithm: str = "diis",
    pcm_dielectric: str | None = None,
    smd_solvent: str | None = None,
    n_cores: int | None = None,
    overwrite_inputs: dict[str, Any] | None = None,
    copy_files: str | Path | list[str | Path] | None = None,
) -> RunSchema:
>>>>>>> 2d6a121b
    """
    Optimize aka "relax" a molecular structure with an ASE optimizer.

    Parameters
    ----------
    atoms
        Atoms object
    charge
        Charge of the system.
    spin_multiplicity
        Multiplicity of the system.
    method
        DFT exchange-correlation functional or other electronic structure
        method. Defaults to wB97M-V.
    basis
        Basis set. Defaults to def2-SVPD.
    opt_params
        Dictionary of custom kwargs for the optimization process. Set a value
        to `None` to remove a pre-existing key entirely. For a list of available
        keys, refer to [quacc.runners.ase.run_opt][].
    copy_files
<<<<<<< HEAD
        Files to copy to the runtime directory.
    **calc_kwargs
        Custom kwargs for the calculator. Set a value to `None` to remove
        a pre-existing key entirely. See [quacc.calculators.qchem.qchem.QChem][] for more
        details.
=======
        File(s) to copy to the runtime directory. If a directory is provided, it will be recursively unpacked.
>>>>>>> 2d6a121b

    Returns
    -------
    OptSchema
        Dictionary of results from [quacc.schemas.ase.summarize_opt_run][]
    """

    calc_defaults = merge_dicts(
        _BASE_SET, {"rem": {"job_type": "force", "method": method, "basis": basis}}
    )
    opt_defaults = {
        "fmax": 0.01,
        "max_steps": 1000,
        "optimizer": Sella if has_sella else FIRE,
    }

    return base_opt_fn(
        atoms,
        charge=charge,
        spin_multiplicity=spin_multiplicity,
        calc_defaults=calc_defaults,
        calc_swaps=calc_kwargs,
        opt_defaults=opt_defaults,
        opt_params=opt_params,
        additional_fields={"name": "Q-Chem Optimization"},
        copy_files=copy_files,
    )


@job
def freq_job(
    atoms: Atoms,
    charge: int = 0,
    spin_multiplicity: int = 1,
    method: str = "wb97mv",
    basis: str = "def2-svpd",
<<<<<<< HEAD
    copy_files: list[str] | None = None,
    **calc_kwargs,
) -> RunSchema:
=======
    scf_algorithm: str = "diis",
    pcm_dielectric: str | None = None,
    smd_solvent: str | None = None,
    n_cores: int | None = None,
    overwrite_inputs: dict[str, Any] | None = None,
    opt_params: dict[str, Any] | None = None,
    copy_files: str | Path | list[str | Path] | None = None,
) -> OptSchema:
>>>>>>> 2d6a121b
    """
    Perform a frequency calculation on a molecular structure.

    Parameters
    ----------
    atoms
        Atoms object
    charge
        Charge of the system.
    spin_multiplicity
        Multiplicity of the system.
    method
        DFT exchange-correlation functional or other electronic structure
        method. Defaults to wB97M-V.
    basis
        Basis set. Defaults to def2-SVPD.
    copy_files
<<<<<<< HEAD
        Files to copy to the runtime directory.
    **calc_kwargs
        Custom kwargs for the calculator. Set a value to `None` to remove
        a pre-existing key entirely. See [quacc.calculators.qchem.qchem.QChem][] for more
        details.
=======
        File(s) to copy to the runtime directory. If a directory is provided, it will be recursively unpacked.
>>>>>>> 2d6a121b

    Returns
    -------
    RunSchema
        Dictionary of results from [quacc.schemas.ase.summarize_run][]
    """

    calc_defaults = merge_dicts(
        _BASE_SET, {"rem": {"job_type": "freq", "method": method, "basis": basis}}
    )

    return base_fn(
        atoms,
        charge=charge,
        spin_multiplicity=spin_multiplicity,
        calc_defaults=calc_defaults,
        calc_swaps=calc_kwargs,
        copy_files=copy_files,
        additional_fields={"name": "Q-Chem Frequency"},
    )<|MERGE_RESOLUTION|>--- conflicted
+++ resolved
@@ -43,21 +43,10 @@
     atoms: Atoms,
     charge: int = 0,
     spin_multiplicity: int = 1,
-<<<<<<< HEAD
     method: str | None = "wb97mv",
     basis: str | None = "def2-tzvpd",
-    copy_files: list[str] | None = None,
+    copy_files: str | Path | list[str | Path] | None = None,
     **calc_kwargs,
-=======
-    method: str = "wb97mv",
-    basis: str = "def2-tzvpd",
-    scf_algorithm: str = "diis",
-    pcm_dielectric: str | None = None,
-    smd_solvent: str | None = None,
-    n_cores: int | None = None,
-    overwrite_inputs: dict[str, Any] | None = None,
-    copy_files: str | Path | list[str | Path] | None = None,
->>>>>>> 2d6a121b
 ) -> RunSchema:
     """
     Carry out a single-point calculation.
@@ -76,15 +65,11 @@
     basis
         Basis set.
     copy_files
-<<<<<<< HEAD
-        Files to copy to the runtime directory.
+        File(s) to copy to the runtime directory. If a directory is provided, it will be recursively unpacked.
     **calc_kwargs
         Custom kwargs for the calculator. Set a value to `None` to remove
         a pre-existing key entirely. See [quacc.calculators.qchem.qchem.QChem][] for more
         details.
-=======
-        File(s) to copy to the runtime directory. If a directory is provided, it will be recursively unpacked.
->>>>>>> 2d6a121b
 
     Returns
     -------
@@ -114,20 +99,10 @@
     spin_multiplicity: int = 1,
     method: str = "wb97mv",
     basis: str = "def2-svpd",
-<<<<<<< HEAD
     opt_params: dict[str, Any] | None = None,
-    copy_files: list[str] | None = None,
+    copy_files: str | Path | list[str | Path] | None = None,
     **calc_kwargs,
 ) -> OptSchema:
-=======
-    scf_algorithm: str = "diis",
-    pcm_dielectric: str | None = None,
-    smd_solvent: str | None = None,
-    n_cores: int | None = None,
-    overwrite_inputs: dict[str, Any] | None = None,
-    copy_files: str | Path | list[str | Path] | None = None,
-) -> RunSchema:
->>>>>>> 2d6a121b
     """
     Optimize aka "relax" a molecular structure with an ASE optimizer.
 
@@ -149,15 +124,11 @@
         to `None` to remove a pre-existing key entirely. For a list of available
         keys, refer to [quacc.runners.ase.run_opt][].
     copy_files
-<<<<<<< HEAD
-        Files to copy to the runtime directory.
+        File(s) to copy to the runtime directory. If a directory is provided, it will be recursively unpacked.
     **calc_kwargs
         Custom kwargs for the calculator. Set a value to `None` to remove
         a pre-existing key entirely. See [quacc.calculators.qchem.qchem.QChem][] for more
         details.
-=======
-        File(s) to copy to the runtime directory. If a directory is provided, it will be recursively unpacked.
->>>>>>> 2d6a121b
 
     Returns
     -------
@@ -194,20 +165,9 @@
     spin_multiplicity: int = 1,
     method: str = "wb97mv",
     basis: str = "def2-svpd",
-<<<<<<< HEAD
-    copy_files: list[str] | None = None,
+    copy_files: str | Path | list[str | Path] | None = None,
     **calc_kwargs,
 ) -> RunSchema:
-=======
-    scf_algorithm: str = "diis",
-    pcm_dielectric: str | None = None,
-    smd_solvent: str | None = None,
-    n_cores: int | None = None,
-    overwrite_inputs: dict[str, Any] | None = None,
-    opt_params: dict[str, Any] | None = None,
-    copy_files: str | Path | list[str | Path] | None = None,
-) -> OptSchema:
->>>>>>> 2d6a121b
     """
     Perform a frequency calculation on a molecular structure.
 
@@ -225,15 +185,11 @@
     basis
         Basis set. Defaults to def2-SVPD.
     copy_files
-<<<<<<< HEAD
-        Files to copy to the runtime directory.
+        File(s) to copy to the runtime directory. If a directory is provided, it will be recursively unpacked.
     **calc_kwargs
         Custom kwargs for the calculator. Set a value to `None` to remove
         a pre-existing key entirely. See [quacc.calculators.qchem.qchem.QChem][] for more
         details.
-=======
-        File(s) to copy to the runtime directory. If a directory is provided, it will be recursively unpacked.
->>>>>>> 2d6a121b
 
     Returns
     -------
