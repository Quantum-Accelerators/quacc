--- conflicted
+++ resolved
@@ -29,24 +29,12 @@
 @job
 def static_job(
     atoms: Atoms,
-<<<<<<< HEAD
-    charge: int,
-    spin_multiplicity: int,
+    charge: int = 0,
+    spin_multiplicity: int = 1,
     method: str | None = "wb97mv",
     basis: str | None = "def2-tzvpd",
     qc_input_swaps: dict[str, Any] | None = None,
     qchem_dict_set_kwargs: dict | None = None,
-=======
-    charge: int = 0,
-    spin_multiplicity: int = 1,
-    method: str = "wb97mv",
-    basis: str = "def2-tzvpd",
-    scf_algorithm: str = "diis",
-    pcm_dielectric: str | None = None,
-    smd_solvent: str | None = None,
-    n_cores: int | None = None,
-    overwrite_inputs: dict[str, Any] | None = None,
->>>>>>> 3dcdb904
     copy_files: list[str] | None = None,
 ) -> RunSchema:
     """
