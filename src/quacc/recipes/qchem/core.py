"""Core recipes for the Q-Chem"""
from __future__ import annotations

from typing import TYPE_CHECKING

from ase.optimize import FIRE

from quacc import job
from quacc.calculators.qchem import QChem
from quacc.runners.calc import run_ase_opt, run_calc
from quacc.schemas.ase import summarize_opt_run, summarize_run
from quacc.utils.dicts import merge_dicts, remove_dict_nones

try:
    from sella import Sella

    has_sella = True
except ImportError:
    has_sella = False

if TYPE_CHECKING:
    from typing import Any

    from ase import Atoms

    from quacc.schemas.ase import OptSchema, RunSchema


@job
def static_job(
    atoms: Atoms,
    charge: int,
    spin_multiplicity: int,
    method: str = "wb97mv",
    basis: str = "def2-tzvpd",
<<<<<<< HEAD
    calc_swaps: dict | None = None,
=======
    scf_algorithm: str = "diis",
    pcm_dielectric: str | None = None,
    smd_solvent: str | None = None,
    n_cores: int | None = None,
    overwrite_inputs: dict[str, Any] | None = None,
>>>>>>> 74d6f86c
    copy_files: list[str] | None = None,
) -> RunSchema:
    """
    Carry out a single-point calculation.

    ??? Note

        Calculator Defaults:

        ```python

        ```

    Parameters
    ----------

    Returns
    -------
    RunSchema
        Dictionary of results from [quacc.schemas.ase.summarize_run][]
    """
    defaults = {
        "rem": {
            "job_type": "force",
            "method": method,
            "basis": basis,
            "gen_scfman": True,
            "xc_grid": 3,
            "thresh": 14,
            "s2thresh": 16,
            "scf_algorithm": "diis",
            "resp_charges": True,
            "symmetry": False,
            "sym_ignore": True,
        }
    }

    return _base_job(
        atoms,
        charge,
        spin_multiplicity,
        defaults=defaults,
        calc_swaps=calc_swaps,
        additional_fields={"name": "Q-Chem Static"},
        copy_files=copy_files,
    )


@job
def internal_relax_job(
    atoms: Atoms,
    charge: int,
    spin_multiplicity: int,
    method: str = "wb97mv",
    basis: str = "def2-svpd",
    scf_algorithm: str = "diis",
    pcm_dielectric: str | None = None,
    smd_solvent: str | None = None,
    n_cores: int | None = None,
    overwrite_inputs: dict[str, Any] | None = None,
    copy_files: list[str] | None = None,
) -> RunSchema:
    """
    Optimize aka "relax" a molecular structure with Q-Chem optimizers.

    ??? Note

        Calculator Defaults:

        ```python
        {
            "job_type": "opt",
            "basis_set": basis,
            "scf_algorithm": scf_algorithm,
            "method": method,
            "charge": charge,
            "spin_multiplicity": spin_multiplicity,
            "cores": n_cores or multiprocessing.cpu_count(),
            "qchem_input_params": {
                "pcm_dielectric": pcm_dielectric,
                "smd_solvent": smd_solvent,
                "overwrite_inputs": overwrite_inputs,
                "max_scf_cycles": 200 if scf_algorithm.lower() == "gdm" else None,
            },
        }
        ```

    Parameters
    ----------
    atoms
        Atoms object
    charge
        Charge of the system.
    spin_multiplicity
        Multiplicity of the system.
    method
        DFT exchange-correlation functional or other electronic structure
        method. Defaults to wB97M-V.
    basis
        Basis set. Defaults to def2-SVPD.
    scf_algorithm
        Algorithm used to converge the SCF. Defaults to "diis", but for
        particularly difficult cases, "gdm" should be employed instead.
    pcm_dielectric
        Dielectric constant of the optional polarizable continuum impicit
        solvation model. Defaults to None, in which case PCM will not be
        employed.
    smd_solvent
        Solvent to use for SMD implicit solvation model. Examples include
        "water", "ethanol", "methanol", and "acetonitrile". Refer to the Q-Chem
        manual for a complete list of solvents available. Defaults to None, in
        which case SMD will not be employed.
    n_cores
        Number of cores to use for the Q-Chem calculation. Defaults to use all
        cores available on a given node.
    overwrite_inputs
        Dictionary passed to `pymatgen.io.qchem.QChemDictSet` which can modify
        default values set therein as well as set additional Q-Chem parameters.
        See QChemDictSet documentation for more details.
    copy_files
        Files to copy to the runtime directory.

    Returns
    -------
    RunSchema
        Dictionary of results from [quacc.schemas.ase.summarize_run][]
    """

    defaults = {
        "job_type": "opt",
        "basis_set": basis,
        "scf_algorithm": scf_algorithm,
        "method": method,
        "charge": charge,
        "spin_multiplicity": spin_multiplicity,
        "cores": n_cores or multiprocessing.cpu_count(),
        "qchem_input_params": {
            "pcm_dielectric": pcm_dielectric,
            "smd_solvent": smd_solvent,
            "overwrite_inputs": overwrite_inputs,
            "max_scf_cycles": 200 if scf_algorithm.lower() == "gdm" else None,
        },
    }
    return _base_job(
        atoms,
        charge,
        spin_multiplicity,
        defaults=defaults,
        additional_fields={"name": "Q-Chem Optimization (Internal)"},
        copy_files=copy_files,
    )


@job
def freq_job(
    atoms: Atoms,
    charge: int,
    spin_multiplicity: int,
    method: str = "wb97mv",
    basis: str = "def2-svpd",
    scf_algorithm: str = "diis",
    pcm_dielectric: str | None = None,
    smd_solvent: str | None = None,
    n_cores: int | None = None,
    overwrite_inputs: dict[str, Any] | None = None,
    copy_files: list[str] | None = None,
) -> RunSchema:
    """
    Perform a frequency calculation on a molecular structure.

    ??? Note

        Calculator Defaults:

        ```python
        {
            "job_type": "freq",
            "basis_set": basis,
            "scf_algorithm": scf_algorithm,
            "method": method,
            "charge": charge,
            "spin_multiplicity": spin_multiplicity,
            "cores": n_cores or multiprocessing.cpu_count(),
            "qchem_input_params": {
                "pcm_dielectric": pcm_dielectric,
                "smd_solvent": smd_solvent,
                "overwrite_inputs": overwrite_inputs,
                "max_scf_cycles": 200 if scf_algorithm.lower() == "gdm" else None,
            },
        }
        ```

    Parameters
    ----------
    atoms
        Atoms object
    charge
        Charge of the system.
    spin_multiplicity
        Multiplicity of the system.
    method
        DFT exchange-correlation functional or other electronic structure
        method. Defaults to wB97M-V.
    basis
        Basis set. Defaults to def2-SVPD.
    scf_algorithm
        Algorithm used to converge the SCF. Defaults to "diis", but for
        particularly difficult cases, "gdm" should be employed instead.
    pcm_dielectric
        Dielectric constant of the optional polarizable continuum impicit
        solvation model. Defaults to None, in which case PCM will not be
        employed.
    smd_solvent
        Solvent to use for SMD implicit solvation model. Examples include
        "water", "ethanol", "methanol", and "acetonitrile". Refer to the Q-Chem
        manual for a complete list of solvents available. Defaults to None, in
        which case SMD will not be employed.
    n_cores
        Number of cores to use for the Q-Chem calculation. Defaults to use all
        cores available on a given node.
    overwrite_inputs
        Dictionary passed to `pymatgen.io.qchem.QChemDictSet` which can modify
        default values set therein as well as set additional Q-Chem parameters.
        See QChemDictSet documentation for more details.
    copy_files
        Files to copy to the runtime directory.

    Returns
    -------
    RunSchema
        Dictionary of results from [quacc.schemas.ase.summarize_run][]
    """

    defaults = {
        "job_type": "freq",
        "basis_set": basis,
        "scf_algorithm": scf_algorithm,
        "method": method,
        "charge": charge,
        "spin_multiplicity": spin_multiplicity,
        "cores": n_cores or multiprocessing.cpu_count(),
        "qchem_input_params": {
            "pcm_dielectric": pcm_dielectric,
            "smd_solvent": smd_solvent,
            "overwrite_inputs": overwrite_inputs,
            "max_scf_cycles": 200 if scf_algorithm.lower() == "gdm" else None,
        },
    }
    return _base_job(
        atoms,
        charge,
        spin_multiplicity,
        defaults=defaults,
        copy_files=copy_files,
        additional_fields={"name": "Q-Chem Frequency"},
    )


@job
def relax_job(
    atoms: Atoms,
    charge: int,
    spin_multiplicity: int,
    method: str = "wb97mv",
    basis: str = "def2-svpd",
    scf_algorithm: str = "diis",
    pcm_dielectric: str | None = None,
    smd_solvent: str | None = None,
    n_cores: int | None = None,
    overwrite_inputs: dict[str, Any] | None = None,
    opt_swaps: dict[str, Any] | None = None,
    copy_files: list[str] | None = None,
) -> OptSchema:
    """
    Optimize aka "relax" a molecular structure with an ASE optimizer.

    ??? Note

        Calculator defaults:

        ```python
        {
            "basis_set": basis,
            "scf_algorithm": scf_algorithm,
            "method": method,
            "charge": charge,
            "spin_multiplicity": spin_multiplicity,
            "cores": n_cores or multiprocessing.cpu_count(),
            "qchem_input_params": {
                "pcm_dielectric": pcm_dielectric,
                "smd_solvent": smd_solvent,
                "overwrite_inputs": overwrite_inputs,
                "max_scf_cycles": 200 if scf_algorithm.lower() == "gdm" else None,
            },
        }
        ```

        Optimizer defaults:

        ```python
        {"fmax": 0.01, "max_steps": 1000, "optimizer": Sella if has_sella else FIRE, "optimizer_kwargs": {"use_TRICs": False}}
        ```

    Parameters
    ----------
    atoms
        Atoms object
    charge
        Charge of the system.
    spin_multiplicity
        Multiplicity of the system.
    method
        DFT exchange-correlation functional or other electronic structure
        method. Defaults to wB97M-V.
    basis
        Basis set. Defaults to def2-SVPD.
    scf_algorithm
        Algorithm used to converge the SCF. Defaults to "diis", but for
        particularly difficult cases, "gdm" should be employed instead.
    pcm_dielectric
        Dielectric constant of the optional polarizable continuum impicit
        solvation model. Defaults to None, in which case PCM will not be
        employed.
    smd_solvent
        Solvent to use for SMD implicit solvation model. Examples include
        "water", "ethanol", "methanol", and "acetonitrile". Refer to the Q-Chem
        manual for a complete list of solvents available. Defaults to None, in
        which case SMD will not be employed.
    n_cores
        Number of cores to use for the Q-Chem calculation. Defaults to use all
        cores available on a given node.
    overwrite_inputs
        Dictionary passed to `pymatgen.io.qchem.QChemDictSet` which can modify
        default values set therein as well as set additional Q-Chem parameters.
        See QChemDictSet documentation for more details.
    opt_swaps
        Dictionary of custom kwargs for [quacc.runners.calc.run_ase_opt][]
    copy_files
        Files to copy to the runtime directory.

    Returns
    -------
    OptSchema
        Dictionary of results from [quacc.schemas.ase.summarize_opt_run][]
    """

    qchem_defaults = {
        "basis_set": basis,
        "scf_algorithm": scf_algorithm,
        "method": method,
        "charge": charge,
        "spin_multiplicity": spin_multiplicity,
        "cores": n_cores or multiprocessing.cpu_count(),
        "qchem_input_params": {
            "pcm_dielectric": pcm_dielectric,
            "smd_solvent": smd_solvent,
            "overwrite_inputs": overwrite_inputs,
            "max_scf_cycles": 200 if scf_algorithm.lower() == "gdm" else None,
        },
    }
    opt_defaults = {
        "fmax": 0.01,
        "max_steps": 1000,
        "optimizer": Sella if has_sella else FIRE,
        "optimizer_kwargs": {"use_TRICs": False},
    }

    return _base_opt_job(
        atoms,
        charge,
        spin_multiplicity,
        qchem_defaults=qchem_defaults,
        opt_defaults=opt_defaults,
        opt_swaps=opt_swaps,
        additional_fields={"name": "Q-Chem Optimization"},
        copy_files=copy_files,
    )


def _base_job(
    atoms: Atoms,
    charge: int,
    spin_multiplicity: int,
<<<<<<< HEAD
    defaults: dict | None = None,
    calc_swaps: dict | None = None,
    additional_fields: dict | None = None,
=======
    defaults: dict[str, Any] | None = None,
    additional_fields: dict[str, Any] | None = None,
>>>>>>> 74d6f86c
    copy_files: list[str] | None = None,
) -> RunSchema:
    """
    Base job function used for Q-Chem recipes that don't rely on ASE optimizers
    or other ASE dynamics classes.

    Parameters
    ----------
    atoms
        Atoms object
    charge
        Charge of the system.
    spin_multiplicity
        Multiplicity of the system.
    defaults
        The default parameters for the recipe.
    calc_swaps
        Dictionary of custom kwargs for the calculator. Set a value to `None` to remove
        a pre-existing key entirely.
    additional_fields
        Any additional fields to set in the summary.
    copy_files
        Files to copy to the runtime directory.

    Returns
    -------
    RunSchema
        Dictionary of results from [quacc.schemas.ase.summarize_run][]
    """

    qchem_flags = merge_dicts(defaults, calc_swaps)

    atoms.calc = QChem(atoms, **qchem_flags)
    final_atoms = run_calc(atoms, copy_files=copy_files)

    return summarize_run(
        final_atoms,
        input_atoms=atoms,
        charge_and_multiplicity=(charge, spin_multiplicity),
        additional_fields=additional_fields,
    )


def _base_opt_job(
    atoms: Atoms,
    charge: int,
    spin_multiplicity: int,
    qchem_defaults: dict[str, Any] | None = None,
    opt_defaults: dict[str, Any] | None = None,
    opt_swaps: dict[str, Any] | None = None,
    additional_fields: dict[str, Any] | None = None,
    copy_files: list[str] | None = None,
) -> OptSchema:
    """
    Base function for Q-Chem recipes that involve ASE optimizers.

    Parameters
    ----------
    atoms
        Atoms object
    charge
        Charge of the system.
    spin_multiplicity
        Multiplicity of the system.
    qchem_defaults
        Default arguments for the Q-Chem calculator.
    opt_defaults
        Default arguments for the ASE optimizer.
    opt_swaps
        Dictionary of custom kwargs for [quacc.runners.calc.run_ase_opt][]
    copy_files
        Files to copy to the runtime directory.

    Returns
    -------
    OptSchema
        Dictionary of results from [quacc.schemas.ase.summarize_opt_run][]
    """
    # TODO:
    #   - passing initial Hessian?

    qchem_flags = remove_dict_nones(qchem_defaults)
    opt_flags = merge_dicts(opt_defaults, opt_swaps)

    atoms.calc = QChem(atoms, **qchem_flags)
    dyn = run_ase_opt(atoms, copy_files=copy_files, **opt_flags)

    return summarize_opt_run(
        dyn,
        charge_and_multiplicity=(charge, spin_multiplicity),
        additional_fields=additional_fields,
    )<|MERGE_RESOLUTION|>--- conflicted
+++ resolved
@@ -33,15 +33,7 @@
     spin_multiplicity: int,
     method: str = "wb97mv",
     basis: str = "def2-tzvpd",
-<<<<<<< HEAD
-    calc_swaps: dict | None = None,
-=======
-    scf_algorithm: str = "diis",
-    pcm_dielectric: str | None = None,
-    smd_solvent: str | None = None,
-    n_cores: int | None = None,
-    overwrite_inputs: dict[str, Any] | None = None,
->>>>>>> 74d6f86c
+    calc_swaps: dict[str, Any] | None = None,
     copy_files: list[str] | None = None,
 ) -> RunSchema:
     """
@@ -425,14 +417,9 @@
     atoms: Atoms,
     charge: int,
     spin_multiplicity: int,
-<<<<<<< HEAD
-    defaults: dict | None = None,
-    calc_swaps: dict | None = None,
-    additional_fields: dict | None = None,
-=======
     defaults: dict[str, Any] | None = None,
+    calc_swaps: dict[str, Any] | None = None,
     additional_fields: dict[str, Any] | None = None,
->>>>>>> 74d6f86c
     copy_files: list[str] | None = None,
 ) -> RunSchema:
     """
