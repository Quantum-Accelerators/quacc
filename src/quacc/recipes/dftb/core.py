"""Core recipes for DFTB+"""
from __future__ import annotations

from typing import TYPE_CHECKING, Literal

import covalent as ct
from ase.calculators.dftb import Dftb

<<<<<<< HEAD
from quacc.schemas.ase import summarize_run
=======
from quacc.schemas.ase import RunSchema, summarize_run
from quacc.schemas.atoms import fetch_atoms
>>>>>>> c000c6c9
from quacc.util.calc import run_calc
from quacc.util.dicts import remove_dict_empties
from quacc.util.files import check_logfile

if TYPE_CHECKING:
    from ase import Atoms

    from quacc.schemas.ase import RunSchema

LOG_FILE = "dftb.out"
GEOM_FILE = "geo_end.gen"


@ct.electron
def static_job(
    atoms: Atoms | dict,
    method: Literal["GFN1-xTB", "GFN2-xTB", "DFTB"] = "GFN2-xTB",
    kpts: tuple | list[tuple] | dict | None = None,
    calc_swaps: dict | None = None,
    copy_files: list[str] | None = None,
) -> RunSchema:
    """
    Carry out a single-point calculation.

    Parameters
    ----------
    atoms
        Atoms object or a dictionary with the key "atoms" and an Atoms object as the value
    method
        Method to use.
    kpts
        k-point grid to use. Defaults to None for molecules and
        (1, 1, 1) for solids.
    calc_swaps
        Dictionary of custom kwargs for the calculator.
    copy_files
        Absolute paths to files to copy to the runtime directory.

    Returns
    -------
    RunSchema
        Dictionary of results from `quacc.schemas.ase.summarize_run`
    """
    atoms = fetch_atoms(atoms)
    calc_swaps = calc_swaps or {}

    defaults = {
        "Hamiltonian_": "xTB" if "xtb" in method.lower() else "DFTB",
        "Hamiltonian_Method": method if "xtb" in method.lower() else None,
        "kpts": kpts or ((1, 1, 1) if atoms.pbc.any() else None),
    }
    flags = remove_dict_empties(defaults | calc_swaps)

    atoms.calc = Dftb(**flags)
    final_atoms = run_calc(atoms, geom_file=GEOM_FILE, copy_files=copy_files)

    if check_logfile(LOG_FILE, "SCC is NOT converged"):
        raise ValueError("SCC is not converged")

    return summarize_run(
        final_atoms,
        input_atoms=atoms,
        additional_fields={"name": "DFTB+ Static"},
    )


@ct.electron
def relax_job(
    atoms: Atoms | dict,
    method: Literal["GFN1-xTB", "GFN2-xTB", "DFTB"] = "GFN2-xTB",
    kpts: tuple | list[tuple] | dict | None = None,
    lattice_opt: bool = False,
    calc_swaps: dict | None = None,
    copy_files: list[str] | None = None,
) -> RunSchema:
    """
    Carry out a structure relaxation.

    Parameters
    ----------
    atoms
        Atoms object or a dictionary with the key "atoms" and an Atoms object as the value
    method
        Method to use.
    kpts
        k-point grid to use. Defaults to None for molecules and
        (1, 1, 1) for solids.
    lattice_opt
        Whether to relax the unit cell shape/volume in addition to
        the positions.
    calc_swaps
        Dictionary of custom kwargs for the calculator.
    copy_files
        Absolute paths to files to copy to the runtime directory.

    Returns
    -------
    RunSchema
        Dictionary of results from `quacc.schemas.ase.summarize_run`
    """
    atoms = fetch_atoms(atoms)
    calc_swaps = calc_swaps or {}

    defaults = {
        "Hamiltonian_": "xTB" if "xtb" in method.lower() else "DFTB",
        "Hamiltonian_Method": method if "xtb" in method.lower() else None,
        "kpts": kpts or ((1, 1, 1) if atoms.pbc.any() else None),
        "Driver_": "GeometryOptimization",
        "Driver_LatticeOpt": "Yes" if lattice_opt else "No",
        "Driver_AppendGeometries": "Yes",
        "Driver_MaxSteps": 2000,
    }
    flags = remove_dict_empties(defaults | calc_swaps)

    atoms.calc = Dftb(**flags)
    final_atoms = run_calc(atoms, geom_file=GEOM_FILE, copy_files=copy_files)

    if not check_logfile(LOG_FILE, "Geometry converged"):
        raise ValueError("Geometry did not converge")

    return summarize_run(
        final_atoms,
        input_atoms=atoms,
        additional_fields={"name": "DFTB+ Relax"},
    )<|MERGE_RESOLUTION|>--- conflicted
+++ resolved
@@ -6,12 +6,8 @@
 import covalent as ct
 from ase.calculators.dftb import Dftb
 
-<<<<<<< HEAD
 from quacc.schemas.ase import summarize_run
-=======
-from quacc.schemas.ase import RunSchema, summarize_run
 from quacc.schemas.atoms import fetch_atoms
->>>>>>> c000c6c9
 from quacc.util.calc import run_calc
 from quacc.util.dicts import remove_dict_empties
 from quacc.util.files import check_logfile
