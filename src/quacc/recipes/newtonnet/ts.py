"""Transition state recipes for the NewtonNet code."""

from __future__ import annotations

import os
from importlib.util import find_spec
from typing import TYPE_CHECKING

from ase import Atoms
from ase.atoms import Atoms
from ase.io import Trajectory, read, write
from ase.mep.neb import NEBOptimizer
from ase.neb import NEB
from geodesic_interpolate.fileio import write_xyz
from geodesic_interpolate.geodesic import Geodesic
from geodesic_interpolate.interpolation import redistribute
from monty.dev import requires

from quacc import SETTINGS, change_settings, job, strip_decorator
from quacc.recipes.newtonnet.core import _add_stdev_and_hess, freq_job, relax_job
from quacc.runners.ase import run_opt
from quacc.schemas.ase import summarize_opt_run
from quacc.utils.dicts import recursive_dict_merge
<<<<<<< HEAD
from quacc import SETTINGS, change_settings, job, strip_decorator
from quacc.recipes.newtonnet.core import _add_stdev_and_hess, freq_job, relax_job

from ase.io import read
from ase.io import Trajectory
from importlib.util import find_spec

has_geodesic_interpolate = bool(find_spec("geodesic_interpolate"))
has_sella = bool(find_spec("sella"))
has_newtonnet = bool(find_spec("newtonnet"))

if has_sella:
    from sella import IRC, Sella
if has_newtonnet:
    from newtonnet.utils.ase_interface import MLAseCalculator as NewtonNet
if has_geodesic_interpolate:
    from geodesic_interpolate.fileio import write_xyz
    from geodesic_interpolate.geodesic import Geodesic
    from geodesic_interpolate.interpolation import redistribute

import os
from ase.neb import NEB
from ase.io import write
from pathlib import Path
from typing import Optional
from ase.mep.neb import NEBOptimizer
from ase.optimize.optimize import Optimizer

if TYPE_CHECKING:
    from typing import Any, Literal, Optional, Union, List, Tuple
    from ase.atoms import Atoms
=======

has_sella = bool(find_spec("sella"))
has_newtonnet = bool(find_spec("newtonnet"))

try:
    from ase.mep import neb
except ImportError:
    neb = None

if has_sella:
    from sella import IRC, Sella
if has_newtonnet:
    from newtonnet.utils.ase_interface import MLAseCalculator as NewtonNet


if TYPE_CHECKING:
    from typing import Any, Literal

    from ase.optimize.optimize import Optimizer
>>>>>>> 91d76c17
    from numpy.typing import NDArray

    from quacc.recipes.newtonnet.core import FreqSchema
    from quacc.runners.ase import OptParams
    from quacc.schemas._aliases.ase import OptSchema

    class TSSchema(OptSchema):
        freq_job: FreqSchema | None

    class IRCSchema(OptSchema):
        freq_job: FreqSchema | None

    class QuasiIRCSchema(OptSchema):
        irc_job: IRCSchema
        freq_job: FreqSchema | None


@job
<<<<<<< HEAD
@requires(has_newtonnet, "NewtonNet must be installed. Refer to the quacc documentation.")
=======
@requires(
    has_newtonnet, "NewtonNet must be installed. Refer to the quacc documentation."
)
>>>>>>> 91d76c17
@requires(has_sella, "Sella must be installed. Refer to the quacc documentation.")
def ts_job(
    atoms: Atoms,
    use_custom_hessian: bool = False,
    run_freq: bool = True,
    freq_job_kwargs: dict[str, Any] | None = None,
    opt_params: OptParams | None = None,
    **calc_kwargs,
) -> TSSchema:
    """
    Perform a transition state (TS) job using the given atoms object.

    Parameters
    ----------
    atoms
        The atoms object representing the system.
    use_custom_hessian
        Whether to use a custom Hessian matrix.
    run_freq
        Whether to run the frequency job.
    freq_job_kwargs
        Keyword arguments to use for the [quacc.recipes.newtonnet.ts.freq_job][]
    opt_params
        Dictionary of custom kwargs for the optimization process. For a list
        of available keys, refer to [quacc.runners.ase.run_opt][].
    **calc_kwargs
        Dictionary of custom kwargs for the NewtonNet calculator. Set a value to
        `quacc.Remove` to remove a pre-existing key entirely. For a list of available
        keys, refer to the `newtonnet.utils.ase_interface.MLAseCalculator` calculator.

    Returns
    -------
    TSSchema
        Dictionary of results. See the type-hint for the data structure.
    """
    freq_job_kwargs = freq_job_kwargs or {}

    calc_defaults = {
        "model_path": SETTINGS.NEWTONNET_MODEL_PATH,
        "settings_path": SETTINGS.NEWTONNET_CONFIG_PATH,
        "hess_method": "autograd",
    }
    opt_defaults = {
        "optimizer": Sella,
        "optimizer_kwargs": (
            {"diag_every_n": 0, "order": 1} if use_custom_hessian else {"order": 1}
        ),
    }

    calc_flags = recursive_dict_merge(calc_defaults, calc_kwargs)
    opt_flags = recursive_dict_merge(opt_defaults, opt_params)

    atoms.calc = NewtonNet(**calc_flags)

    if use_custom_hessian:
        opt_flags["optimizer_kwargs"]["hessian_function"] = _get_hessian

    atoms.calc = NewtonNet(**calc_flags)

    # Run the TS optimization
    dyn = run_opt(atoms, **opt_flags)
    opt_ts_summary = _add_stdev_and_hess(
        summarize_opt_run(dyn, additional_fields={"name": "NewtonNet TS"})
    )

    # Run a frequency calculation
    freq_summary = (
        strip_decorator(freq_job)(opt_ts_summary["atoms"], **freq_job_kwargs)
        if run_freq
        else None
    )
    opt_ts_summary["freq_job"] = freq_summary

    return opt_ts_summary


@job
<<<<<<< HEAD
@requires(has_newtonnet, "NewtonNet must be installed. Refer to the quacc documentation.")
=======
@requires(
    has_newtonnet, "NewtonNet must be installed. Refer to the quacc documentation."
)
>>>>>>> 91d76c17
@requires(has_sella, "Sella must be installed. Refer to the quacc documentation.")
def irc_job(
    atoms: Atoms,
    direction: Literal["forward", "reverse"] = "forward",
    run_freq: bool = True,
    freq_job_kwargs: dict[str, Any] | None = None,
    opt_params: OptParams | None = None,
    **calc_kwargs,
) -> IRCSchema:
    """
    Perform an intrinsic reaction coordinate (IRC) job using the given atoms object.

    Parameters
    ----------
    atoms
        The atoms object representing the system.
    direction
        The direction of the IRC calculation ("forward" or "reverse").
    run_freq
        Whether to run the frequency analysis.
    freq_job_kwargs
        Keyword arguments to use for the [quacc.recipes.newtonnet.ts.freq_job][]
    opt_params
        Dictionary of custom kwargs for the optimization process. For a list
        of available keys, refer to [quacc.runners.ase.run_opt][].
    **calc_kwargs
        Custom kwargs for the NewtonNet calculator. Set a value to
        `quacc.Remove` to remove a pre-existing key entirely. For a list of available
        keys, refer to the `newtonnet.utils.ase_interface.MLAseCalculator` calculator.

    Returns
    -------
    IRCSchema
        A dictionary containing the IRC summary and thermodynamic summary.
        See the type-hint for the data structure.
    """
    freq_job_kwargs = freq_job_kwargs or {}

    calc_defaults = {
        "model_path": SETTINGS.NEWTONNET_MODEL_PATH,
        "settings_path": SETTINGS.NEWTONNET_CONFIG_PATH,
    }
    opt_defaults = {
        "optimizer": IRC,
        "optimizer_kwargs": {"dx": 0.1, "eta": 1e-4, "gamma": 0.4, "keep_going": True},
        "run_kwargs": {"direction": direction},
    }

    calc_flags = recursive_dict_merge(calc_defaults, calc_kwargs)
    opt_flags = recursive_dict_merge(opt_defaults, opt_params)

    # Define calculator
    atoms.calc = NewtonNet(**calc_flags)

    # Run IRC
    with change_settings({"CHECK_CONVERGENCE": False}):
        dyn = run_opt(atoms, **opt_flags)
        opt_irc_summary = _add_stdev_and_hess(
            summarize_opt_run(
                dyn, additional_fields={"name": f"NewtonNet IRC: {direction}"}
            )
        )

    # Run frequency job
    freq_summary = (
        strip_decorator(freq_job)(opt_irc_summary["atoms"], **freq_job_kwargs)
        if run_freq
        else None
    )
    opt_irc_summary["freq_job"] = freq_summary

    return opt_irc_summary


@job
<<<<<<< HEAD
@requires(has_newtonnet, "NewtonNet must be installed. Refer to the quacc documentation.")
=======
@requires(
    has_newtonnet, "NewtonNet must be installed. Refer to the quacc documentation."
)
>>>>>>> 91d76c17
@requires(has_sella, "Sella must be installed. Refer to the quacc documentation.")
def quasi_irc_job(
    atoms: Atoms,
    direction: Literal["forward", "reverse"] = "forward",
    run_freq: bool = True,
    irc_job_kwargs: dict[str, Any] | None = None,
    relax_job_kwargs: dict[str, Any] | None = None,
    freq_job_kwargs: dict[str, Any] | None = None,
) -> QuasiIRCSchema:
    """
    Perform a quasi-IRC job using the given atoms object. The initial IRC job by default
    is run with `max_steps: 5`.

    Parameters
    ----------
    atoms
        The atoms object representing the system
    direction
        The direction of the IRC calculation
    run_freq
        Whether to run the frequency analysis
    irc_job_kwargs
        Keyword arguments to use for the [quacc.recipes.newtonnet.ts.irc_job][]
    relax_job_kwargs
        Keyword arguments to use for the [quacc.recipes.newtonnet.core.relax_job][]
    freq_job_kwargs
        Keyword arguments to use for the [quacc.recipes.newtonnet.ts.freq_job][]

    Returns
    -------
    QuasiIRCSchema
        A dictionary containing the IRC summary, optimization summary, and
        thermodynamic summary.
        See the type-hint for the data structure.
    """
    relax_job_kwargs = relax_job_kwargs or {}
    freq_job_kwargs = freq_job_kwargs or {}

    irc_job_defaults = {"max_steps": 5}
    irc_job_kwargs = recursive_dict_merge(irc_job_defaults, irc_job_kwargs)

    # Run IRC
    irc_summary = strip_decorator(irc_job)(
        atoms, direction=direction, run_freq=False, **irc_job_kwargs
    )

    # Run opt
    relax_summary = strip_decorator(relax_job)(irc_summary["atoms"], **relax_job_kwargs)

    # Run frequency
    freq_summary = (
        strip_decorator(freq_job)(relax_summary["atoms"], **freq_job_kwargs)
        if run_freq
        else None
    )
    relax_summary["freq_job"] = freq_summary
    relax_summary["irc_job"] = irc_summary

    return relax_summary


def _get_hessian(atoms: Atoms) -> NDArray:
    """
    Calculate and retrieve the Hessian matrix for the given molecular configuration.

    This function takes an ASE Atoms object representing a molecular
    configuration and uses the NewtonNet machine learning calculator to
    calculate the Hessian matrix. The calculated Hessian matrix is then
    returned.

    Parameters
    ----------
    atoms
        The ASE Atoms object representing the molecular configuration.

    Returns
    -------
    NDArray
        The calculated Hessian matrix, reshaped into a 2D array.
    """
    ml_calculator = NewtonNet(
        model_path=SETTINGS.NEWTONNET_MODEL_PATH,
        settings_path=SETTINGS.NEWTONNET_CONFIG_PATH,
    )
    ml_calculator.calculate(atoms)

    return ml_calculator.results["hessian"].reshape((-1, 3 * len(atoms)))


"""
@job
@requires(has_newtonnet, "NewtonNet must be installed. Refer to the quacc documentation.")
@requires(has_geodesic_interpolate, "geodesic_interpolate must be installed. "
                                    "git clone https://github.com/virtualzx-nad/geodesic-interpolate.git.")
def neb_job(
    atoms: Atoms,
    relax_endpoints: bool = True,
    run_geodesic: bool = True,
    run_single_ended: bool = True,
    run_freq: bool = True,
    neb_job_kwargs: dict[str, Any] | None = None,
    relax_job_kwargs: dict[str, Any] | None = None,
    freq_job_kwargs: dict[str, Any] | None = None,
):
    relax_job_kwargs = relax_job_kwargs or {}
    freq_job_kwargs = freq_job_kwargs or {}

    irc_job_defaults = {"max_steps": 5}
    irc_job_kwargs = recursive_dict_merge(irc_job_defaults, irc_job_kwargs)

    # Run IRC
    irc_summary = strip_decorator(irc_job)(
        atoms, direction=direction, run_freq=False, **irc_job_kwargs
    )

    # Run opt
    relax_summary = strip_decorator(relax_job)(irc_summary["atoms"], **relax_job_kwargs)

    # Run frequency
    freq_summary = (
        strip_decorator(freq_job)(relax_summary["atoms"], **freq_job_kwargs)
        if run_freq
        else None
    )
    relax_summary["freq_job"] = freq_summary
    relax_summary["irc_job"] = irc_summary

    return relax_summary
"""


@job
@requires(has_newtonnet, "NewtonNet must be installed. Refer to the quacc documentation.")
@requires(has_sella, "Sella must be installed. Refer to the quacc documentation.")
def sella_wrapper(
<<<<<<< HEAD
        atoms_object: Atoms,
        traj_file: Optional[Union[str, Path]] = None,
        sella_order: int = 0,
        use_internal: bool = True,
        traj_log_interval: int = 2,
        fmax_cutoff: float = 1e-3,
        max_steps: int = 1000,
) -> None:
    """
    Wrapper function for running Sella optimization.

    Parameters:
    -----------
    atoms_object : Atoms
        The ASE Atoms object to be optimized.
    traj_file : Optional[Union[str, Path]], optional
        The file path to store the trajectory. If None, no trajectory is saved.
    sella_order : int, optional
        The order of the transition state optimization (default is 0).
    use_internal : bool, optional
        Whether to use internal coordinates for the optimization (default is True).
    traj_log_interval : int, optional
        Interval at which the trajectory is logged (default is 2).
    fmax_cutoff : float, optional
        The maximum force criterion for convergence (default is 1e-3).
    max_steps : int, optional
        The maximum number of optimization steps (default is 1000).

    Returns:
    --------
    None
    """
=======
    atoms_object,
    traj_file=None,
    sella_order=0,
    use_internal=True,
    traj_log_interval=2,
    fmax_cutoff=1e-3,
    max_steps=1000,
):
    if traj_file:
        traj = Trajectory(traj_file, "w", atoms_object)
    qn = Sella(atoms_object, order=sella_order, internal=use_internal)
    if traj_file:
        qn.attach(traj.write, interval=traj_log_interval)
    qn.run(fmax=fmax_cutoff, steps=max_steps)
>>>>>>> 91d76c17
    if traj_file:
        with Trajectory(traj_file, 'w', atoms_object) as traj:
            qn = Sella(atoms_object, order=sella_order, internal=use_internal)
            qn.attach(traj.write, interval=traj_log_interval)
            qn.run(fmax=fmax_cutoff, steps=max_steps)
    else:
        qn = Sella(atoms_object, order=sella_order, internal=use_internal)
        qn.run(fmax=fmax_cutoff, steps=max_steps)


@job
@requires(has_newtonnet, "NewtonNet must be installed. Refer to the quacc documentation.")
@requires(has_sella, "Sella must be installed. Refer to the quacc documentation.")
@requires(has_geodesic_interpolate, "geodesic_interpolate must be installed. "
                                    "git clone https://github.com/virtualzx-nad/geodesic-interpolate.git.")
def geodesic_interpolate_wrapper(
<<<<<<< HEAD
    r_p_atoms: List[Atoms],
    nimages: int = 20,
    sweep: Optional[bool] = None,
    output: Union[str, Path] = "interpolated.xyz",
=======
    r_p_atoms: Atoms,
    nimages: int = 17,
    sweep: bool | None = None,
    output: str = "interpolated.xyz",
>>>>>>> 91d76c17
    tol: float = 2e-3,
    maxiter: int = 15,
    microiter: int = 20,
    scaling: float = 1.7,
    friction: float = 1e-2,
<<<<<<< HEAD
    dist_cutoff: float = 3.0,
    save_raw: Optional[Union[str, Path]] = None
) -> Tuple[List[str], List[List[float]]]:
=======
    dist_cutoff: float = 3,
    save_raw: str | None = None,
):
>>>>>>> 91d76c17
    """
    Interpolates between two geometries and optimizes the path.

    Parameters:
    -----------
    r_p_atoms : List[Atoms]
        List of ASE Atoms objects containing initial and final geometries.
    nimages : int, optional
        Number of images for interpolation. Default is 17.
    sweep : Optional[bool], optional
        Whether to sweep across the path optimizing one image at a time.
        Default is to perform sweeping updates if there are more than 35 atoms.
    output : Union[str, Path], optional
        Output filename. Default is "interpolated.xyz".
    tol : float, optional
        Convergence tolerance. Default is 2e-3.
    maxiter : int, optional
        Maximum number of minimization iterations. Default is 15.
    microiter : int, optional
        Maximum number of micro iterations for the sweeping algorithm. Default is 20.
    scaling : float, optional
        Exponential parameter for the Morse potential. Default is 1.7.
    friction : float, optional
        Size of friction term used to prevent very large changes in geometry. Default is 1e-2.
    dist_cutoff : float, optional
        Cut-off value for the distance between a pair of atoms to be included in the coordinate system. Default is 3.0.
    save_raw : Optional[Union[str, Path]], optional
        When specified, save the raw path after bisections but before smoothing. Default is None.

    Returns:
    --------
    Tuple[List[str], List[List[float]]]
        A tuple containing the list of symbols and the smoothed path.
    """
    if len(r_p_atoms) < 2:
        raise ValueError("Need at least two initial geometries.")

    # Read the initial geometries.
    symbols = r_p_atoms[0].get_chemical_symbols()
    X = [conf.get_positions() for conf in r_p_atoms]

    # First redistribute number of images. Perform interpolation if too few and subsampling if too many images are given
    raw = redistribute(symbols, X, nimages, tol=tol * 5)

    if save_raw is not None:
        write_xyz(save_raw, symbols, raw)

    # Perform smoothing by minimizing distance in Cartesian coordinates with redundant internal metric
    # to find the appropriate geodesic curve on the hyperspace.
    smoother = Geodesic(symbols, raw, scaling, threshold=dist_cutoff, friction=friction)
    if sweep is None:
        sweep = len(symbols) > 35
    try:
        if sweep:
            smoother.sweep(tol=tol, max_iter=maxiter, micro_iter=microiter)
        else:
            smoother.smooth(tol=tol, max_iter=maxiter)
    finally:
        # Save the smoothed path to output file. try block is to ensure output is saved if one ^C the process, or there is an error
        write_xyz(output, symbols, smoother.path)
    return symbols, smoother.path


<<<<<<< HEAD
@job
@requires(has_newtonnet, "NewtonNet must be installed. Refer to the quacc documentation.")
@requires(has_sella, "Sella must be installed. Refer to the quacc documentation.")
@requires(has_geodesic_interpolate, "geodesic_interpolate must be installed. "
                                    "git clone https://github.com/virtualzx-nad/geodesic-interpolate.git.")
def setup_images(
        logdir: str,
        xyz_r_p: str,
        n_intermediate: int = 40,
):
=======
def setup_images(logdir: str, xyz_r_p: str, n_intermediate: int = 40):
>>>>>>> 91d76c17
    """
    Sets up intermediate images for NEB calculations between reactant and product states.

    Parameters:
    logdir (str): Directory to save the intermediate files.
    xyz_r_p (str): Path to the XYZ file containing reactant and product structures.
    n_intermediate (int): Number of intermediate images to generate.

    Returns:
    List: List of ASE Atoms objects with calculated energies and forces.
    """
    calc_defaults = {
        "model_path": SETTINGS.NEWTONNET_MODEL_PATH,
        "settings_path": SETTINGS.NEWTONNET_CONFIG_PATH,
    }
    print('calc_defaults:', calc_defaults)
    calc_flags = recursive_dict_merge(calc_defaults, {})
    print('calc_flags:', calc_flags)

    try:
        # Ensure the log directory exists
        Path(logdir).mkdir(parents=True)

        # Read reactant and product structures
        reactant = read(xyz_r_p, index="0")
        product = read(xyz_r_p, index="1")

        # Optimize reactant and product structures using sella
        for atom, name in zip([reactant, product], ["reactant", "product"]):
            # atom.calc = calc()
            atom.calc = NewtonNet(**calc_flags)
            traj_file = os.path.join(logdir, f"{name}_opt.traj")
            sella_wrapper(atom, traj_file=traj_file, sella_order=0)
        # Save optimized reactant and product structures
        r_p_path = Path(logdir) / "r_p.xyz"
        write(r_p_path, [reactant.copy(), product.copy()])

        # Generate intermediate images using geodesic interpolation
<<<<<<< HEAD
        symbols, smoother_path =\
            geodesic_interpolate_wrapper(
                [reactant.copy(), product.copy()],
                nimages=n_intermediate,
            )
=======
        symbols, smoother_path = geodesic_interpolate_wrapper(
            [reactant.copy(), product.copy()]
        )
>>>>>>> 91d76c17
        images = [Atoms(symbols=symbols, positions=conf) for conf in smoother_path]

        # Calculate energies and forces for each intermediate image
        for image in images:
            # image.calc = calc()
            # ml_calculator = calc()
            image.calc = NewtonNet(**calc_flags)
            ml_calculator = NewtonNet(**calc_flags)
            ml_calculator.calculate(image)

            energy = ml_calculator.results["energy"]
            forces = ml_calculator.results["forces"]

            image.info["energy"] = energy
            image.arrays["forces"] = forces

        # Save the geodesic path
<<<<<<< HEAD
        geodesic_path = Path(logdir) / 'geodesic_path.xyz'
=======
        geodesic_path = os.path.join(logdir, "geodesic_path.xyz")
>>>>>>> 91d76c17
        write(geodesic_path, images)

        return images

    except Exception:
        return []


@job
@requires(has_newtonnet, "NewtonNet must be installed. Refer to the quacc documentation.")
@requires(has_sella, "Sella must be installed. Refer to the quacc documentation.")
@requires(has_geodesic_interpolate, "geodesic_interpolate must be installed. "
                                    "git clone https://github.com/virtualzx-nad/geodesic-interpolate.git.")
def run_neb_method(
<<<<<<< HEAD
        method: str,
        optimizer: Optional[Type[Optimizer]] = NEBOptimizer,
        opt_method: Optional[str] = 'aseneb',
        precon: Optional[str] = None,
        logdir: Optional[str] = None,
        xyz_r_p: Optional[str] = None,
        n_intermediate: Optional[int] = 20,
        k: Optional[float] = 0.1,
        max_steps: Optional[int] = 1000,
        fmax_cutoff: Optional[float] = 1e-2,
) -> List[Atoms]:
=======
    method: str,
    optimizer: Optimizer | None = NEBOptimizer,
    opt_method: str | None = "aseneb",
    precon: str | None = None,
    logdir: str | None = None,
    xyz_r_p: str | None = None,
    n_intermediate: int | None = 20,
    k: float | None = 0.1,
    max_steps: int | None = 1000,
    fmax_cutoff: float | None = 1e-2,
) -> None:
>>>>>>> 91d76c17
    """
    Run NEB method.

    Args:
        method (str): NEB method.
        optimizer (Optional[Type[Optimizer]]): NEB path optimizer class. Defaults to NEBOptimizer.
        opt_method (Optional[str]): Optimization method. Defaults to 'aseneb'.
        precon (Optional[str]): Preconditioner method. Defaults to None.
        logdir (Optional[str]): Directory to save logs. Defaults to None.
        xyz_r_p (Optional[str]): Path to reactant and product XYZ files. Defaults to None.
        n_intermediate (Optional[int]): Number of intermediate images. Defaults to 20.
        k (Optional[float]): Force constant for the springs in NEB. Defaults to 0.1.
        max_steps (Optional[int]): Maximum number of optimization steps allowed. Defaults to 1000.
        fmax_cutoff (Optional[float]): Convergence cut-off criteria for the NEB optimization. Defaults to 1e-2.

    Returns:
        List[Atoms]: The optimized images.
    """
    images = setup_images(logdir, xyz_r_p, n_intermediate=n_intermediate)

    mep = NEB(
        images,
        k=k,
        method=method,
        climb=True,
        precon=precon,
        remove_rotation_and_translation=True,
        parallel=True,
    )

<<<<<<< HEAD
    if logdir is not None:
        Path(logdir).mkdir(parents=True)
        log_filename = f'neb_band_{method}_{optimizer.__name__}_{precon}.txt'
        logfile_path = Path(logdir) / log_filename
    else:
        logfile_path = None
=======
    os.makedirs(logdir, exist_ok=True)
    log_filename = f"neb_band_{method}_{optimizer.__name__}_{precon}.txt"

    logfile_path = os.path.join(logdir, log_filename)
>>>>>>> 91d76c17

    opt = optimizer(mep, method=opt_method, logfile=logfile_path, verbose=2)

    opt.run(fmax=fmax_cutoff, steps=max_steps)

    # The following was written because of some error in writing the xyz file below
    images_copy = []
    for image in images:
        image_copy = Atoms(symbols=image.symbols, positions=image.positions)
        image_copy.info["energy"] = image.get_potential_energy()
        images_copy.append(image_copy)

<<<<<<< HEAD
    if logdir is not None:
        write(f'{logdir}/optimized_path_{method}_{optimizer.__name__}_{precon}.xyz', images_copy)

=======
    write(
        f"{logdir}/optimized_path_{method}_{optimizer.__name__}_{precon}.xyz",
        images_copy,
    )
>>>>>>> 91d76c17
    return images<|MERGE_RESOLUTION|>--- conflicted
+++ resolved
@@ -21,9 +21,6 @@
 from quacc.runners.ase import run_opt
 from quacc.schemas.ase import summarize_opt_run
 from quacc.utils.dicts import recursive_dict_merge
-<<<<<<< HEAD
-from quacc import SETTINGS, change_settings, job, strip_decorator
-from quacc.recipes.newtonnet.core import _add_stdev_and_hess, freq_job, relax_job
 
 from ase.io import read
 from ase.io import Trajectory
@@ -51,29 +48,9 @@
 from ase.optimize.optimize import Optimizer
 
 if TYPE_CHECKING:
-    from typing import Any, Literal, Optional, Union, List, Tuple
+    from typing import Any, Literal
+
     from ase.atoms import Atoms
-=======
-
-has_sella = bool(find_spec("sella"))
-has_newtonnet = bool(find_spec("newtonnet"))
-
-try:
-    from ase.mep import neb
-except ImportError:
-    neb = None
-
-if has_sella:
-    from sella import IRC, Sella
-if has_newtonnet:
-    from newtonnet.utils.ase_interface import MLAseCalculator as NewtonNet
-
-
-if TYPE_CHECKING:
-    from typing import Any, Literal
-
-    from ase.optimize.optimize import Optimizer
->>>>>>> 91d76c17
     from numpy.typing import NDArray
 
     from quacc.recipes.newtonnet.core import FreqSchema
@@ -92,13 +69,7 @@
 
 
 @job
-<<<<<<< HEAD
-@requires(has_newtonnet, "NewtonNet must be installed. Refer to the quacc documentation.")
-=======
-@requires(
-    has_newtonnet, "NewtonNet must be installed. Refer to the quacc documentation."
-)
->>>>>>> 91d76c17
+@requires(has_newtonnet, "NewtonNet must be installed. Refer to the quacc documentation.")
 @requires(has_sella, "Sella must be installed. Refer to the quacc documentation.")
 def ts_job(
     atoms: Atoms,
@@ -176,13 +147,7 @@
 
 
 @job
-<<<<<<< HEAD
-@requires(has_newtonnet, "NewtonNet must be installed. Refer to the quacc documentation.")
-=======
-@requires(
-    has_newtonnet, "NewtonNet must be installed. Refer to the quacc documentation."
-)
->>>>>>> 91d76c17
+@requires(has_newtonnet, "NewtonNet must be installed. Refer to the quacc documentation.")
 @requires(has_sella, "Sella must be installed. Refer to the quacc documentation.")
 def irc_job(
     atoms: Atoms,
@@ -258,13 +223,7 @@
 
 
 @job
-<<<<<<< HEAD
-@requires(has_newtonnet, "NewtonNet must be installed. Refer to the quacc documentation.")
-=======
-@requires(
-    has_newtonnet, "NewtonNet must be installed. Refer to the quacc documentation."
-)
->>>>>>> 91d76c17
+@requires(has_newtonnet, "NewtonNet must be installed. Refer to the quacc documentation.")
 @requires(has_sella, "Sella must be installed. Refer to the quacc documentation.")
 def quasi_irc_job(
     atoms: Atoms,
@@ -400,7 +359,6 @@
 @requires(has_newtonnet, "NewtonNet must be installed. Refer to the quacc documentation.")
 @requires(has_sella, "Sella must be installed. Refer to the quacc documentation.")
 def sella_wrapper(
-<<<<<<< HEAD
         atoms_object: Atoms,
         traj_file: Optional[Union[str, Path]] = None,
         sella_order: int = 0,
@@ -433,22 +391,6 @@
     --------
     None
     """
-=======
-    atoms_object,
-    traj_file=None,
-    sella_order=0,
-    use_internal=True,
-    traj_log_interval=2,
-    fmax_cutoff=1e-3,
-    max_steps=1000,
-):
-    if traj_file:
-        traj = Trajectory(traj_file, "w", atoms_object)
-    qn = Sella(atoms_object, order=sella_order, internal=use_internal)
-    if traj_file:
-        qn.attach(traj.write, interval=traj_log_interval)
-    qn.run(fmax=fmax_cutoff, steps=max_steps)
->>>>>>> 91d76c17
     if traj_file:
         with Trajectory(traj_file, 'w', atoms_object) as traj:
             qn = Sella(atoms_object, order=sella_order, internal=use_internal)
@@ -465,31 +407,18 @@
 @requires(has_geodesic_interpolate, "geodesic_interpolate must be installed. "
                                     "git clone https://github.com/virtualzx-nad/geodesic-interpolate.git.")
 def geodesic_interpolate_wrapper(
-<<<<<<< HEAD
     r_p_atoms: List[Atoms],
     nimages: int = 20,
     sweep: Optional[bool] = None,
     output: Union[str, Path] = "interpolated.xyz",
-=======
-    r_p_atoms: Atoms,
-    nimages: int = 17,
-    sweep: bool | None = None,
-    output: str = "interpolated.xyz",
->>>>>>> 91d76c17
     tol: float = 2e-3,
     maxiter: int = 15,
     microiter: int = 20,
     scaling: float = 1.7,
     friction: float = 1e-2,
-<<<<<<< HEAD
     dist_cutoff: float = 3.0,
     save_raw: Optional[Union[str, Path]] = None
 ) -> Tuple[List[str], List[List[float]]]:
-=======
-    dist_cutoff: float = 3,
-    save_raw: str | None = None,
-):
->>>>>>> 91d76c17
     """
     Interpolates between two geometries and optimizes the path.
 
@@ -553,7 +482,6 @@
     return symbols, smoother.path
 
 
-<<<<<<< HEAD
 @job
 @requires(has_newtonnet, "NewtonNet must be installed. Refer to the quacc documentation.")
 @requires(has_sella, "Sella must be installed. Refer to the quacc documentation.")
@@ -564,9 +492,6 @@
         xyz_r_p: str,
         n_intermediate: int = 40,
 ):
-=======
-def setup_images(logdir: str, xyz_r_p: str, n_intermediate: int = 40):
->>>>>>> 91d76c17
     """
     Sets up intermediate images for NEB calculations between reactant and product states.
 
@@ -605,17 +530,11 @@
         write(r_p_path, [reactant.copy(), product.copy()])
 
         # Generate intermediate images using geodesic interpolation
-<<<<<<< HEAD
         symbols, smoother_path =\
             geodesic_interpolate_wrapper(
                 [reactant.copy(), product.copy()],
                 nimages=n_intermediate,
             )
-=======
-        symbols, smoother_path = geodesic_interpolate_wrapper(
-            [reactant.copy(), product.copy()]
-        )
->>>>>>> 91d76c17
         images = [Atoms(symbols=symbols, positions=conf) for conf in smoother_path]
 
         # Calculate energies and forces for each intermediate image
@@ -633,11 +552,7 @@
             image.arrays["forces"] = forces
 
         # Save the geodesic path
-<<<<<<< HEAD
         geodesic_path = Path(logdir) / 'geodesic_path.xyz'
-=======
-        geodesic_path = os.path.join(logdir, "geodesic_path.xyz")
->>>>>>> 91d76c17
         write(geodesic_path, images)
 
         return images
@@ -652,7 +567,6 @@
 @requires(has_geodesic_interpolate, "geodesic_interpolate must be installed. "
                                     "git clone https://github.com/virtualzx-nad/geodesic-interpolate.git.")
 def run_neb_method(
-<<<<<<< HEAD
         method: str,
         optimizer: Optional[Type[Optimizer]] = NEBOptimizer,
         opt_method: Optional[str] = 'aseneb',
@@ -664,19 +578,6 @@
         max_steps: Optional[int] = 1000,
         fmax_cutoff: Optional[float] = 1e-2,
 ) -> List[Atoms]:
-=======
-    method: str,
-    optimizer: Optimizer | None = NEBOptimizer,
-    opt_method: str | None = "aseneb",
-    precon: str | None = None,
-    logdir: str | None = None,
-    xyz_r_p: str | None = None,
-    n_intermediate: int | None = 20,
-    k: float | None = 0.1,
-    max_steps: int | None = 1000,
-    fmax_cutoff: float | None = 1e-2,
-) -> None:
->>>>>>> 91d76c17
     """
     Run NEB method.
 
@@ -707,19 +608,12 @@
         parallel=True,
     )
 
-<<<<<<< HEAD
     if logdir is not None:
         Path(logdir).mkdir(parents=True)
         log_filename = f'neb_band_{method}_{optimizer.__name__}_{precon}.txt'
         logfile_path = Path(logdir) / log_filename
     else:
         logfile_path = None
-=======
-    os.makedirs(logdir, exist_ok=True)
-    log_filename = f"neb_band_{method}_{optimizer.__name__}_{precon}.txt"
-
-    logfile_path = os.path.join(logdir, log_filename)
->>>>>>> 91d76c17
 
     opt = optimizer(mep, method=opt_method, logfile=logfile_path, verbose=2)
 
@@ -732,14 +626,7 @@
         image_copy.info["energy"] = image.get_potential_energy()
         images_copy.append(image_copy)
 
-<<<<<<< HEAD
     if logdir is not None:
         write(f'{logdir}/optimized_path_{method}_{optimizer.__name__}_{precon}.xyz', images_copy)
 
-=======
-    write(
-        f"{logdir}/optimized_path_{method}_{optimizer.__name__}_{precon}.xyz",
-        images_copy,
-    )
->>>>>>> 91d76c17
     return images