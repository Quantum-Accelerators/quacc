--- conflicted
+++ resolved
@@ -2,11 +2,8 @@
 
 from __future__ import annotations
 
-<<<<<<< HEAD
 import os
-=======
 from importlib.util import find_spec
->>>>>>> 0129f4a9
 from typing import TYPE_CHECKING
 
 from ase import Atoms
@@ -28,18 +25,15 @@
 has_sella = bool(find_spec("sella"))
 has_newtonnet = bool(find_spec("newtonnet"))
 
-<<<<<<< HEAD
 try:
     from ase.mep import neb
 except ImportError:
     neb = None
 
 try:
-=======
 if has_sella:
     from sella import IRC, Sella
 if has_newtonnet:
->>>>>>> 0129f4a9
     from newtonnet.utils.ase_interface import MLAseCalculator as NewtonNet
 
 
