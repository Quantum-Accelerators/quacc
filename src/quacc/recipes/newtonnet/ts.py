"""Transition state recipes for the NewtonNet code."""

from __future__ import annotations

from importlib.util import find_spec
from typing import TYPE_CHECKING

import numpy as np
from monty.dev import requires

from quacc import change_settings, get_settings, job, strip_decorator
from quacc.recipes.newtonnet.core import _add_stdev_and_hess, freq_job, relax_job
from quacc.runners.ase import Runner, run_neb
from quacc.schemas.ase import summarize_neb_run, summarize_opt_run
from quacc.utils.dicts import recursive_dict_merge

has_geodesic_interpolate = bool(find_spec("geodesic_interpolate"))
has_sella = bool(find_spec("sella"))
has_newtonnet = bool(find_spec("newtonnet"))

if has_sella:
    from sella import IRC, Sella
if has_newtonnet:
    from newtonnet.utils.ase_interface import MLAseCalculator as NewtonNet
if has_geodesic_interpolate:
    from quacc.runners.ase import _geodesic_interpolate_wrapper

if TYPE_CHECKING:
    from typing import Any, Literal, TypedDict

    from ase.atoms import Atoms
    from numpy.typing import NDArray

    from quacc.recipes.newtonnet.core import FreqSchema
    from quacc.runners.ase import OptParams
    from quacc.schemas._aliases.ase import OptSchema

    class TSSchema(OptSchema):
        freq_job: FreqSchema | None

    class IRCSchema(OptSchema):
        freq_job: FreqSchema | None

    class QuasiIRCSchema(OptSchema):
        irc_job: IRCSchema
        freq_job: FreqSchema | None

    class NebSchema(TypedDict):
        relax_reactant: OptSchema
        relax_product: OptSchema
        geodesic_results: list[Atoms]
        neb_results: dict

    class NebTsSchema(TypedDict):
        relax_reactant: OptSchema
        relax_product: OptSchema
        geodesic_results: list[Atoms]
        neb_results: dict
        ts_results: TSSchema


@job
@requires(
    has_newtonnet, "NewtonNet must be installed. Refer to the quacc documentation."
)
@requires(has_sella, "Sella must be installed. Refer to the quacc documentation.")
def ts_job(
    atoms: Atoms,
    use_custom_hessian: bool = False,
    run_freq: bool = True,
    freq_job_kwargs: dict[str, Any] | None = None,
    opt_params: OptParams | None = None,
    **calc_kwargs,
) -> TSSchema:
    """
    Perform a transition state (TS) job using the given atoms object.

    Parameters
    ----------
    atoms
        The atoms object representing the system.
    use_custom_hessian
        Whether to use a custom Hessian matrix.
    run_freq
        Whether to run the frequency job.
    freq_job_kwargs
        Keyword arguments to use for the [quacc.recipes.newtonnet.ts.freq_job][]
    opt_params
        Dictionary of custom kwargs for the optimization process. For a list
        of available keys, refer to [quacc.runners.ase.Runner.run_opt][].
    **calc_kwargs
        Dictionary of custom kwargs for the NewtonNet calculator. Set a value to
        `quacc.Remove` to remove a pre-existing key entirely. For a list of available
        keys, refer to the `newtonnet.utils.ase_interface.MLAseCalculator` calculator.

    Returns
    -------
    TSSchema
        Dictionary of results. See the type-hint for the data structure.
    """
    freq_job_kwargs = freq_job_kwargs or {}
    settings = get_settings()

    calc_defaults = {
        "model_path": settings.NEWTONNET_MODEL_PATH,
        "settings_path": settings.NEWTONNET_CONFIG_PATH,
    }
    opt_defaults = {
        "optimizer": Sella,
        "optimizer_kwargs": (
            {"diag_every_n": 0, "order": 1} if use_custom_hessian else {"order": 1}
        ),
    }

    calc_flags = recursive_dict_merge(calc_defaults, calc_kwargs)
    opt_flags = recursive_dict_merge(opt_defaults, opt_params)

    if use_custom_hessian:
        opt_flags["optimizer_kwargs"]["hessian_function"] = _get_hessian

    calc = NewtonNet(**calc_flags)

    # Run the TS optimization
    dyn = Runner(atoms, calc).run_opt(**opt_flags)
    opt_ts_summary = _add_stdev_and_hess(
        summarize_opt_run(dyn, additional_fields={"name": "NewtonNet TS"}),
        **calc_flags,
    )

    # Run a frequency calculation
    freq_summary = (
        strip_decorator(freq_job)(opt_ts_summary["atoms"], **freq_job_kwargs)
        if run_freq
        else None
    )
    opt_ts_summary["freq_job"] = freq_summary

    return opt_ts_summary


@job
@requires(
    has_newtonnet, "NewtonNet must be installed. Refer to the quacc documentation."
)
@requires(has_sella, "Sella must be installed. Refer to the quacc documentation.")
def irc_job(
    atoms: Atoms,
    direction: Literal["forward", "reverse"] = "forward",
    run_freq: bool = True,
    freq_job_kwargs: dict[str, Any] | None = None,
    opt_params: OptParams | None = None,
    **calc_kwargs,
) -> IRCSchema:
    """
    Perform an intrinsic reaction coordinate (IRC) job using the given atoms object.

    Parameters
    ----------
    atoms
        The atoms object representing the system.
    direction
        The direction of the IRC calculation ("forward" or "reverse").
    run_freq
        Whether to run the frequency analysis.
    freq_job_kwargs
        Keyword arguments to use for the [quacc.recipes.newtonnet.ts.freq_job][]
    opt_params
        Dictionary of custom kwargs for the optimization process. For a list
        of available keys, refer to [quacc.runners.ase.Runner.run_opt][].
    **calc_kwargs
        Custom kwargs for the NewtonNet calculator. Set a value to
        `quacc.Remove` to remove a pre-existing key entirely. For a list of available
        keys, refer to the `newtonnet.utils.ase_interface.MLAseCalculator` calculator.

    Returns
    -------
    IRCSchema
        A dictionary containing the IRC summary and thermodynamic summary.
        See the type-hint for the data structure.
    """
    freq_job_kwargs = freq_job_kwargs or {}
    settings = get_settings()

    calc_defaults = {
        "model_path": settings.NEWTONNET_MODEL_PATH,
        "settings_path": settings.NEWTONNET_CONFIG_PATH,
    }
    opt_defaults = {
        "optimizer": IRC,
        "optimizer_kwargs": {"dx": 0.1, "eta": 1e-4, "gamma": 0.4, "keep_going": True},
        "run_kwargs": {"direction": direction},
    }

    calc_flags = recursive_dict_merge(calc_defaults, calc_kwargs)
    opt_flags = recursive_dict_merge(opt_defaults, opt_params)

    # Define calculator
    calc = NewtonNet(**calc_flags)

    # Run IRC
    with change_settings({"CHECK_CONVERGENCE": False}):
        dyn = Runner(atoms, calc).run_opt(**opt_flags)
        opt_irc_summary = _add_stdev_and_hess(
            summarize_opt_run(
                dyn, additional_fields={"name": f"NewtonNet IRC: {direction}"}
            )
        )

    # Run frequency job
    freq_summary = (
        strip_decorator(freq_job)(opt_irc_summary["atoms"], **freq_job_kwargs)
        if run_freq
        else None
    )
    opt_irc_summary["freq_job"] = freq_summary

    return opt_irc_summary


@job
@requires(
    has_newtonnet, "NewtonNet must be installed. Refer to the quacc documentation."
)
@requires(has_sella, "Sella must be installed. Refer to the quacc documentation.")
def quasi_irc_job(
    atoms: Atoms,
    direction: Literal["forward", "reverse"] = "forward",
    run_freq: bool = True,
    irc_job_kwargs: dict[str, Any] | None = None,
    relax_job_kwargs: dict[str, Any] | None = None,
    freq_job_kwargs: dict[str, Any] | None = None,
) -> QuasiIRCSchema:
    """
    Perform a quasi-IRC job using the given atoms object. The initial IRC job by default
    is run with `max_steps: 5`.

    Parameters
    ----------
    atoms
        The atoms object representing the system
    direction
        The direction of the IRC calculation
    run_freq
        Whether to run the frequency analysis
    irc_job_kwargs
        Keyword arguments to use for the [quacc.recipes.newtonnet.ts.irc_job][]
    relax_job_kwargs
        Keyword arguments to use for the [quacc.recipes.newtonnet.core.relax_job][]
    freq_job_kwargs
        Keyword arguments to use for the [quacc.recipes.newtonnet.ts.freq_job][]

    Returns
    -------
    QuasiIRCSchema
        A dictionary containing the IRC summary, optimization summary, and
        thermodynamic summary.
        See the type-hint for the data structure.
    """
    relax_job_kwargs = relax_job_kwargs or {}
    freq_job_kwargs = freq_job_kwargs or {}

    irc_job_defaults = {"max_steps": 5}
    irc_job_kwargs = recursive_dict_merge(irc_job_defaults, irc_job_kwargs)

    # Run IRC
    irc_summary = strip_decorator(irc_job)(
        atoms, direction=direction, run_freq=False, **irc_job_kwargs
    )

    # Run opt
    relax_summary = strip_decorator(relax_job)(irc_summary["atoms"], **relax_job_kwargs)

    # Run frequency
    freq_summary = (
        strip_decorator(freq_job)(relax_summary["atoms"], **freq_job_kwargs)
        if run_freq
        else None
    )
    relax_summary["freq_job"] = freq_summary
    relax_summary["irc_job"] = irc_summary

    return relax_summary


@job
@requires(
    has_newtonnet, "NewtonNet must be installed. Refer to the quacc documentation."
)
@requires(
    has_geodesic_interpolate,
    "geodesic-interpolate must be installed. Refer to the quacc documentation.",
)
def neb_job(
    reactant_atoms: Atoms,
    product_atoms: Atoms,
    relax_job_kwargs: dict[str, Any] | None = None,
    calc_kwargs: dict[str, Any] | None = None,
    geodesic_interpolate_kwargs: dict[str, Any] | None = None,
    neb_kwargs: dict[str, Any] | None = None,
) -> NebSchema:
    """
    Perform a nudged elastic band (NEB) calculation to find the minimum energy path (MEP) between the given reactant and product structures.

    Parameters
    ----------
    reactant_atoms
        The Atoms object representing the reactant structure.
    product_atoms
        The Atoms object representing the product structure.
    relax_job_kwargs
        Keyword arguments to use relax_job.
    calc_kwargs
        Custom kwargs for the NewtonNet calculator.
    geodesic_interpolate_kwargs
        Keyword arguments for the geodesic function.
    neb_kwargs
        Keyword arguments for the NEB calculation.

    Returns
    -------
    NebSchema
        A dictionary containing the following keys:
            - 'relax_reactant': Summary of the relaxed reactant structure.
            - 'relax_product': Summary of the relaxed product structure.
            - 'geodesic_results': The interpolated images between reactant and product.
            - 'neb_results': Summary of the NEB optimization.
    """
    relax_job_kwargs = relax_job_kwargs or {}
    neb_kwargs = neb_kwargs or {}
    geodesic_interpolate_kwargs = geodesic_interpolate_kwargs or {}
    settings = get_settings()

    calc_defaults = {
        "model_path": settings.NEWTONNET_MODEL_PATH,
        "settings_path": settings.NEWTONNET_CONFIG_PATH,
        "hess_method": None,
    }

    geodesic_defaults = {"n_images": 20}

    neb_defaults = {"method": "aseneb", "precon": None}
    calc_flags = recursive_dict_merge(calc_defaults, calc_kwargs)
    geodesic_interpolate_flags = recursive_dict_merge(
        geodesic_defaults, geodesic_interpolate_kwargs
    )
    neb_flags = recursive_dict_merge(neb_defaults, neb_kwargs)

    # Debug prints to trace the values

    # Define calculator
    reactant_atoms.calc = NewtonNet(**calc_flags)
    product_atoms.calc = NewtonNet(**calc_flags)

    # Run relax job
    relax_summary_r = strip_decorator(relax_job)(reactant_atoms, **relax_job_kwargs)
    relax_summary_p = strip_decorator(relax_job)(product_atoms, **relax_job_kwargs)

    images = _geodesic_interpolate_wrapper(
        relax_summary_r["atoms"], relax_summary_p["atoms"], **geodesic_interpolate_flags
    )

    for image in images:
        image.calc = NewtonNet(**calc_flags)

    dyn = run_neb(images, neb_kwargs=neb_flags)

    return {
        "relax_reactant": relax_summary_r,
        "relax_product": relax_summary_p,
        "geodesic_results": images,
        "neb_results": summarize_neb_run(dyn),
    }


@job
@requires(
    has_newtonnet, "NewtonNet must be installed. Refer to the quacc documentation."
)
@requires(
    has_geodesic_interpolate,
    "geodesic-interpolate must be installed. Refer to the quacc documentation.",
)
def neb_ts_job(
    reactant_atoms: Atoms,
    product_atoms: Atoms,
    relax_job_kwargs: dict[str, Any] | None = None,
    calc_kwargs: dict[str, Any] | None = None,
    geodesic_interpolate_kwargs: dict[str, Any] | None = None,
    neb_kwargs: dict[str, Any] | None = None,
    opt_kwargs: dict[str, Any] | None = None,
) -> NebTsSchema:
    """
    Perform a quasi-IRC job using the given reactant and product atoms objects.

    Parameters
    ----------
    reactant_atoms
        The Atoms object representing the reactant structure.
    product_atoms
        The Atoms object representing the product structure.
    relax_job_kwargs
        Keyword arguments to use for the relax_job function, by default None.
    calc_kwargs
        Keyword arguments for the NewtonNet calculator, by default None.
    geodesic_interpolate_kwargs
        Keyword arguments for the geodesic_interpolate function, by default None.
    neb_kwargs
        Keyword arguments for the NEB calculation, by default None.
    opt_kwargs
        Keyword arguments for the TS optimizer, by default None.

    Returns
    -------
    NebTsSchema
        A dictionary containing the following keys:
            - 'relax_reactant': Summary of the relaxed reactant structure.
            - 'relax_product': Summary of the relaxed product structure.
            - 'geodesic_results': The interpolated images between reactant and product.
            - 'neb_results': Summary of the NEB optimization.
            - 'ts_results': Summary of the transition state optimization.
    """
    relax_job_kwargs = relax_job_kwargs or {}
    neb_kwargs = neb_kwargs or {}
    geodesic_interpolate_kwargs = geodesic_interpolate_kwargs or {}
    calc_kwargs = calc_kwargs or {}
    opt_kwargs = opt_kwargs or {}
    settings = get_settings()

    calc_defaults = {
        "model_path": settings.NEWTONNET_MODEL_PATH,
        "settings_path": settings.NEWTONNET_CONFIG_PATH,
        "hess_method": None,
    }

    geodesic_defaults = {"n_images": 20}

    neb_defaults = {"method": "aseneb", "precon": None}
    calc_flags = recursive_dict_merge(calc_defaults, calc_kwargs)
    calc_flags["hess_method"] = None
    geodesic_interpolate_flags = recursive_dict_merge(
        geodesic_defaults, geodesic_interpolate_kwargs
    )
    neb_flags = recursive_dict_merge(neb_defaults, neb_kwargs)

    neb_results = strip_decorator(neb_job)(
        reactant_atoms,
        product_atoms,
        calc_kwargs=calc_flags,
        geodesic_interpolate_kwargs=geodesic_interpolate_flags,
        neb_kwargs=neb_flags,
        relax_job_kwargs=relax_job_kwargs,
    )

    traj = neb_results["neb_results"]["trajectory"]
    traj_results = neb_results["neb_results"]["trajectory_results"]
    n_images = len(neb_results["geodesic_results"])

    ts_index = np.argmax([i["energy"] for i in traj_results[-(n_images - 1) : -1]]) + 1
    ts_atoms = traj[-(n_images) + ts_index]

    calc_flags = recursive_dict_merge(calc_defaults, calc_kwargs)
<<<<<<< HEAD

    output = strip_decorator(ts_job)(ts_atoms, **opt_kwargs, **calc_flags)
=======
    output = strip_decorator(ts_job)(
        ts_atoms, calc_kwargs=calc_flags, opt_kwargs=opt_kwargs
    )
>>>>>>> c85d5395
    neb_results["ts_results"] = output

    return neb_results


@job
@requires(
    has_newtonnet, "NewtonNet must be installed. Refer to the quacc documentation."
)
@requires(
    has_geodesic_interpolate,
    "geodesic-interpolate must be installed. Refer to the quacc documentation.",
)
def geodesic_ts_job(
    reactant_atoms: Atoms,
    product_atoms: Atoms,
    relax_job_kwargs: dict[str, Any] | None = None,
    calc_kwargs: dict[str, Any] | None = None,
    geodesic_interpolate_kwargs: dict[str, Any] | None = None,
    opt_kwargs: dict[str, Any] | None = None,
) -> NebTsSchema:
    """
    Perform a quasi-IRC job using the given reactant and product atoms objects.

    Parameters
    ----------
    reactant_atoms
        The Atoms object representing the reactant structure.
    product_atoms
        The Atoms object representing the product structure.
    relax_job_kwargs
        Keyword arguments to use for the relax_job function, by default None.
    calc_kwargs
        Keyword arguments for the NewtonNet calculator, by default None.
    geodesic_interpolate_kwargs
        Keyword arguments for the geodesic_interpolate function, by default None.
    opt_kwargs
        Keyword arguments for ts optimizer, by default None.

    Returns
    -------
    NebTsSchema
        A dictionary containing the following keys:
            - 'relax_reactant': Summary of the relaxed reactant structure.
            - 'relax_product': Summary of the relaxed product structure.
            - 'geodesic_results': The interpolated images between reactant and product.
            - 'neb_results': Summary of the NEB optimization.
            - 'ts_results': Summary of the transition state optimization.
    """
    relax_job_kwargs = relax_job_kwargs or {}
    geodesic_interpolate_kwargs = geodesic_interpolate_kwargs or {}
    settings = get_settings()

    calc_defaults = {
        "model_path": settings.NEWTONNET_MODEL_PATH,
        "settings_path": settings.NEWTONNET_CONFIG_PATH,
        "hess_method": None,
    }

    geodesic_defaults = {"n_images": 20}

    calc_flags = recursive_dict_merge(calc_defaults, calc_kwargs)
    calc_flags["hess_method"] = None
    geodesic_interpolate_flags = recursive_dict_merge(
        geodesic_defaults, geodesic_interpolate_kwargs
    )

    # Define calculator
    reactant_atoms.calc = NewtonNet(**calc_flags)
    product_atoms.calc = NewtonNet(**calc_flags)

    # Run IRC
    relax_summary_r = strip_decorator(relax_job)(reactant_atoms, **relax_job_kwargs)
    relax_summary_p = strip_decorator(relax_job)(product_atoms, **relax_job_kwargs)

    images = _geodesic_interpolate_wrapper(
        relax_summary_r["atoms"].copy(),
        relax_summary_p["atoms"].copy(),
        **geodesic_interpolate_flags,
    )

    potential_energies = []
    for image in images:
        image.calc = NewtonNet(**calc_flags)
        potential_energies.append(image.get_potential_energy())

    ts_index = np.argmax(potential_energies)
    ts_atoms = images[ts_index]

    calc_flags = recursive_dict_merge(calc_defaults, calc_kwargs)
<<<<<<< HEAD
    output = strip_decorator(ts_job)(ts_atoms, **opt_kwargs, **calc_flags)
=======
    output = strip_decorator(ts_job)(
        ts_atoms, calc_kwargs=calc_flags, opt_kwargs=opt_kwargs
    )
>>>>>>> c85d5395
    return {
        "relax_reactant": relax_summary_r,
        "relax_product": relax_summary_p,
        "geodesic_results": images,
        "ts_results": output,
    }


def _get_hessian(atoms: Atoms) -> NDArray:
    """
    Calculate and retrieve the Hessian matrix for the given molecular configuration.

    This function takes an ASE Atoms object representing a molecular
    configuration and uses the NewtonNet machine learning calculator to
    calculate the Hessian matrix. The calculated Hessian matrix is then
    returned.

    Parameters
    ----------
    atoms
        The ASE Atoms object representing the molecular configuration.

    Returns
    -------
    NDArray
        The calculated Hessian matrix, reshaped into a 2D array.
    """
    settings = get_settings()
    ml_calculator = NewtonNet(
        model_path=settings.NEWTONNET_MODEL_PATH,
        settings_path=settings.NEWTONNET_CONFIG_PATH,
        hess_method='autograd',
    )
    ml_calculator.calculate(atoms)

    return ml_calculator.results["hessian"].reshape((-1, 3 * len(atoms)))<|MERGE_RESOLUTION|>--- conflicted
+++ resolved
@@ -459,14 +459,8 @@
     ts_atoms = traj[-(n_images) + ts_index]
 
     calc_flags = recursive_dict_merge(calc_defaults, calc_kwargs)
-<<<<<<< HEAD
 
     output = strip_decorator(ts_job)(ts_atoms, **opt_kwargs, **calc_flags)
-=======
-    output = strip_decorator(ts_job)(
-        ts_atoms, calc_kwargs=calc_flags, opt_kwargs=opt_kwargs
-    )
->>>>>>> c85d5395
     neb_results["ts_results"] = output
 
     return neb_results
@@ -557,13 +551,7 @@
     ts_atoms = images[ts_index]
 
     calc_flags = recursive_dict_merge(calc_defaults, calc_kwargs)
-<<<<<<< HEAD
-    output = strip_decorator(ts_job)(ts_atoms, **opt_kwargs, **calc_flags)
-=======
-    output = strip_decorator(ts_job)(
-        ts_atoms, calc_kwargs=calc_flags, opt_kwargs=opt_kwargs
-    )
->>>>>>> c85d5395
+    output = strip_decorator(ts_job)(ts_atoms, calc_kwargs=calc_flags, opt_kwargs=opt_kwargs)
     return {
         "relax_reactant": relax_summary_r,
         "relax_product": relax_summary_p,
