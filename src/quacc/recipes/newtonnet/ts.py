--- conflicted
+++ resolved
@@ -11,13 +11,8 @@
 
 from quacc import change_settings, get_settings, job, strip_decorator
 from quacc.recipes.newtonnet.core import _add_stdev_and_hess, freq_job, relax_job
-<<<<<<< HEAD
 from quacc.runners.ase import Runner, run_neb
-from quacc.schemas.ase import summarize_neb_run, summarize_opt_run
-=======
-from quacc.runners.ase import Runner
-from quacc.schemas.ase import Summarize
->>>>>>> 9ed96eb8
+from quacc.schemas.ase import Summarize, summarize_neb_run
 from quacc.utils.dicts import recursive_dict_merge
 
 has_geodesic_interpolate = bool(find_spec("geodesic_interpolate"))
@@ -111,11 +106,7 @@
     # Run the TS optimization
     dyn = Runner(atoms, calc).run_opt(**opt_flags)
     opt_ts_summary = _add_stdev_and_hess(
-<<<<<<< HEAD
-        summarize_opt_run(dyn, additional_fields={"name": "NewtonNet TS"}), **calc_flags
-=======
-        Summarize(additional_fields={"name": "NewtonNet TS"}).opt(dyn)
->>>>>>> 9ed96eb8
+        Summarize(additional_fields={"name": "NewtonNet TS"}).opt(dyn), **calc_flags
     )
 
     # Run a frequency calculation
