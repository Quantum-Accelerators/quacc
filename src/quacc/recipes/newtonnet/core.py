"""Core recipes for the NewtonNet code."""
from __future__ import annotations

import time
from typing import TYPE_CHECKING

from ase.optimize import FIRE
from ase.vibrations.data import VibrationsData
from monty.dev import requires

from quacc import SETTINGS, job
from quacc.runners.ase import run_calc, run_opt
from quacc.runners.thermo import run_ideal_gas
from quacc.schemas.ase import (
    summarize_ideal_gas_thermo,
    summarize_opt_run,
    summarize_run,
    summarize_vib_run,
)
from quacc.utils.dicts import merge_dicts

try:
    from sella import Sella
except ImportError:
    Sella = None

try:
    from newtonnet.utils.ase_interface import MLAseCalculator as NewtonNet
except ImportError:
    NewtonNet = None

if TYPE_CHECKING:
    from typing import Any

    from ase import Atoms

    from quacc.schemas._aliases.ase import OptSchema, RunSchema, ThermoSchema, VibSchema

    class FreqSchema(RunSchema):
        vib: VibSchema
        thermo: ThermoSchema


@job
@requires(NewtonNet, "NewtonNet must be installed. Refer to the quacc documentation.")
def static_job(
    atoms: Atoms, copy_files: list[str] | None = None, **calc_kwargs
) -> RunSchema:
    """
    Carry out a single-point calculation.

    Parameters
    ----------
    atoms
        Atoms object
    copy_files
        Files to copy to the runtime directory.
    **calc_kwargs
        Custom kwargs for the NewtonNet calculator. Set a value to
        `None` to remove a pre-existing key entirely. For a list of available
        keys, refer to the `newtonnet.utils.ase_interface.MLAseCalculator` calculator.

    Returns
    -------
    RunSchema
        Dictionary of results, specified in [quacc.schemas.ase.summarize_run][]
    """

    defaults = {
        "model_path": SETTINGS.NEWTONNET_MODEL_PATH,
        "settings_path": SETTINGS.NEWTONNET_CONFIG_PATH,
    }
    calc_flags = merge_dicts(defaults, calc_kwargs)

    atoms.calc = NewtonNet(**calc_flags)
    final_atoms = run_calc(atoms, copy_files=copy_files)

    return summarize_run(
        final_atoms, input_atoms=atoms, additional_fields={"name": "NewtonNet Static"}
    )


@job
@requires(NewtonNet, "NewtonNet must be installed. Refer to the quacc documentation.")
def relax_job(
    atoms: Atoms,
    opt_params: dict[str, Any] | None = None,
    copy_files: list[str] | None = None,
    **calc_kwargs,
) -> OptSchema:
    """
    Relax a structure.

    Parameters
    ----------
    atoms
        Atoms object
    opt_params
        Dictionary of custom kwargs for the optimization process. Set a value
        to `None` to remove a pre-existing key entirely. For a list of available
        keys, refer to [quacc.runners.ase.run_opt][].
    copy_files
        Files to copy to the runtime directory.
    **calc_kwargs
        Dictionary of custom kwargs for the NewtonNet calculator. Set a value to
        `None` to remove a pre-existing key entirely. For a list of available
        keys, refer to the `newtonnet.utils.ase_interface.MLAseCalculator` calculator.

    Returns
    -------
    OptSchema
        Dictionary of results, specified in [quacc.schemas.ase.summarize_opt_run][]
    """

    calc_defaults = {
        "model_path": SETTINGS.NEWTONNET_MODEL_PATH,
        "settings_path": SETTINGS.NEWTONNET_CONFIG_PATH,
    }
    opt_defaults = {"fmax": 0.01, "max_steps": 1000, "optimizer": Sella or FIRE}

    calc_flags = merge_dicts(calc_defaults, calc_kwargs)
    opt_flags = merge_dicts(opt_defaults, opt_params)

<<<<<<< HEAD
    atoms.calc = NewtonNet(**flags)
    t1 = time.time()
=======
    atoms.calc = NewtonNet(**calc_flags)
>>>>>>> dd25e1e4
    dyn = run_opt(atoms, copy_files=copy_files, **opt_flags)
    elapsed_time = time.time() - t1

    return _add_stdev_and_hess(
        summarize_opt_run(
            dyn,
            additional_fields={"name": "NewtonNet Relax", "elapsed_time": elapsed_time},
        )
    )


@job
@requires(NewtonNet, "NewtonNet must be installed. Refer to the quacc documentation.")
def freq_job(
    atoms: Atoms,
    temperature: float = 298.15,
    pressure: float = 1.0,
    copy_files: list[str] | None = None,
    **calc_kwargs,
) -> FreqSchema:
    """
    Perform a frequency calculation using the given atoms object.

    Parameters
    ----------
    atoms
        The atoms object representing the system.
    temperature
        The temperature for the thermodynamic analysis.
    pressure
        The pressure for the thermodynamic analysis.
    copy_files
        Files to copy to the runtime directory.
    **calc_kwargs
        Custom kwargs for the NewtonNet calculator. Set a value to
        `None` to remove a pre-existing key entirely. For a list of available
        keys, refer to the `newtonnet.utils.ase_interface.MLAseCalculator` calculator.

    Returns
    -------
    FreqSchema
        Dictionary of results
    """

    defaults = {
        "model_path": SETTINGS.NEWTONNET_MODEL_PATH,
        "settings_path": SETTINGS.NEWTONNET_CONFIG_PATH,
        "hess_method": "autograd",
    }
    calc_flags = merge_dicts(defaults, calc_kwargs)

    ml_calculator = NewtonNet(**calc_flags)
    atoms.calc = ml_calculator
    final_atoms = run_calc(atoms, copy_files=copy_files)

    summary = summarize_run(
        final_atoms, input_atoms=atoms, additional_fields={"name": "NewtonNet Hessian"}
    )
    energy = summary["results"]["energy"]
    hessian = summary["results"]["hessian"]

    vib = VibrationsData(final_atoms, hessian)
    summary["vib"] = summarize_vib_run(
        vib, additional_fields={"name": "ASE Vibrations Analysis"}
    )

    igt = run_ideal_gas(final_atoms, vib.get_frequencies(), energy=energy)
    summary["thermo"] = summarize_ideal_gas_thermo(
        igt,
        temperature=temperature,
        pressure=pressure,
        additional_fields={"name": "ASE Thermo Analysis"},
    )

    return summary


def _add_stdev_and_hess(summary: dict[str, Any]) -> dict[str, Any]:
    """
    Calculate and add standard deviation values and Hessians to the summary.

    This function takes a summary dictionary containing information about a
    molecular trajectory and calculates the standard deviation of various
    properties using the NewtonNet machine learning calculator. It adds the
    calculated standard deviation values and Hessians to each configuration in
    the trajectory.

    Parameters
    ----------
    summary
        A dictionary containing information about the molecular trajectory.

    Returns
    -------
    Dict
        The modified summary dictionary with added standard deviation and
        Hessian values.
    """

    for conf in summary["trajectory"]:
        ml_calculator = NewtonNet(
            model_path=SETTINGS.NEWTONNET_MODEL_PATH,
            settings_path=SETTINGS.NEWTONNET_CONFIG_PATH,
        )
        atoms = conf["atoms"]
        atoms.calc = ml_calculator
        results = run_calc(atoms).calc.results
        conf["hessian"] = results["hessian"]
        conf["energy_std"] = results["energy_disagreement"]
        conf["forces_std"] = results["forces_disagreement"]
        conf["hessian_std"] = results["hessian_disagreement"]

    return summary<|MERGE_RESOLUTION|>--- conflicted
+++ resolved
@@ -121,12 +121,8 @@
     calc_flags = merge_dicts(calc_defaults, calc_kwargs)
     opt_flags = merge_dicts(opt_defaults, opt_params)
 
-<<<<<<< HEAD
     atoms.calc = NewtonNet(**flags)
     t1 = time.time()
-=======
-    atoms.calc = NewtonNet(**calc_flags)
->>>>>>> dd25e1e4
     dyn = run_opt(atoms, copy_files=copy_files, **opt_flags)
     elapsed_time = time.time() - t1
 
