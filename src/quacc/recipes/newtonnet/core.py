--- conflicted
+++ resolved
@@ -243,12 +243,7 @@
 
         opt_flags["optimizer_kwargs"]["hessian_function"] = _get_hessian
 
-<<<<<<< HEAD
-    # Define calculator again TEST THIS WHILE RUNNING THE CALCULATIONS
-    atoms.calc = NewtonNet(
-=======
     mlcalculator = NewtonNet(
->>>>>>> e543fbbb
         model_path=SETTINGS.NEWTONNET_MODEL_PATH,
         settings_path=SETTINGS.NEWTONNET_CONFIG_PATH,
     )
