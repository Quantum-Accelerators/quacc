"""
Core recipes for the NewtonNet code
"""
from __future__ import annotations

from typing import TYPE_CHECKING

from ase.optimize import FIRE
from ase.vibrations.data import VibrationsData
from monty.dev import requires

from quacc import SETTINGS, job
from quacc.schemas.ase import (
    summarize_opt_run,
    summarize_run,
    summarize_thermo,
    summarize_vib_run,
)
from quacc.utils.calc import run_ase_opt, run_calc
from quacc.utils.dicts import merge_dicts
from quacc.utils.thermo import ideal_gas
from quacc.utils.wflows import fetch_atoms

try:
    from sella import Sella
except ImportError:
    Sella = None

try:
    from newtonnet.utils.ase_interface import MLAseCalculator as NewtonNet
except ImportError:
    NewtonNet = None

if TYPE_CHECKING:
<<<<<<< HEAD
    from typing import TypedDict

    import numpy as np
    from ase import Atoms

    from quacc.schemas.ase import OptSchema, RunSchema, ThermoSchema, VibSchema

    class FreqSchema(TypedDict):
        vib: VibSchema
        thermo: ThermoSchema

    class TSSchema(FreqSchema):
        ts: OptSchema
        atoms: Atoms

    class IRCSchema(FreqSchema):
        irc: OptSchema
        atoms: Atoms

    class QuasiIRCSchema(IRCSchema):
        opt: OptSchema

=======
    from typing import Literal

    import numpy as np
    from ase import Atoms
    from ase.optimize.optimize import Optimizer

    from quacc.schemas.ase import OptSchema, RunSchema, ThermoSchema, VibSchema

>>>>>>> f22a21cb

@job
@requires(NewtonNet, "NewtonNet must be installed. Try pip install quacc[newtonnet]")
def static_job(
    atoms: Atoms | dict,
    calc_swaps: dict | None = None,
    copy_files: list[str] | None = None,
) -> RunSchema:
    """
    Carry out a single-point calculation.

    Parameters
    ----------
    atoms
        Atoms object or a dictionary with the key "atoms" and an Atoms object as the value
    calc_swaps
        Dictionary of custom kwargs for the newtonnet calculator
    copy_files
        Files to copy to the runtime directory.

    Returns
    -------
    RunSchema
        A dictionary containing the results of the calculation.
    """
    atoms = fetch_atoms(atoms)
    calc_swaps = calc_swaps or {}

    defaults = {
        "model_path": SETTINGS.NEWTONNET_MODEL_PATH,
        "settings_path": SETTINGS.NEWTONNET_CONFIG_PATH,
    }
    flags = merge_dicts(defaults, calc_swaps)

    atoms.calc = NewtonNet(**flags)
    final_atoms = run_calc(atoms, copy_files=copy_files)

    return summarize_run(
        final_atoms, input_atoms=atoms, additional_fields={"name": "NewtonNet Static"}
    )


@job
@requires(NewtonNet, "NewtonNet must be installed. Try pip install quacc[newtonnet]")
def relax_job(
    atoms: Atoms | dict,
    calc_swaps: dict | None = None,
    opt_swaps: dict | None = None,
    copy_files: list[str] | None = None,
) -> OptSchema:
    """
    Relax a structure.

    Parameters
    ----------
    atoms
        Atoms object or a dictionary with the key "atoms" and an Atoms object as the value
    calc_swaps
        Dictionary of custom kwargs for the newtonnet calculator
    opt_swaps
        Optional swaps for the optimization parameters
    copy_files
        Files to copy to the runtime directory.

    Returns
    -------
    OptSchema
        A dictionary containing the results of the calculation.
    """
    atoms = fetch_atoms(atoms)
    calc_swaps = calc_swaps or {}
    opt_swaps = opt_swaps or {}

    defaults = {
        "model_path": SETTINGS.NEWTONNET_MODEL_PATH,
        "settings_path": SETTINGS.NEWTONNET_CONFIG_PATH,
    }
    opt_defaults = {"fmax": 0.01, "max_steps": 1000, "optimizer": Sella or FIRE}

    flags = merge_dicts(defaults, calc_swaps)
    opt_flags = merge_dicts(opt_defaults, opt_swaps)

    if "sella.optimize" in opt_flags.get("optimizer", FIRE).__module__:
        opt_flags["order"] = 0

    atoms.calc = NewtonNet(**flags)
    dyn = run_ase_opt(atoms, copy_files=copy_files, **opt_swaps)

    return _add_stdev_and_hess(
        summarize_opt_run(dyn, additional_fields={"name": "NewtonNet Relax"})
    )


@job
@requires(NewtonNet, "NewtonNet must be installed. Try pip install quacc[newtonnet]")
def freq_job(
    atoms: Atoms | dict,
    temperature: float = 298.15,
    pressure: float = 1.0,
    calc_swaps: dict | None = None,
) -> FreqSchema:
    """
    Perform a frequency calculation using the given atoms object.

    Parameters
    ----------
    atoms
        The atoms object representing the system.
    temperature
        The temperature for the thermodynamic analysis.
    pressure
        The pressure for the thermodynamic analysis.
    calc_swaps
        Optional swaps for the calculator.

    Returns
    -------
    dict
        Summary of the frequency calculation and thermo calculations.
    """
    atoms = fetch_atoms(atoms)
    calc_swaps = calc_swaps or {}

    defaults = {
        "model_path": SETTINGS.NEWTONNET_MODEL_PATH,
        "settings_path": SETTINGS.NEWTONNET_CONFIG_PATH,
    }
    flags = merge_dicts(defaults, calc_swaps)

    ml_calculator = NewtonNet(**flags)
    atoms.calc = ml_calculator

    ml_calculator.calculate(atoms)
    hessian = ml_calculator.results["hessian"]
    vib = VibrationsData(atoms, hessian)

    igt = ideal_gas(
        atoms, vib.get_frequencies(), energy=ml_calculator.results["energy"]
    )

    return {
        "vib": summarize_vib_run(
            vib, additional_fields={"name": "NewtonNet Vibrations"}
        ),
        "thermo": summarize_thermo(
            igt,
            temperature=temperature,
            pressure=pressure,
            additional_fields={"name": "NewtonNet Thermo"},
        ),
    }


<<<<<<< HEAD
=======
@job
@requires(NewtonNet, "NewtonNet must be installed. Try pip install quacc[newtonnet]")
@requires(Sella, "Sella must be installed. Try pip install quacc[optimizers]")
def ts_job(
    atoms: Atoms | dict,
    use_custom_hessian: bool = False,
    temperature: float = 298.15,
    pressure: float = 1.0,
    check_convergence: bool = True,
    opt_swaps: dict | None = None,
) -> dict[Literal["ts", "thermo"], OptSchema | ThermoSchema]:
    """
    Perform a transition state (TS) job using the given atoms object.

    Parameters
    ----------
    atoms
        The atoms object representing the system.
    use_custom_hessian
        Whether to use a custom Hessian matrix.
    temperature
        The temperature for the frequency calculation in Kelvins.
    pressure
        The pressure for the frequency calculation in bar.
    check_convergence
        Whether to check the convergence of the optimization.
    opt_swaps
        Optional swaps for the optimization parameters.

    Returns
    -------
    dict
        A dictionary containing the TS summary and thermodynamic summary.
    """
    atoms = fetch_atoms(atoms)
    opt_swaps = opt_swaps or {}

    opt_defaults = {
        "fmax": 0.01,
        "max_steps": 1000,
        "optimizer": Sella,
        "optimizer_kwargs": {"diag_every_n": 0} if use_custom_hessian else {},
    }

    opt_flags = merge_dicts(opt_defaults, opt_swaps)

    # Define calculator
    atoms.calc = NewtonNet(
        model_path=SETTINGS.NEWTONNET_MODEL_PATH,
        settings_path=SETTINGS.NEWTONNET_CONFIG_PATH,
    )

    if use_custom_hessian:
        if opt_flags["optimizer"].__name__ != "Sella":
            raise ValueError("Custom hessian can only be used with Sella.")

        opt_flags["optimizer_kwargs"]["hessian_function"] = _get_hessian

    ml_calculator = NewtonNet(
        model_path=SETTINGS.NEWTONNET_MODEL_PATH,
        settings_path=SETTINGS.NEWTONNET_CONFIG_PATH,
    )
    atoms.calc = ml_calculator

    # Run the TS optimization
    dyn = run_ase_opt(atoms, **opt_flags)

    ts_summary = summarize_opt_run(
        dyn,
        check_convergence=check_convergence,
        additional_fields={"name": "NewtonNet TS"},
    )

    ts_summary = _add_stdev_and_hess(ts_summary)

    # Run a frequency calculation
    thermo_summary = freq_job(ts_summary, temperature=temperature, pressure=pressure)

    return {"ts": ts_summary, "thermo": thermo_summary}


@job
@requires(NewtonNet, "NewtonNet must be installed. Try pip install quacc[newtonnet]")
@requires(Sella, "Sella must be installed. Try pip install quacc[optimizers]")
def irc_job(
    atoms: Atoms | dict,
    fmax: float = 0.01,
    max_steps: int = 1000,
    temperature: float = 298.15,
    pressure: float = 1.0,
    check_convergence: bool = False,
    opt_swaps: dict | None = None,
) -> dict[Literal["irc", "thermo"], OptSchema | ThermoSchema]:
    """
    Perform an intrinsic reaction coordinate (IRC) job using the given atoms object.

    Parameters
    ----------
    atoms
        The atoms object representing the system.
    fmax
        Tolerance for the force convergence (in eV/A).
    max_steps
        Maximum number of steps to take.
    temperature
        The temperature for the frequency calculation in Kelvins.
    pressure
        The pressure for the frequency calculation in bar.
    check_convergence
        Whether to check the convergence of the optimization.
    opt_swaps
        Optional swaps for the optimization parameters.

    Returns
    -------
    dict
        A dictionary containing the IRC summary and thermodynamic summary.
    """
    atoms = fetch_atoms(atoms)
    opt_swaps = opt_swaps or {}

    opt_defaults = {
        "optimizer": IRC,
        "optimizer_kwargs": {
            "dx": 0.1,
            "eta": 1e-4,
            "gamma": 0.4,
            "keep_going": True,
        },
        "run_kwargs": {
            "direction": "forward",
        },
    }

    opt_flags = merge_dicts(opt_defaults, opt_swaps)

    # Define calculator
    atoms.calc = NewtonNet(
        model_path=SETTINGS.NEWTONNET_MODEL_PATH,
        settings_path=SETTINGS.NEWTONNET_CONFIG_PATH,
    )

    # Run IRC
    dyn = run_ase_opt(atoms, fmax=fmax, max_steps=max_steps, **opt_flags)
    summary_irc = summarize_opt_run(
        dyn,
        check_convergence=check_convergence,
        additional_fields={"name": "NewtonNet IRC"},
    )

    summary_irc = _add_stdev_and_hess(summary_irc)

    # Run frequency job
    thermo_summary = freq_job.undecorated(
        summary_irc, temperature=temperature, pressure=pressure
    )
    return {"irc": summary_irc, "thermo": thermo_summary}


@job
@requires(NewtonNet, "NewtonNet must be installed. Try pip install quacc[newtonnet]")
@requires(Sella, "Sella must be installed. Try pip install quacc[optimizers]")
def quasi_irc_job(
    atoms: Atoms | dict,
    direction: Literal["forward", "reverse"] = "forward",
    temperature: float = 298.15,
    pressure: float = 1.0,
    irc_swaps: dict | None = None,
    opt_swaps: dict | None = None,
) -> dict[Literal["irc", "opt", "thermo"], OptSchema | ThermoSchema]:
    """
    Perform a quasi-IRC job using the given atoms object.

    Parameters
    ----------
    atoms
        The atoms object representing the system.
    direction
        The direction of the IRC calculation ("forward" or "reverse").
    temperature
        The temperature for the frequency calculation in Kelvins.
    pressure
        The pressure for the frequency calculation in bar.
    irc_swaps
        Optional swaps for the IRC optimization parameters.
    opt_swaps
        Optional swaps for the optimization parameters.

    Returns
    -------
    dict
        A dictionary containing the IRC summary, optimization summary, and thermodynamic summary.
    """
    irc_swaps = irc_swaps or {}
    opt_swaps = opt_swaps or {}

    irc_defaults = {"run_kwargs": {"direction": direction.lower()}}
    irc_flags = merge_dicts(irc_defaults, irc_swaps)
    opt_swaps = opt_swaps or {}

    opt_defaults = {}
    opt_flags = merge_dicts(opt_defaults, opt_swaps)

    # Run IRC
    irc_summary = irc_job.undecorated(atoms, max_steps=5, opt_swaps=irc_flags)

    # Run opt
    opt_summary = relax_job.undecorated(irc_summary["irc"], **opt_flags)

    # Run frequency
    thermo_summary = freq_job(
        opt_summary,
        temperature=temperature,
        pressure=pressure,
    )

    return {"irc": irc_summary, "opt": opt_summary, "thermo": thermo_summary}


def _get_hessian(atoms: Atoms) -> np.ndarray:
    """
    Calculate and retrieve the Hessian matrix for the given molecular configuration.

    This function takes an ASE Atoms object representing a molecular configuration and uses the
    NewtonNet machine learning calculator to calculate the Hessian matrix. The calculated Hessian
    matrix is then returned.

    Parameters
    ----------
    atoms
        The ASE Atoms object representing the molecular configuration.

    Returns
    -------
    np.ndarray
        The calculated Hessian matrix, reshaped into a 2D array.
    """
    ml_calculator = NewtonNet(
        model_path=SETTINGS.NEWTONNET_MODEL_PATH,
        settings_path=SETTINGS.NEWTONNET_CONFIG_PATH,
    )
    ml_calculator.calculate(atoms)

    return ml_calculator.results["hessian"].reshape((-1, 3 * len(atoms)))


>>>>>>> f22a21cb
def _add_stdev_and_hess(summary: dict[str, any]) -> dict[str, any]:
    """
    Calculate and add standard deviation values and Hessians to the summary.

    This function takes a summary dictionary containing information about a molecular trajectory
    and calculates the standard deviation of various properties using the NewtonNet machine learning
    calculator. It adds the calculated standard deviation values and Hessians to each configuration
    in the trajectory.

    Parameters
    ----------
    summary
        A dictionary containing information about the molecular trajectory.

    Returns
    -------
    Dict[str, Any]
        The modified summary dictionary with added standard deviation and Hessian values.
    """

    for conf in summary["trajectory"]:
        ml_calculator = NewtonNet(
            model_path=SETTINGS.NEWTONNET_MODEL_PATH,
            settings_path=SETTINGS.NEWTONNET_CONFIG_PATH,
        )
        ml_calculator.calculate(conf["atoms"])
        conf["hessian"] = ml_calculator.results["hessian"]
        conf["energy_std"] = ml_calculator.results["energy_disagreement"]
        conf["forces_std"] = ml_calculator.results["forces_disagreement"]
        conf["hessian_std"] = ml_calculator.results["hessian_disagreement"]

    return summary<|MERGE_RESOLUTION|>--- conflicted
+++ resolved
@@ -32,30 +32,6 @@
     NewtonNet = None
 
 if TYPE_CHECKING:
-<<<<<<< HEAD
-    from typing import TypedDict
-
-    import numpy as np
-    from ase import Atoms
-
-    from quacc.schemas.ase import OptSchema, RunSchema, ThermoSchema, VibSchema
-
-    class FreqSchema(TypedDict):
-        vib: VibSchema
-        thermo: ThermoSchema
-
-    class TSSchema(FreqSchema):
-        ts: OptSchema
-        atoms: Atoms
-
-    class IRCSchema(FreqSchema):
-        irc: OptSchema
-        atoms: Atoms
-
-    class QuasiIRCSchema(IRCSchema):
-        opt: OptSchema
-
-=======
     from typing import Literal
 
     import numpy as np
@@ -63,8 +39,6 @@
     from ase.optimize.optimize import Optimizer
 
     from quacc.schemas.ase import OptSchema, RunSchema, ThermoSchema, VibSchema
-
->>>>>>> f22a21cb
 
 @job
 @requires(NewtonNet, "NewtonNet must be installed. Try pip install quacc[newtonnet]")
@@ -218,255 +192,6 @@
     }
 
 
-<<<<<<< HEAD
-=======
-@job
-@requires(NewtonNet, "NewtonNet must be installed. Try pip install quacc[newtonnet]")
-@requires(Sella, "Sella must be installed. Try pip install quacc[optimizers]")
-def ts_job(
-    atoms: Atoms | dict,
-    use_custom_hessian: bool = False,
-    temperature: float = 298.15,
-    pressure: float = 1.0,
-    check_convergence: bool = True,
-    opt_swaps: dict | None = None,
-) -> dict[Literal["ts", "thermo"], OptSchema | ThermoSchema]:
-    """
-    Perform a transition state (TS) job using the given atoms object.
-
-    Parameters
-    ----------
-    atoms
-        The atoms object representing the system.
-    use_custom_hessian
-        Whether to use a custom Hessian matrix.
-    temperature
-        The temperature for the frequency calculation in Kelvins.
-    pressure
-        The pressure for the frequency calculation in bar.
-    check_convergence
-        Whether to check the convergence of the optimization.
-    opt_swaps
-        Optional swaps for the optimization parameters.
-
-    Returns
-    -------
-    dict
-        A dictionary containing the TS summary and thermodynamic summary.
-    """
-    atoms = fetch_atoms(atoms)
-    opt_swaps = opt_swaps or {}
-
-    opt_defaults = {
-        "fmax": 0.01,
-        "max_steps": 1000,
-        "optimizer": Sella,
-        "optimizer_kwargs": {"diag_every_n": 0} if use_custom_hessian else {},
-    }
-
-    opt_flags = merge_dicts(opt_defaults, opt_swaps)
-
-    # Define calculator
-    atoms.calc = NewtonNet(
-        model_path=SETTINGS.NEWTONNET_MODEL_PATH,
-        settings_path=SETTINGS.NEWTONNET_CONFIG_PATH,
-    )
-
-    if use_custom_hessian:
-        if opt_flags["optimizer"].__name__ != "Sella":
-            raise ValueError("Custom hessian can only be used with Sella.")
-
-        opt_flags["optimizer_kwargs"]["hessian_function"] = _get_hessian
-
-    ml_calculator = NewtonNet(
-        model_path=SETTINGS.NEWTONNET_MODEL_PATH,
-        settings_path=SETTINGS.NEWTONNET_CONFIG_PATH,
-    )
-    atoms.calc = ml_calculator
-
-    # Run the TS optimization
-    dyn = run_ase_opt(atoms, **opt_flags)
-
-    ts_summary = summarize_opt_run(
-        dyn,
-        check_convergence=check_convergence,
-        additional_fields={"name": "NewtonNet TS"},
-    )
-
-    ts_summary = _add_stdev_and_hess(ts_summary)
-
-    # Run a frequency calculation
-    thermo_summary = freq_job(ts_summary, temperature=temperature, pressure=pressure)
-
-    return {"ts": ts_summary, "thermo": thermo_summary}
-
-
-@job
-@requires(NewtonNet, "NewtonNet must be installed. Try pip install quacc[newtonnet]")
-@requires(Sella, "Sella must be installed. Try pip install quacc[optimizers]")
-def irc_job(
-    atoms: Atoms | dict,
-    fmax: float = 0.01,
-    max_steps: int = 1000,
-    temperature: float = 298.15,
-    pressure: float = 1.0,
-    check_convergence: bool = False,
-    opt_swaps: dict | None = None,
-) -> dict[Literal["irc", "thermo"], OptSchema | ThermoSchema]:
-    """
-    Perform an intrinsic reaction coordinate (IRC) job using the given atoms object.
-
-    Parameters
-    ----------
-    atoms
-        The atoms object representing the system.
-    fmax
-        Tolerance for the force convergence (in eV/A).
-    max_steps
-        Maximum number of steps to take.
-    temperature
-        The temperature for the frequency calculation in Kelvins.
-    pressure
-        The pressure for the frequency calculation in bar.
-    check_convergence
-        Whether to check the convergence of the optimization.
-    opt_swaps
-        Optional swaps for the optimization parameters.
-
-    Returns
-    -------
-    dict
-        A dictionary containing the IRC summary and thermodynamic summary.
-    """
-    atoms = fetch_atoms(atoms)
-    opt_swaps = opt_swaps or {}
-
-    opt_defaults = {
-        "optimizer": IRC,
-        "optimizer_kwargs": {
-            "dx": 0.1,
-            "eta": 1e-4,
-            "gamma": 0.4,
-            "keep_going": True,
-        },
-        "run_kwargs": {
-            "direction": "forward",
-        },
-    }
-
-    opt_flags = merge_dicts(opt_defaults, opt_swaps)
-
-    # Define calculator
-    atoms.calc = NewtonNet(
-        model_path=SETTINGS.NEWTONNET_MODEL_PATH,
-        settings_path=SETTINGS.NEWTONNET_CONFIG_PATH,
-    )
-
-    # Run IRC
-    dyn = run_ase_opt(atoms, fmax=fmax, max_steps=max_steps, **opt_flags)
-    summary_irc = summarize_opt_run(
-        dyn,
-        check_convergence=check_convergence,
-        additional_fields={"name": "NewtonNet IRC"},
-    )
-
-    summary_irc = _add_stdev_and_hess(summary_irc)
-
-    # Run frequency job
-    thermo_summary = freq_job.undecorated(
-        summary_irc, temperature=temperature, pressure=pressure
-    )
-    return {"irc": summary_irc, "thermo": thermo_summary}
-
-
-@job
-@requires(NewtonNet, "NewtonNet must be installed. Try pip install quacc[newtonnet]")
-@requires(Sella, "Sella must be installed. Try pip install quacc[optimizers]")
-def quasi_irc_job(
-    atoms: Atoms | dict,
-    direction: Literal["forward", "reverse"] = "forward",
-    temperature: float = 298.15,
-    pressure: float = 1.0,
-    irc_swaps: dict | None = None,
-    opt_swaps: dict | None = None,
-) -> dict[Literal["irc", "opt", "thermo"], OptSchema | ThermoSchema]:
-    """
-    Perform a quasi-IRC job using the given atoms object.
-
-    Parameters
-    ----------
-    atoms
-        The atoms object representing the system.
-    direction
-        The direction of the IRC calculation ("forward" or "reverse").
-    temperature
-        The temperature for the frequency calculation in Kelvins.
-    pressure
-        The pressure for the frequency calculation in bar.
-    irc_swaps
-        Optional swaps for the IRC optimization parameters.
-    opt_swaps
-        Optional swaps for the optimization parameters.
-
-    Returns
-    -------
-    dict
-        A dictionary containing the IRC summary, optimization summary, and thermodynamic summary.
-    """
-    irc_swaps = irc_swaps or {}
-    opt_swaps = opt_swaps or {}
-
-    irc_defaults = {"run_kwargs": {"direction": direction.lower()}}
-    irc_flags = merge_dicts(irc_defaults, irc_swaps)
-    opt_swaps = opt_swaps or {}
-
-    opt_defaults = {}
-    opt_flags = merge_dicts(opt_defaults, opt_swaps)
-
-    # Run IRC
-    irc_summary = irc_job.undecorated(atoms, max_steps=5, opt_swaps=irc_flags)
-
-    # Run opt
-    opt_summary = relax_job.undecorated(irc_summary["irc"], **opt_flags)
-
-    # Run frequency
-    thermo_summary = freq_job(
-        opt_summary,
-        temperature=temperature,
-        pressure=pressure,
-    )
-
-    return {"irc": irc_summary, "opt": opt_summary, "thermo": thermo_summary}
-
-
-def _get_hessian(atoms: Atoms) -> np.ndarray:
-    """
-    Calculate and retrieve the Hessian matrix for the given molecular configuration.
-
-    This function takes an ASE Atoms object representing a molecular configuration and uses the
-    NewtonNet machine learning calculator to calculate the Hessian matrix. The calculated Hessian
-    matrix is then returned.
-
-    Parameters
-    ----------
-    atoms
-        The ASE Atoms object representing the molecular configuration.
-
-    Returns
-    -------
-    np.ndarray
-        The calculated Hessian matrix, reshaped into a 2D array.
-    """
-    ml_calculator = NewtonNet(
-        model_path=SETTINGS.NEWTONNET_MODEL_PATH,
-        settings_path=SETTINGS.NEWTONNET_CONFIG_PATH,
-    )
-    ml_calculator.calculate(atoms)
-
-    return ml_calculator.results["hessian"].reshape((-1, 3 * len(atoms)))
-
-
->>>>>>> f22a21cb
 def _add_stdev_and_hess(summary: dict[str, any]) -> dict[str, any]:
     """
     Calculate and add standard deviation values and Hessians to the summary.
