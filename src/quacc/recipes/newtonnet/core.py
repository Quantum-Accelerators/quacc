--- conflicted
+++ resolved
@@ -199,7 +199,6 @@
 
     Parameters
     ----------
-<<<<<<< HEAD
     atoms
         The atoms object representing the system.
     use_custom_hessian
@@ -213,34 +212,11 @@
     opt_swaps
         Optional swaps for the optimization parameters (default: None).
 
-    Returns
-    -------
-    dict
-        A dictionary containing the TS summary and thermodynamic summary.
-=======
-    atoms : ase.Atoms
-        The atoms object representing the system.
-    use_custom_hessian : bool, optional
-        Whether to use a custom Hessian matrix.
-    temperature : float, optional
-        The temperature for the frequency calculation (default: 298.15 K).
-    pressure : float, optional
-        The pressure for the frequency calculation (default: 1.0 atm).
-    check_convergence : bool, optional
-        Whether to check for convergence (default: True).
-    opt_swaps : dict, optional
-        Optional swaps for the optimization parameters (default: None).
-
-    Returns
-    -------
-    dict
-        A dictionary containing the TS summary and thermodynamic summary.
-
-    Raises
-    ------
-    ValueError
-        If the custom Hessian is enabled but the optimizer is not "Sella".
->>>>>>> 7f523516
+    Returns:
+        dict: A dictionary containing the TS summary and thermodynamic summary.
+
+    Raises:
+        ValueError: If the custom Hessian is enabled but the optimizer is not "Sella".
     """
     opt_swaps = opt_swaps or {}
 
