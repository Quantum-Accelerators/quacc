"""Common workflows for phonons."""

from __future__ import annotations

from typing import TYPE_CHECKING

from monty.dev import requires

from quacc import flow, job, subflow
from quacc.atoms.phonons import get_phonopy, phonopy_atoms_to_ase_atoms
from quacc.schemas.phonons import summarize_phonopy

try:
    import phonopy
except ImportError:
    phonopy = None

if TYPE_CHECKING:
    from typing import Any

    from ase.atoms import Atoms

    from quacc import Job
    from quacc.schemas._aliases.phonons import PhononSchema


@flow
@requires(phonopy, "Phonopy must be installed. Run `pip install quacc[phonons]`")
def phonon_flow(
    atoms: Atoms,
    force_job: Job,
    relax_job: Job | None = None,
    symprec: float = 1e-4,
<<<<<<< HEAD
    min_length: float | None = 15.0,
    supercell_matrix: (
        tuple[tuple[int, int, int], tuple[int, int, int], tuple[int, int, int]] | None
    ) = None,
=======
    min_lengths: float | tuple[float, float, float] | None = 20.0,
>>>>>>> 732555bf
    displacement: float = 0.01,
    t_step: float = 10,
    t_min: float = 0,
    t_max: float = 1000,
    phonopy_kwargs: dict[str, Any] | None = None,
    additional_fields: dict[str, Any] | None = None,
) -> PhononSchema:
    """
    Calculate phonon properties.

    This module is adapted from `matcalc` (https://github.com/materialsvirtuallab/matcalc)

    Parameters
    ----------
    atoms
        Atoms object with calculator attached.
    force_job
        The static job to calculate the forces.
    relax_job
        The job used to relax the structure before calculating the forces.
    symprec
        Precision for symmetry detection.
    min_lengths
        Minimum length of each lattice dimension (A).
    supercell_matrix
        The supercell matrix to use. If specified, it will override any
        value specified by `min_lengths`.
    displacement
        Atomic displacement (A).
    t_step
        Temperature step (K).
    t_min
        Min temperature (K).
    t_max
        Max temperature (K).
    phonopy_kwargs
        Additional kwargs to pass to the Phonopy class.
    additional_fields
        Additional fields to store in the database.

    Returns
    -------
    PhononSchema
        Dictionary of results from [quacc.schemas.phonons.summarize_phonopy][]
    """

    @subflow
    def _get_forces_subflow(atoms: Atoms) -> list[dict]:
        phonon = get_phonopy(
            atoms,
<<<<<<< HEAD
            min_length=min_length,
            supercell_matrix=supercell_matrix,
=======
            min_lengths=min_lengths,
>>>>>>> 732555bf
            symprec=symprec,
            displacement=displacement,
            phonopy_kwargs=phonopy_kwargs,
        )
        supercells = [
            phonopy_atoms_to_ase_atoms(s) for s in phonon.supercells_with_displacements
        ]
        return [
            force_job(supercell) for supercell in supercells if supercell is not None
        ]

    @job
    def _thermo_job(atoms: Atoms, force_job_results: list[dict]) -> PhononSchema:
        phonon = get_phonopy(
            atoms,
            min_lengths=min_lengths,
            symprec=symprec,
            displacement=displacement,
            phonopy_kwargs=phonopy_kwargs,
        )
        parameters = force_job_results[-1].get("parameters")
        forces = [output["results"]["forces"] for output in force_job_results]
        phonon.forces = forces
        phonon.produce_force_constants()
        phonon.run_mesh()
        phonon.run_thermal_properties(t_step=t_step, t_max=t_max, t_min=t_min)

        return summarize_phonopy(
            phonon, atoms, parameters=parameters, additional_fields=additional_fields
        )

    if relax_job is not None:
        atoms = relax_job(atoms)["atoms"]

    force_job_results = _get_forces_subflow(atoms)
    return _thermo_job(atoms, force_job_results)<|MERGE_RESOLUTION|>--- conflicted
+++ resolved
@@ -31,14 +31,10 @@
     force_job: Job,
     relax_job: Job | None = None,
     symprec: float = 1e-4,
-<<<<<<< HEAD
-    min_length: float | None = 15.0,
+    min_lengths: float | tuple[float, float, float] | None = 20.0,
     supercell_matrix: (
         tuple[tuple[int, int, int], tuple[int, int, int], tuple[int, int, int]] | None
     ) = None,
-=======
-    min_lengths: float | tuple[float, float, float] | None = 20.0,
->>>>>>> 732555bf
     displacement: float = 0.01,
     t_step: float = 10,
     t_min: float = 0,
@@ -89,12 +85,8 @@
     def _get_forces_subflow(atoms: Atoms) -> list[dict]:
         phonon = get_phonopy(
             atoms,
-<<<<<<< HEAD
-            min_length=min_length,
+            min_lengths=min_lengths,
             supercell_matrix=supercell_matrix,
-=======
-            min_lengths=min_lengths,
->>>>>>> 732555bf
             symprec=symprec,
             displacement=displacement,
             phonopy_kwargs=phonopy_kwargs,
