"""Core recipes for GULP"""
from __future__ import annotations

import warnings
from typing import TYPE_CHECKING

from ase.calculators.gulp import GULP

from quacc import job
from quacc.schemas.ase import summarize_run
from quacc.schemas.atoms import fetch_atoms
from quacc.util.calc import run_calc
from quacc.util.dicts import merge_dicts

if TYPE_CHECKING:
    from ase import Atoms

    from quacc.schemas.ase import RunSchema

GEOM_FILE_PBC = "gulp.cif"
GEOM_FILE_NOPBC = "gulp.xyz"


@job
def static_job(
    atoms: Atoms | dict,
    use_gfnff: bool = True,
    library: str | None = None,
    keyword_swaps: dict | None = None,
    option_swaps: dict | None = None,
    copy_files: list[str] | None = None,
) -> RunSchema:
    """
    Carry out a single-point calculation.
    Note: 'Conditions' are not yet natively supported.

    Parameters
    ----------
    atoms
        Atoms object or a dictionary with the key "atoms" and an Atoms object as the value
    use_gfnff
        True if (p)GFN-FF should be used; False if not.
    library
        Filename of the potential library file, if required.
    keyword_swaps
        Dictionary of custom keyword swap kwargs for the calculator.
    option_swaps
        Dictionary of custom option swap kwargs for the calculator.

    Returns
    -------
    RunSchema
        Dictionary of results from `quacc.schemas.ase.summarize_run`
    """
    atoms = fetch_atoms(atoms)
    keyword_swaps = keyword_swaps or {}
    option_swaps = option_swaps or {}

    default_keywords = {
        "gfnff": True if use_gfnff else None,
        "gwolf": True if use_gfnff and atoms.pbc.any() else None,
    }
    default_options = {
        "dump every gulp.res": True,
        f"output cif {GEOM_FILE_PBC}": True if atoms.pbc.any() else None,
        f"output xyz {GEOM_FILE_NOPBC}": None if atoms.pbc.any() else True,
    }

    keywords = merge_dicts(default_keywords, keyword_swaps)
    options = merge_dicts(default_options, option_swaps)

    gulp_keywords = " ".join(list(keywords.keys()))
    gulp_options = list(options.keys())

    atoms.calc = GULP(keywords=gulp_keywords, options=gulp_options, library=library)
    final_atoms = run_calc(
        atoms,
        geom_file=GEOM_FILE_PBC if atoms.pbc.any() else GEOM_FILE_NOPBC,
        copy_files=copy_files,
    )

    return summarize_run(
        final_atoms,
        input_atoms=atoms,
        additional_fields={"name": "GULP Static"},
    )


@job
def relax_job(
    atoms: Atoms | dict,
    use_gfnff: bool = True,
    library: str | None = None,
    relax_cell: bool = False,
    keyword_swaps: dict | None = None,
    option_swaps: dict | None = None,
    copy_files: list[str] | None = None,
) -> RunSchema:
    """
    Carry out a single-point calculation.
    Note: 'Conditions' are not yet natively supported.

    Parameters
    ----------
    atoms
        Atoms object or a dictionary with the key "atoms" and an Atoms object as the value
    use_gfnff
        True if (p)GFN-FF should be used; False if not.
    library
        Filename of the potential library file, if required.
    relax_cell
        True if the volume should be relaxed; False if not.
    keyword_swaps
        Dictionary of custom keyword swap kwargs for the calculator.
    option_swaps
        Dictionary of custom option swap kwargs for the calculator.
    copy_files
        Absolute paths to files to copy to the runtime directory.

    Returns
    -------
    dict
        Dictionary of results from `quacc.schemas.ase.summarize_run`
    """
    atoms = fetch_atoms(atoms)
    keyword_swaps = keyword_swaps or {}
    option_swaps = option_swaps or {}

    if relax_cell and not atoms.pbc.any():
        warnings.warn(
            "Volume relaxation requested but no PBCs found. Ignoring.", UserWarning
        )
        relax_cell = False

    default_keywords = {
        "opti": True,
        "gfnff": True if use_gfnff else None,
        "gwolf": True if use_gfnff and atoms.pbc.any() else None,
        "conp": True if relax_cell and atoms.pbc.any() else None,
        "conv": None if relax_cell and atoms.pbc.any() else True,
    }
    default_options = {
        "dump every gulp.res": True,
        f"output cif {GEOM_FILE_PBC}": True if atoms.pbc.any() else None,
        f"output xyz {GEOM_FILE_NOPBC}": None if atoms.pbc.any() else True,
    }

    keywords = merge_dicts(default_keywords, keyword_swaps)
    options = merge_dicts(default_options, option_swaps)

    gulp_keywords = " ".join(list(keywords.keys()))
    gulp_options = list(options.keys())

    atoms.calc = GULP(keywords=gulp_keywords, options=gulp_options, library=library)
    final_atoms = run_calc(
        atoms,
        geom_file=GEOM_FILE_PBC if atoms.pbc.any() else GEOM_FILE_NOPBC,
        copy_files=copy_files,
    )

    if not final_atoms.calc.get_opt_state():
<<<<<<< HEAD
        raise ValueError("Optimization did not converge.")
=======
        msg = "Optimization did not converge!"
        raise ValueError(msg)
>>>>>>> 240d6b7b

    return summarize_run(
        final_atoms,
        input_atoms=atoms,
        additional_fields={"name": "GULP Relax"},
    )<|MERGE_RESOLUTION|>--- conflicted
+++ resolved
@@ -159,12 +159,8 @@
     )
 
     if not final_atoms.calc.get_opt_state():
-<<<<<<< HEAD
-        raise ValueError("Optimization did not converge.")
-=======
         msg = "Optimization did not converge!"
         raise ValueError(msg)
->>>>>>> 240d6b7b
 
     return summarize_run(
         final_atoms,
