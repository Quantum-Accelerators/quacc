--- conflicted
+++ resolved
@@ -7,12 +7,8 @@
 from ase.calculators.psi4 import Psi4
 from monty.dev import requires
 
-<<<<<<< HEAD
 from quacc.schemas.ase import summarize_run
-=======
-from quacc.schemas.ase import RunSchema, summarize_run
 from quacc.schemas.atoms import fetch_atoms
->>>>>>> c000c6c9
 from quacc.util.calc import run_calc
 from quacc.util.dicts import remove_dict_empties
 
