--- conflicted
+++ resolved
@@ -205,11 +205,6 @@
     default_inputs = [xc, basis, "slowconv", "normalprint", "xyzfile", "engrad"]
     default_blocks = [f"%pal nprocs {nprocs} end"]
 
-<<<<<<< HEAD
-=======
-    opt_defaults = {"fmax": 0.01, "max_steps": 1000}
-
->>>>>>> 30dd216e
     return base_opt_fn(
         atoms,
         charge=charge,
