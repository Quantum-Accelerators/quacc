"""Core recipes for ORCA."""

from __future__ import annotations

from typing import TYPE_CHECKING

import psutil

from quacc import job
from quacc.recipes.orca._base import base_fn, base_opt_fn

if TYPE_CHECKING:
    from typing import Any, Literal

    from ase.atoms import Atoms

    from quacc.schemas._aliases.cclib import cclibSchema
    from quacc.utils.files import Filenames, SourceDirectory


@job
def static_job(
    atoms: Atoms,
    charge: int = 0,
    spin_multiplicity: int = 1,
    xc: str = "wb97x-d3bj",
    basis: str = "def2-tzvp",
    orcasimpleinput: list[str] | None = None,
    orcablocks: list[str] | None = None,
    nprocs: int | Literal["max"] = "max",
    copy_files: SourceDirectory | dict[SourceDirectory, Filenames] | None = None,
) -> cclibSchema:
    """
    Carry out a single-point calculation.

    Parameters
    ----------
    atoms
        Atoms object
    charge
        Charge of the system.
    spin_multiplicity
        Multiplicity of the system.
    xc
        Exchange-correlation functional
    basis
        Basis set
    orcasimpleinput
        List of `orcasimpleinput` swaps for the calculator. To remove entries
        from the defaults, put a `#` in front of the name. Refer to the
        [ase.calculators.orca.ORCA][] calculator for details on `orcasimpleinput`.
    orcablocks
        List of `orcablocks` swaps for the calculator. To remove entries
        from the defaults, put a `#` in front of the name. Refer to the
        [ase.calculators.orca.ORCA][] calculator for details on `orcablocks`.
    nprocs
        Number of processors to use. Defaults to the number of physical cores.
    copy_files
        Files to copy (and decompress) from source to the runtime directory.

    Returns
    -------
    cclibSchema
        Dictionary of results from [quacc.schemas.cclib.cclib_summarize_run][].
        See the type-hint for the data structure.
    """

    nprocs = psutil.cpu_count(logical=False) if nprocs == "max" else nprocs
<<<<<<< HEAD
    default_inputs = [xc, basis, "engrad", "slowconv", "normalprint", "xyzfile"]
=======
    default_inputs = [xc, basis, "normalprint", "sp", "slowconv"]
>>>>>>> 71c1f082
    default_blocks = [f"%pal nprocs {nprocs} end"]

    return base_fn(
        atoms,
        charge,
        spin_multiplicity,
        default_inputs=default_inputs,
        default_blocks=default_blocks,
        input_swaps=orcasimpleinput,
        block_swaps=orcablocks,
        additional_fields={"name": "ORCA Static"},
        copy_files=copy_files,
    )


@job
def relax_job(
    atoms: Atoms,
    charge: int = 0,
    spin_multiplicity: int = 1,
    xc: str = "wb97x-d3bj",
    basis: str = "def2-tzvp",
    run_freq: bool = False,
    orcasimpleinput: list[str] | None = None,
    orcablocks: list[str] | None = None,
    nprocs: int | Literal["max"] = "max",
    copy_files: SourceDirectory | dict[SourceDirectory, Filenames] | None = None,
) -> cclibSchema:
    """
    Carry out a geometry optimization.

    Parameters
    ----------
    atoms
        Atoms object
    charge
        Charge of the system.
    spin_multiplicity
        Multiplicity of the system.
    xc
        Exchange-correlation functional
    basis
        Basis set
    run_freq
        If a frequency calculation should be carried out.
    orcasimpleinput
        List of `orcasimpleinput` swaps for the calculator. To remove entries
        from the defaults, put a `#` in front of the name. Refer to the
        [ase.calculators.orca.ORCA][] calculator for details on `orcasimpleinput`.
    orcablocks
        List of `orcablocks` swaps for the calculator. To remove entries
        from the defaults, put a `#` in front of the name. Refer to the
        [ase.calculators.orca.ORCA][] calculator for details on `orcablocks`.
    nprocs
        Number of processors to use. Defaults to the number of physical cores.
    copy_files
        Files to copy (and decompress) from source to the runtime directory.

    Returns
    -------
    cclibSchema
        Dictionary of results from [quacc.schemas.cclib.cclib_summarize_run][].
        See the type-hint for the data structure.
    """
    nprocs = psutil.cpu_count(logical=False) if nprocs == "max" else nprocs

    default_inputs = [xc, basis, "normalprint", "opt", "slowconv"]
    if run_freq:
        default_inputs.append("freq")

    default_blocks = [f"%pal nprocs {nprocs} end"]

    return base_fn(
        atoms,
        charge=charge,
        spin_multiplicity=spin_multiplicity,
        default_inputs=default_inputs,
        default_blocks=default_blocks,
        input_swaps=orcasimpleinput,
        block_swaps=orcablocks,
        additional_fields={"name": "ORCA Relax"},
        copy_files=copy_files,
    )


@job
def ase_relax_job(
    atoms: Atoms,
    charge: int = 0,
    spin_multiplicity: int = 1,
    xc: str = "wb97x-d3bj",
    basis: str = "def2-tzvp",
    orcasimpleinput: list[str] | None = None,
    orcablocks: list[str] | None = None,
    opt_params: dict[str, Any] | None = None,
    nprocs: int | Literal["max"] = "max",
    copy_files: SourceDirectory | dict[SourceDirectory, Filenames] | None = None,
) -> cclibSchema:
    """
    Carry out a geometry optimization.

    Parameters
    ----------
    atoms
        Atoms object
    charge
        Charge of the system.
    spin_multiplicity
        Multiplicity of the system.
    xc
        Exchange-correlation functional
    basis
        Basis set.
    orcasimpleinput
        List of `orcasimpleinput` swaps for the calculator. To remove entries
        from the defaults, put a `#` in front of the name. Refer to the
        [ase.calculators.orca.ORCA][] calculator for details on `orcasimpleinput`.
    orcablocks
        List of `orcablocks` swaps for the calculator. To remove entries
        from the defaults, put a `#` in front of the name. Refer to the
        [ase.calculators.orca.ORCA][] calculator for details on `orcablocks`.
    nprocs
        Number of processors to use. Defaults to the number of physical cores.
    copy_files
        Files to copy (and decompress) from source to the runtime directory.

    Returns
    -------
    cclibASEOptSchema
        Dictionary of results from [quacc.schemas.cclib.cclib_summarize_run][] merged with
        the results from [quacc.schemas.ase.summarize_opt_run][].
        See the type-hint for the data structure.
    """

    nprocs = psutil.cpu_count(logical=False) if nprocs == "max" else nprocs
    default_inputs = [xc, basis, "engrad", "normalprint", "slowconv"]
    default_blocks = [f"%pal nprocs {nprocs} end"]

    return base_opt_fn(
        atoms,
        charge=charge,
        spin_multiplicity=spin_multiplicity,
        default_inputs=default_inputs,
        default_blocks=default_blocks,
        input_swaps=orcasimpleinput,
        block_swaps=orcablocks,
        opt_params=opt_params,
        additional_fields={"name": "ORCA ASE Relax"},
        copy_files=copy_files,
    )<|MERGE_RESOLUTION|>--- conflicted
+++ resolved
@@ -66,11 +66,7 @@
     """
 
     nprocs = psutil.cpu_count(logical=False) if nprocs == "max" else nprocs
-<<<<<<< HEAD
-    default_inputs = [xc, basis, "engrad", "slowconv", "normalprint", "xyzfile"]
-=======
-    default_inputs = [xc, basis, "normalprint", "sp", "slowconv"]
->>>>>>> 71c1f082
+    default_inputs = [xc, basis, "engrad", "slowconv", "normalprint"]
     default_blocks = [f"%pal nprocs {nprocs} end"]
 
     return base_fn(
