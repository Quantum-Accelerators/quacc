"""Schemas for storing metadata about Atoms objects"""
from __future__ import annotations

import contextlib
from typing import TYPE_CHECKING

import numpy as np
from ase.atoms import Atom, Atoms
from emmet.core.structure import MoleculeMetadata, StructureMetadata
from monty.json import jsanitize
from pymatgen.io.ase import AseAtomsAdaptor

from quacc.utils.atoms import copy_atoms
from quacc.utils.dicts import clean_dict

if TYPE_CHECKING:
    from typing import Any, TypeVar

    AtomsSchema = TypeVar("AtomsSchema")


def atoms_to_metadata(
    atoms: Atoms,
    charge_and_multiplicity: tuple[int, int] | None = None,
    get_metadata: bool = True,
    strip_info: bool = False,
    store_pmg: bool = True,
    remove_empties: bool = False,
    additional_fields: dict | None = None,
) -> AtomsSchema:
    """
    Convert an ASE Atoms object to a dict suitable for storage in MongoDB.

    Parameters
    ----------
    atoms
        ASE Atoms object to store in {"atoms": atoms}
    charge_and_multiplicity
        Charge and spin multiplicity of the Atoms object, only used for Molecule
        metadata.
    get_metadata
        Whether to store atoms metadata in the returned dict.
    strip_info
        Whether to strip the data from atoms.info in the returned {"atoms":
        atoms}. Note that this data will be stored in {"atoms_info": atoms.info}
        regardless
    store_pmg
        Whether to store the Pymatgen Structure/Molecule object in {"structure":
        Structure} or {"molecule": Molecule}, respectively.
    remove_empties
        Whether to remove None values and empty lists/dicts from the
        TaskDocument.
    additional_fields
        Additional fields to add to the document.

    Returns
    -------
    dict
        Dictionary representation of the atoms object with the following fields:

        - atoms: Atoms = Field(None, title = "The Atoms object from the
          calculation result.")
        - atoms_info: dict = Field(None, title = "The Atoms object info obtained
          from atoms.info.")
        - builder_meta: EmmetMeta = Field(default_factory=EmmetMeta,
          description="Builder metadata."):
            - builder_meta.build_date: str =
              Field(default_factory=datetime.utcnow, description="The build date
              for this document.")
            - builder_meta.database_version: str = Field(None, description="The
              database version for the built data.")
            - builder_meta.emmet_version: str = Field(__version__,
              description="The version of emmet this document was built with.")
            - builder_meta.pymatgen_version: str = Field(pmg_version,
              description="The version of pymatgen this document was built
              with.")
            - builder_meta.pull_request: int = Field(None, description="The pull
              request number associated with this data build.")

        For periodic structures, the task document also has the following
        fields:

        - chemsys: str = Field(None, title="Chemical System",
          description="dash-delimited string of elements in the material.")
        - composition: Composition = Field(None, description="Full composition
          for the material.")
        - composition_reduced: Composition = Field(None, title="Reduced
          Composition", description="Simplified representation of the
          composition.")
        - density: float = Field(None, title="Density", description="Density in
          grams per cm^3.")
        - density_atomic: float = Field(None, title="Packing Density",
          description="The atomic packing density in atoms per cm^3.")
        - elements: List[Element] = Field(None, description="List of elements in
          the material.")
        - formula_anonymous: str = Field(None, title="Anonymous Formula",
          description="Anonymized representation of the formula.")
        - formula_pretty: str = Field(None, title="Pretty Formula",
          description="Cleaned representation of the formula.")
        - nelements: int = Field(None, description="Number of elements.")
        - nsites: int = Field(None, description="Total number of sites in the
          structure.")
        - structure: Structure = Field(None, title = "The Pymatgen Structure
          object from the Atoms object, if periodic and store_pmg is True.")
        - symmetry: SymmetryData = Field(None, description="Symmetry data for
          this material.")
            - symmetry.crystal_system: CrystalSystem = Field(None,
              title="Crystal System", description="The crystal system for this
              lattice.")
            - symmetry.number: int = Field(None, title="Space Group Number",
              description="The spacegroup number for the lattice.")
            - symmetry.point_group: str = Field(None, title="Point Group
              Symbol", description="The point group for the lattice.")
            - symmetry.symbol: str = Field(None, title="Space Group Symbol",
              description="The spacegroup symbol for the lattice.")
            - symmetry.symprec: float = Field(None, title="Symmetry Finding
              Precision", description="The precision given to spglib to
              determine the symmetry of this lattice.")
        - volume: float = Field(None, title="Volume", description="Total volume
          for this structure in Angstroms^3.")

        For molecules that lack periodicity, the task document also has the
        following fields:

        - charge: int = Field(None, description="Charge of the molecule")
        - chemsys: str = Field(None, title="Chemical System",
          description="dash-delimited string of elements in the molecule")
        - composition: Composition = Field(None, description="Full composition
          for the molecule")
        - composition_reduced: Composition = Field(None, title="Reduced
          Composition", description="Simplified representation of the
          composition")
        - elements: List[Element] = Field(None, description="List of elements in
          the molecule")
        - formula_alphabetical: str = Field(None, title="Alphabetical Formula",
          description="Alphabetical molecular formula")
        - formula_anonymous: str = Field(None, title="Anonymous Formula",
          description="Anonymized representation of the formula")
        - formula_pretty: str = Field(None, title="Pretty Formula",
          description="Cleaned representation of the formula.")
        - molecule: Molecule = Field(None, title = "The Pymatgen Molecule object
          from the Atoms object, if not periodic and store_pmg is True.")
        - natoms: int = Field(None, description="Total number of atoms in the
          molecule")
        - nelectrons: int = Field(None, title="Number of electrons",
          description="The total number of electrons for the molecule")
        - nelements: int = Field(None, title="Number of Elements")
        - spin_multiplicity: int = Field(None, description="Spin multiplicity of
          the molecule")
        - symmetry: PointGroupData = Field(None, description="Symmetry data for
          this molecule")
            - symmetry.eigen_tolerance: float = Field(None, title="Interia
              Tensor Eigenvalue Tolerance", description="Tolerance to compare
              eigen values of the inertia tensor.")
            - symmetry.linear: bool = Field(None, title="Molecule Linearity",
              description="Is the molecule linear?")
            - symmetry.matrix_tolerance: float = Field(None, title="Symmetry
              Operation Matrix Element Tolerance" description="Tolerance used to
              generate the full set of symmetry operations of the point group.")
            - symmetry.rotation_number: float = Field(None, title="Rotational
              Symmetry Number", description="Rotational symmetry number for the
              molecule")
            - symmetry.point_group: str = Field(None, title="Point Group
              Symbol", description="The point group for the lattice")
            - symmetry.tolerance: float = Field(None, title="Point Group
              Analyzer Tolerance", description="Distance tolerance to consider
              sites as symmetrically equivalent.")
    """

    additional_fields = additional_fields or {}
    atoms = copy_atoms(atoms)
    results = {}

    # Get any charge or multiplicity keys
    if charge_and_multiplicity:
        atoms.charge = charge_and_multiplicity[0]
        atoms.spin_multiplicity = charge_and_multiplicity[1]

    # Strip the dummy atoms, if present
    del atoms[[atom.index for atom in atoms if atom.symbol == "X"]]

    # Get Atoms metadata, if requested. emmet already has built-in tools for
    # generating pymatgen Structure/Molecule metadata, so we'll just use that.
    if get_metadata:
        if atoms.pbc.any():
            struct = AseAtomsAdaptor().get_structure(atoms)
            metadata = StructureMetadata().from_structure(struct).dict()
            if store_pmg:
                results["structure"] = struct
        else:
            mol = AseAtomsAdaptor().get_molecule(atoms, charge_spin_check=False)
            metadata = MoleculeMetadata().from_molecule(mol).dict()
            if store_pmg:
                results["molecule"] = mol
        metadata["builder_meta"]["build_date"] = str(
            metadata["builder_meta"]["build_date"]
        )
    else:
        metadata = {}

    # Copy the info flags as a separate entry in the DB for easy querying
    results["atoms_info"] = _quacc_sanitize(atoms.info)

    # Strip info if requested
    if strip_info:
        atoms_no_info = copy_atoms(atoms)
        atoms_no_info.info = {}
        results["atoms"] = atoms_no_info
    else:
        results["atoms"] = atoms

    # Combine the metadata and results dictionaries
    atoms_doc = metadata | results | additional_fields

    return clean_dict(atoms_doc, remove_empties=remove_empties)


def fetch_atoms(atoms: Atoms | dict) -> Atoms:
    """
    Returns an Atoms object from a typical quacc recipe input, which can either
    be an `Atoms` object or a dictionary with an entry `{"atoms": Atoms}`. It
    may seem a bit silly to do this, but there is a purpose. If you want to
    write a workflow where the output of one recipe is passed to the input of
    another recipe, you can always do `output["atoms"]` to fetch the output
    Atoms object to pass to the input to the second function. However, this
    process will often be its own compute step in workflow management tools
    because they need to resolve the output in order to query it. Depending on
    the workflow manager, this can be a waste of compute resources, so it's
    oftentimes better to do this parsing inside the compute task itself, which
    is why passing in the raw dictionary can be preferred.

    Parameters
    ----------
    atoms
        Atoms object or dictionary with an entry `{"atoms": Atoms}`

    Returns
    -------
    Atoms
        Atoms object
    """
<<<<<<< HEAD
    with contextlib.suppress(Exception):
        return atoms["atoms"]
=======
    try:
        return atoms["atoms"]
    except Exception:
        return atoms
>>>>>>> fc64e3fe


def _quacc_sanitize(obj: Any) -> Any:
    """
    Sanitizes an object for storage in MongoDB.

    This is an analogue of monty's jsanitize function but meant to serialize
    Atom/Atoms objects as well.

    Parameters
    ----------
    obj
        Object to sanitize

    Returns
    -------
    Any
        Sanitized object
    """
    if isinstance(obj, (Atom, Atoms)):
        obj = atoms_to_metadata(obj)
    elif isinstance(obj, (list, tuple, np.ndarray)):
        obj = [_quacc_sanitize(i) for i in obj]
    elif isinstance(obj, dict):
        obj = {k.__str__(): _quacc_sanitize(v) for k, v in obj.items()}
    else:
        obj = jsanitize(obj)
    return obj<|MERGE_RESOLUTION|>--- conflicted
+++ resolved
@@ -239,15 +239,11 @@
     Atoms
         Atoms object
     """
-<<<<<<< HEAD
-    with contextlib.suppress(Exception):
-        return atoms["atoms"]
-=======
+
     try:
         return atoms["atoms"]
     except Exception:
         return atoms
->>>>>>> fc64e3fe
 
 
 def _quacc_sanitize(obj: Any) -> Any:
