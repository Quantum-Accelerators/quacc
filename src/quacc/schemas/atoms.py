--- conflicted
+++ resolved
@@ -44,27 +44,11 @@
     if "X" in atoms.get_chemical_symbols():
         del atoms[[atom.index for atom in atoms if atom.symbol == "X"]]
 
-<<<<<<< HEAD
-    # Get Atoms metadata, if requested. emmet already has built-in tools for
-    # generating pymatgen Structure/Molecule metadata, so we'll just use that.
-    if get_metadata:
-        if atoms.pbc.any():
-            struct = Structure.from_ase_atoms(atoms)
-            metadata = StructureMetadata().from_structure(struct).model_dump()
-            if store_pmg:
-                results["structure"] = struct
-        else:
-            mol = Molecule.from_ase_atoms(atoms, charge_spin_check=False)
-            metadata = MoleculeMetadata().from_molecule(mol).model_dump()
-            if store_pmg:
-                results["molecule"] = mol
-=======
     # Get Pymatgen Structure/Molecule metadata
     if atoms.pbc.any():
-        structure = AseAtomsAdaptor().get_structure(atoms)
+        structure = Structure.from_ase_atoms(atoms)
         structure_metadata = StructureMetadata().from_structure(structure).model_dump()
         results["structure_metadata"] = structure_metadata
->>>>>>> f22720b1
     else:
         mol = AseAtomsAdaptor().get_molecule(atoms, charge_spin_check=False)
         molecule_metadata = MoleculeMetadata().from_molecule(mol).model_dump()
