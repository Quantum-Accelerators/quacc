"""Type hints for quacc.schemas.vasp."""

from __future__ import annotations

from typing import TYPE_CHECKING, TypedDict

from quacc.schemas._aliases.ase import OptSchema, RunSchema
from quacc.schemas._aliases.emmet import TaskDoc

if TYPE_CHECKING:
    from importlib import util

    has_validation = util.find_spec("pymatgen.io.validation")
    if has_validation:
        from pymatgen.io.validation import ValidationDoc


class BaderSchema(TypedDict, total=False):
    """Type hint associated with quacc.schemas.vasp._bader_runner."""

    atomic_volume: float
    partial_charges: list[float]
    spin_moments: list[float]
    bader_version: float
    min_dist: list[float]


class DDECSchema(TypedDict, total=False):
    """Type hint associated with quacc.schemas.vasp._ddec_runner."""

    partial_charges: list[float]
    spin_moments: list[float]
    dipoles: list[float]
    bond_order_sums: list[float]
    bond_order_dict: dict
    rsquared_moments: list[float]
    rcubed_moments: list[float]
    rfourth_moments: list[float]


class CM5Schema(TypedDict):
    """Type hint used in DDECSchema"""

    partial_charges: list[float]


class ChargemolSchema(TypedDict, total=False):
    """Type hint associated with quacc.schemas.vasp._chargemol_runner`"""

    ddec: DDECSchema
    cm5: CM5Schema


class VaspSchema(RunSchema, TaskDoc):
    """Type hint associated with [quacc.schemas.vasp.vasp_summarize_run][]"""

    bader: BaderSchema
    chargemol: ChargemolSchema
    steps: dict[int, TaskDoc]  # when store_intermediate_results=True
    validation: ValidationDoc


<<<<<<< HEAD
class MPRelaxFlowSchema(VaspSchema):
    """Type hint associated with the MP relaxation flows."""
=======
class DoubleRelaxSchema(TypedDict):
    """Type hint associated with the double relaxation jobs."""

    relax1: VaspSchema
    relax2: VaspSchema


class MPGGARelaxFlowSchema(VaspSchema):
    """Type hint associated with the MP GGA relaxation flows."""
>>>>>>> 68fc1c38

    pre_relax: VaspSchema
    relax: VaspSchema
    static: VaspSchema


class QMOFRelaxSchema(VaspSchema):
    """Type hint associated with the QMOF relaxation jobs."""

    prerelax_lowacc: VaspSchema | None
    position_relax_lowacc: VaspSchema
    volume_relax_lowacc: VaspSchema | None
    double_relax: VaspSchema


class VaspASEOptSchema(VaspSchema, OptSchema):
    """Type hint associated with VASP relaxations run via ASE"""<|MERGE_RESOLUTION|>--- conflicted
+++ resolved
@@ -60,10 +60,6 @@
     validation: ValidationDoc
 
 
-<<<<<<< HEAD
-class MPRelaxFlowSchema(VaspSchema):
-    """Type hint associated with the MP relaxation flows."""
-=======
 class DoubleRelaxSchema(TypedDict):
     """Type hint associated with the double relaxation jobs."""
 
@@ -73,7 +69,6 @@
 
 class MPGGARelaxFlowSchema(VaspSchema):
     """Type hint associated with the MP GGA relaxation flows."""
->>>>>>> 68fc1c38
 
     pre_relax: VaspSchema
     relax: VaspSchema
