"""Schemas for VASP."""

from __future__ import annotations

import os
from logging import getLogger
from pathlib import Path
from typing import TYPE_CHECKING

from ase.io import read
from emmet.core.tasks import TaskDoc
from monty.os.path import zpath
from pymatgen.command_line.bader_caller import bader_analysis_from_path
from pymatgen.command_line.chargemol_caller import ChargemolAnalysis

from quacc import QuaccDefault, get_settings
from quacc.atoms.core import get_final_atoms_from_dynamics
from quacc.schemas.ase import Summarize
from quacc.utils.dicts import finalize_dict, recursive_dict_merge

try:
    from pymatgen.io.validation import ValidationDoc
except ImportError:
    ValidationDoc = None

if TYPE_CHECKING:
    from typing import Any

    from ase.atoms import Atoms
    from ase.optimize.optimize import Optimizer
    from emmet.core.base import EmmetBaseModel
    from maggma.core import Store

    from quacc.types import (
        BaderSchema,
        ChargemolSchema,
        DefaultSetting,
        VaspASEOptSchema,
        VaspSchema,
    )

<<<<<<< HEAD
LOGGER = logging.getLogger(__name__)
=======

LOGGER = getLogger(__name__)
>>>>>>> bd453018


class VaspSummarize:
    """
    Get tabulated results from a VASP run and store them in a database-friendly format.
    """

    def __init__(
        self,
        directory: str | Path | None = None,
        move_magmoms: bool = True,
        run_bader: bool | DefaultSetting = QuaccDefault,
        run_chargemol: bool | DefaultSetting = QuaccDefault,
        check_convergence: bool | DefaultSetting = QuaccDefault,
        check_mp_compatibility: bool = False,
        additional_fields: dict[str, Any] | None = None,
    ) -> None:
        """
        Initialize the VASP summarizer.

        Parameters
        ----------
        directory
            Path to VASP outputs. A value of None specifies the calculator directory.
        move_magmoms
            Whether to move the final magmoms of the original Atoms object to the
            initial magmoms of the returned Atoms object.
        run_bader
            Whether a Bader analysis should be performed. Will not run if bader
            executable is not in PATH even if bader is set to True. Defaults to
            VASP_BADER in settings.
        run_chargemol
            Whether a Chargemol analysis should be performed. Will not run if chargemol
            executable is not in PATH even if chargmeol is set to True. Defaults to
            VASP_CHARGEMOL in settings.
        check_convergence
            Whether to throw an error if convergence is not reached. Defaults to True in
            settings.
        check_mp_compatibility
            Whether to check compatibility with the current version of MP.
            Requires `pymatgen-io-validation` to do the check.
        additional_fields
            Additional fields to add to the task document.

        Returns
        -------
        None
        """
        self.directory = directory
        self.move_magmoms = move_magmoms
        self.run_bader = run_bader
        self.run_chargemol = run_chargemol
        self.check_convergence = check_convergence
        self.check_mp_compatibility = check_mp_compatibility
        self.additional_fields = additional_fields or {}
        self._settings = get_settings()

    def run(
        self, final_atoms: Atoms, store: Store | None | DefaultSetting = QuaccDefault
    ) -> VaspSchema:
        """
        Get tabulated results from a VASP run and store them in a database-friendly format.

        Parameters
        ----------
        final_atoms
            ASE Atoms object following a calculation.
        store
            Maggma Store object to store the results in. Defaults to `QuaccSettings.STORE`,

        Returns
        -------
        VaspSchema
            Dictionary representation of the task document
        """
        run_bader = (
            self._settings.VASP_BADER
            if self.run_bader == QuaccDefault
            else self.run_bader
        )
        run_chargemol = (
            self._settings.VASP_CHARGEMOL
            if self.run_chargemol == QuaccDefault
            else self.run_chargemol
        )
        check_convergence = (
            self._settings.CHECK_CONVERGENCE
            if self.check_convergence == QuaccDefault
            else self.check_convergence
        )
        directory = Path(self.directory or final_atoms.calc.directory)
        store = self._settings.STORE if store == QuaccDefault else store
        additional_fields = self.additional_fields or {}

        # Fetch all tabulated results from VASP outputs files. Fortunately, emmet
        # already has a handy function for this
<<<<<<< HEAD
        vasp_task_doc = TaskDoc.from_directory(directory).model_dump()
=======
        vasp_task_model = TaskDoc.from_directory(directory)

        # Get MP corrections
        if self.report_mp_corrections:
            mp_compat = MaterialsProject2020Compatibility()
            try:
                corrected_entry = mp_compat.process_entry(
                    vasp_task_model.structure_entry, on_error="raise"
                )
                vasp_task_model.entry = corrected_entry
            except CompatibilityError as err:
                LOGGER.warning(err)
>>>>>>> bd453018

        # Get MP validation doc
        if self.check_mp_compatibility:
            mp_compat_model = _validate_mp_compatability(directory)
            mp_compat_doc = (
                {"validation": mp_compat_model.model_dump()} if mp_compat_model else {}
            )
        else:
            mp_compat_doc = {}

        # Check for calculation convergence
        if check_convergence and vasp_task_doc["state"] != "successful":
            raise RuntimeError(
                f"VASP calculation did not converge. Will not store task data. Refer to {directory}"
            )

        poscar_path = directory / "POSCAR"
        initial_atoms = read(zpath(str(poscar_path)))
        base_task_doc = Summarize(
            directory=directory,
            move_magmoms=self.move_magmoms,
            additional_fields=self.additional_fields,
        ).run(final_atoms, initial_atoms, store=None)

        if nsteps := len([f for f in os.listdir(directory) if f.startswith("step")]):
            intermediate_vasp_task_docs = {
                "steps": {
                    n: TaskDoc.from_directory(directory / f"step{n}").model_dump()
                    for n in range(nsteps)
                    if (directory / f"step{n}").is_dir()
                }
            }
        else:
            intermediate_vasp_task_docs = {}

        # Get Bader analysis
        if run_bader:
            try:
                bader_results = bader_runner(directory)
            except Exception:
                bader_results = None
                LOGGER.warning("Bader analysis could not be performed.", exc_info=True)

            if bader_results:
                vasp_task_doc["bader"] = bader_results

        # Get the Chargemol analysis
        if run_chargemol:
            try:
                chargemol_results = chargemol_runner(directory)
            except Exception:
                chargemol_results = None
                LOGGER.warning(
                    "Chargemol analysis could not be performed.", exc_info=True
                )

            if chargemol_results:
                vasp_task_doc["chargemol"] = chargemol_results

        # Make task document
        unsorted_task_doc = (
            intermediate_vasp_task_docs
            | vasp_task_doc
            | base_task_doc
            | mp_compat_doc
            | additional_fields
        )
        return finalize_dict(
            unsorted_task_doc,
            directory=directory,
            gzip_file=self._settings.GZIP_FILES,
            store=store,
        )

    def ase_opt(
        self,
        optimizer: Optimizer,
        trajectory: list[Atoms] | None = None,
        store: Store | None | DefaultSetting = QuaccDefault,
    ) -> VaspASEOptSchema:
        """
        Summarize an ASE-based VASP optimization.

        Parameters
        ----------
        optimizer
            The ASE optimizer object
        trajectory
            ASE Trajectory object or list[Atoms] from reading a trajectory file. If
            None, the trajectory must be found in dyn.trajectory.filename.
        store
            Maggma Store object to store the results in. Defaults to `QuaccSettings.STORE`,
        """
        store = self._settings.STORE if store == QuaccDefault else store

        final_atoms = get_final_atoms_from_dynamics(optimizer)
        directory = Path(self.directory or final_atoms.calc.directory)

        opt_run_summary = Summarize(
            directory=directory,
            move_magmoms=self.move_magmoms,
            additional_fields=self.additional_fields,
        ).opt(
            optimizer,
            trajectory=trajectory,
            check_convergence=self.check_convergence,
            store=None,
        )

        vasp_summary = self.run(final_atoms, store=None)
        unsorted_task_doc = recursive_dict_merge(vasp_summary, opt_run_summary)
        return finalize_dict(
            unsorted_task_doc,
            directory=directory,
            gzip_file=self._settings.GZIP_FILES,
            store=store,
        )


def bader_runner(path: Path | str) -> BaderSchema:
    """
    Runs a Bader partial charge and spin moment analysis using the VASP output
    files in the given path. This function requires that `bader` is located in
    your PATH environment variable. See
    http://theory.cm.utexas.edu/henkelman/code/bader for the bader code.

    Parameters
    ----------
    path
        The path where the VASP output files are located. Must include CHGCAR,
        AECCAR0, AECCAR2, and POTCAR files. These files can be gzip'd or not --
        it doesn't matter. If None, the current working directory is used.

    Returns
    -------
    BaderSchema
        Dictionary containing the Bader analysis summary
    """
    # Make sure files are present
    relevant_files = ["AECCAR0", "AECCAR2", "CHGCAR", "POTCAR"]
    for f in relevant_files:
        if not Path(path, f).exists() and not Path(path, f"{f}.gz").exists():
            msg = f"Could not find {f} in {path}."
            raise FileNotFoundError(msg)

    bader_stats = bader_analysis_from_path(path)

    # Store the partial charge, which is much more useful than the raw charge
    # and is more intuitive than the charge transferred. An atom with a positive
    # partial charge is cationic, whereas an atom with a negative partial charge
    # is anionic.
    bader_stats["partial_charges"] = [-c for c in bader_stats["charge_transfer"]]

    # Some cleanup of the returned dictionary
    if "magmom" in bader_stats:
        bader_stats["spin_moments"] = bader_stats["magmom"]
    for k in ["charge", "charge_transfer", "reference_used", "magmom"]:
        bader_stats.pop(k, None)

    return bader_stats


def chargemol_runner(
    path: Path | str, atomic_densities_path: str | None = None
) -> ChargemolSchema:
    """
    Runs a Chargemol (i.e. DDEC6 + CM5) analysis using the VASP output files in
    the given path. This function requires that the chargemol executable, given
    by the name `Chargemol_09_26_2017_linux_parallel`,
    `Chargemol_09_26_2017_linux_serial`, or `chargemol` is in the system PATH
    environment variable. See https://sourceforge.net/projects/ddec/files for
    the Chargemol code.

    Parameters
    ----------
    path
        The path where the VASP output files are located. Must include CHGCAR,
        AECCAR0, AECCAR2, and POTCAR files. These files can be gzip'd or not --
        it doesn't matter. If None, the current working directory is used.
    atomic_densities_path
        The path where the reference atomic densities are located for Chargemol.
        If None, we assume that this directory is defined in an environment
        variable named DDEC6_ATOMIC_DENSITIES_DIR. See the Chargemol
        documentation for more information.

    Returns
    -------
    ChargemolSchema
        Dictionary containing the Chargemol analysis summary
    """
    # Make sure files are present
    relevant_files = ["AECCAR0", "AECCAR2", "CHGCAR", "POTCAR"]
    for f in relevant_files:
        if not Path(path, f).exists() and not Path(path, f"{f}.gz").exists():
            msg = f"Could not find {f} in {path}."
            raise FileNotFoundError(msg)

    # Check environment variable
    if atomic_densities_path is None and "DDEC6_ATOMIC_DENSITIES_DIR" not in os.environ:
        msg = "DDEC6_ATOMIC_DENSITIES_DIR environment variable not defined."
        raise OSError(msg)

    # Run Chargemol analysis
    return ChargemolAnalysis(path=path, atomic_densities_path=atomic_densities_path)


def _validate_mp_compatability(directory: Path | str) -> EmmetBaseModel | None:
    """
    Validate the output of a VASP calculation for Materials Project compatibility.

    Parameters
    ----------
    directory
        Path to the directory containing the VASP calculation.

    Returns
    -------
    EmmetBaseModel | None
        The validation document.
    """
    if ValidationDoc is None:
        LOGGER.debug(
            "pymatgen-io-validation is not installed. Skipping MP compatability check."
        )
        return None
    validation_doc = ValidationDoc.from_directory(dir_name=directory)
    if not validation_doc.valid:
        LOGGER.warning(
            f"Calculation in {directory} is not MP-compatible for the following reasons: {validation_doc.reasons}"
        )
    if validation_doc.warnings:
        LOGGER.warning(
            f"Calculation in {directory} has the following MP-related warnings: {validation_doc.warnings}"
        )
    return validation_doc<|MERGE_RESOLUTION|>--- conflicted
+++ resolved
@@ -39,12 +39,7 @@
         VaspSchema,
     )
 
-<<<<<<< HEAD
-LOGGER = logging.getLogger(__name__)
-=======
-
 LOGGER = getLogger(__name__)
->>>>>>> bd453018
 
 
 class VaspSummarize:
@@ -141,22 +136,7 @@
 
         # Fetch all tabulated results from VASP outputs files. Fortunately, emmet
         # already has a handy function for this
-<<<<<<< HEAD
         vasp_task_doc = TaskDoc.from_directory(directory).model_dump()
-=======
-        vasp_task_model = TaskDoc.from_directory(directory)
-
-        # Get MP corrections
-        if self.report_mp_corrections:
-            mp_compat = MaterialsProject2020Compatibility()
-            try:
-                corrected_entry = mp_compat.process_entry(
-                    vasp_task_model.structure_entry, on_error="raise"
-                )
-                vasp_task_model.entry = corrected_entry
-            except CompatibilityError as err:
-                LOGGER.warning(err)
->>>>>>> bd453018
 
         # Get MP validation doc
         if self.check_mp_compatibility:
