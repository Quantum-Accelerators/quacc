--- conflicted
+++ resolved
@@ -42,86 +42,10 @@
 LOGGER = logging.getLogger(__name__)
 
 
-<<<<<<< HEAD
-def vasp_summarize_run(
-    final_atoms: Atoms,
-    directory: str | Path | None = None,
-    move_magmoms: bool = True,
-    run_bader: bool | DefaultSetting = QuaccDefault,
-    run_chargemol: bool | DefaultSetting = QuaccDefault,
-    check_convergence: bool | DefaultSetting = QuaccDefault,
-    check_mp_compatibility: bool = False,
-    additional_fields: dict[str, Any] | None = None,
-    store: Store | None | DefaultSetting = QuaccDefault,
-) -> VaspSchema:
+class VaspSummarize:
     """
     Get tabulated results from a VASP run and store them in a database-friendly format.
-
-    Parameters
-    ----------
-    final_atoms
-        ASE Atoms object following a calculation.
-    directory
-        Path to VASP outputs. A value of None specifies the calculator directory.
-    move_magmoms
-        Whether to move the final magmoms of the original Atoms object to the
-        initial magmoms of the returned Atoms object.
-    run_bader
-        Whether a Bader analysis should be performed. Will not run if bader
-        executable is not in PATH even if bader is set to True. Defaults to
-        VASP_BADER in settings.
-    run_chargemol
-        Whether a Chargemol analysis should be performed. Will not run if chargemol
-        executable is not in PATH even if chargmeol is set to True. Defaults to
-        VASP_CHARGEMOL in settings.
-    check_convergence
-        Whether to throw an error if convergence is not reached. Defaults to True in
-        settings.
-    check_mp_compatibility
-        Whether to check compatibility with the current version of MP.
-        Requires `pymatgen-io-validation` to do the check.
-    additional_fields
-        Additional fields to add to the task document.
-    store
-        Maggma Store object to store the results in. Defaults to `QuaccSettings.STORE`,
-
-    Returns
-    -------
-    VaspSchema
-        Dictionary representation of the task document
-    """
-    settings = get_settings()
-    run_bader = settings.VASP_BADER if run_bader == QuaccDefault else run_bader
-    run_chargemol = (
-        settings.VASP_CHARGEMOL if run_chargemol == QuaccDefault else run_chargemol
-    )
-    check_convergence = (
-        settings.CHECK_CONVERGENCE
-        if check_convergence == QuaccDefault
-        else check_convergence
-    )
-    directory = Path(directory or final_atoms.calc.directory)
-    store = settings.STORE if store == QuaccDefault else store
-    additional_fields = additional_fields or {}
-
-    # Fetch all tabulated results from VASP outputs files. Fortunately, emmet
-    # already has a handy function for this
-    vasp_task_doc = TaskDoc.from_directory(directory).model_dump()
-
-    # Get MP validation doc
-    if check_mp_compatibility:
-        mp_compat_model = _validate_mp_compatability(directory)
-    mp_compat_doc = (
-        {"validation": mp_compat_model.model_dump()}
-        if check_mp_compatibility and mp_compat_model
-        else {}
-    )
-=======
-class VaspSummarize:
-    """
-    Get tabulated results from a VASP run and store them in a database-friendly format.
-    """
->>>>>>> 9ed96eb8
+    """
 
     def __init__(
         self,
@@ -130,7 +54,7 @@
         run_bader: bool | DefaultSetting = QuaccDefault,
         run_chargemol: bool | DefaultSetting = QuaccDefault,
         check_convergence: bool | DefaultSetting = QuaccDefault,
-        report_mp_corrections: bool = False,
+        check_mp_compatibility: bool = False,
         additional_fields: dict[str, Any] | None = None,
     ) -> None:
         """
@@ -154,8 +78,9 @@
         check_convergence
             Whether to throw an error if convergence is not reached. Defaults to True in
             settings.
-        report_mp_corrections
-            Whether to apply the MP corrections to the task document. Defaults to False.
+        check_mp_compatibility
+            Whether to check compatibility with the current version of MP.
+            Requires `pymatgen-io-validation` to do the check.
         additional_fields
             Additional fields to add to the task document.
 
@@ -168,7 +93,7 @@
         self.run_bader = run_bader
         self.run_chargemol = run_chargemol
         self.check_convergence = check_convergence
-        self.report_mp_corrections = report_mp_corrections
+        self.check_mp_compatibility = check_mp_compatibility
         self.additional_fields = additional_fields or {}
         self._settings = get_settings()
 
@@ -211,27 +136,23 @@
 
         # Fetch all tabulated results from VASP outputs files. Fortunately, emmet
         # already has a handy function for this
-        vasp_task_model = TaskDoc.from_directory(directory)
-
-        # Get MP corrections
-        if self.report_mp_corrections:
-            mp_compat = MaterialsProject2020Compatibility()
-            try:
-                corrected_entry = mp_compat.process_entry(
-                    vasp_task_model.structure_entry, on_error="raise"
-                )
-                vasp_task_model.entry = corrected_entry
-            except CompatibilityError as err:
-                logger.warning(err)
-
-        # Convert the VASP task model to a dictionary
-        vasp_task_doc = vasp_task_model.model_dump()
+        vasp_task_doc = TaskDoc.from_directory(directory).model_dump()
+
+        # Get MP validation doc
+        if self.check_mp_compatibility:
+            mp_compat_model = _validate_mp_compatability(directory)
+            mp_compat_doc = (
+                {"validation": mp_compat_model.model_dump()} if mp_compat_model else {}
+            )
+        else:
+            mp_compat_doc = {}
 
         # Check for calculation convergence
         if check_convergence and vasp_task_doc["state"] != "successful":
             raise RuntimeError(
                 f"VASP calculation did not converge. Will not store task data. Refer to {directory}"
             )
+
         poscar_path = directory / "POSCAR"
         initial_atoms = read(zpath(str(poscar_path)))
         base_task_doc = Summarize(
@@ -248,122 +169,6 @@
                     if (directory / f"step{n}").is_dir()
                 }
             }
-<<<<<<< HEAD
-        }
-    else:
-        intermediate_vasp_task_docs = {}
-
-    # Get Bader analysis
-    if run_bader:
-        try:
-            bader_results = _bader_runner(directory)
-        except Exception:
-            bader_results = None
-            logging.warning("Bader analysis could not be performed.", exc_info=True)
-
-        if bader_results:
-            vasp_task_doc["bader"] = bader_results
-
-    # Get the Chargemol analysis
-    if run_chargemol:
-        try:
-            chargemol_results = _chargemol_runner(directory)
-        except Exception:
-            chargemol_results = None
-            logging.warning("Chargemol analysis could not be performed.", exc_info=True)
-
-        if chargemol_results:
-            vasp_task_doc["chargemol"] = chargemol_results
-
-    # Make task document
-    unsorted_task_doc = (
-        intermediate_vasp_task_docs
-        | vasp_task_doc
-        | base_task_doc
-        | mp_compat_doc
-        | additional_fields
-    )
-    return finalize_dict(
-        unsorted_task_doc, directory, gzip_file=settings.GZIP_FILES, store=store
-    )
-
-
-def summarize_vasp_opt_run(
-    optimizer: Optimizer,
-    trajectory: Trajectory | list[Atoms] | None = None,
-    directory: str | Path | None = None,
-    move_magmoms: bool = True,
-    run_bader: bool | DefaultSetting = QuaccDefault,
-    run_chargemol: bool | DefaultSetting = QuaccDefault,
-    check_convergence: bool | DefaultSetting = QuaccDefault,
-    check_mp_compatibility: bool = False,
-    additional_fields: dict[str, Any] | None = None,
-    store: Store | None | DefaultSetting = QuaccDefault,
-) -> VaspASEOptSchema:
-    """
-    Merges the `vasp_summarize_run` with an `summarize_opt_run`, meant to
-    be used for an ASE-based VASP relaxation.
-
-    Parameters
-    ----------
-    optimizer
-        The ASE optimizer object
-    trajectory
-        ASE Trajectory object or list[Atoms] from reading a trajectory file. If
-        None, the trajectory must be found in dyn.trajectory.filename.
-    directory
-        Path to VASP outputs. A value of None specifies the calculator directory.
-    move_magmoms
-        Whether to move the final magmoms of the original Atoms object to the
-        initial magmoms of the returned Atoms object.
-    run_bader
-        Whether a Bader analysis should be performed. Will not run if bader
-        executable is not in PATH even if bader is set to True. Defaults to
-        VASP_BADER in settings.
-    run_chargemol
-        Whether a Chargemol analysis should be performed. Will not run if chargemol
-        executable is not in PATH even if chargmeol is set to True. Defaults to
-        VASP_CHARGEMOL in settings.
-    check_convergence
-        Whether to throw an error if convergence is not reached. Defaults to True in
-        settings.
-    check_mp_compatibility
-        Whether to check compatibility with the current version of MP.
-        Requires `pymatgen-io-validation` to do the check.
-    additional_fields
-        Additional fields to add to the task document.
-    store
-        Maggma Store object to store the results in. Defaults to `QuaccSettings.STORE`,
-    """
-    settings = get_settings()
-    store = settings.STORE if store == QuaccDefault else store
-
-    final_atoms = get_final_atoms_from_dynamics(optimizer)
-    directory = Path(directory or final_atoms.calc.directory)
-    opt_run_summary = summarize_opt_run(
-        optimizer,
-        trajectory=trajectory,
-        check_convergence=check_convergence,
-        move_magmoms=move_magmoms,
-        additional_fields=additional_fields,
-        store=None,
-    )
-    vasp_summary = vasp_summarize_run(
-        final_atoms,
-        directory=directory,
-        move_magmoms=move_magmoms,
-        run_bader=run_bader,
-        run_chargemol=run_chargemol,
-        check_convergence=check_convergence,
-        check_mp_compatibility=check_mp_compatibility,
-        additional_fields=additional_fields,
-        store=None,
-    )
-    unsorted_task_doc = recursive_dict_merge(vasp_summary, opt_run_summary)
-    return finalize_dict(
-        unsorted_task_doc, directory, gzip_file=settings.GZIP_FILES, store=store
-    )
-=======
         else:
             intermediate_vasp_task_docs = {}
 
@@ -396,6 +201,7 @@
             intermediate_vasp_task_docs
             | vasp_task_doc
             | base_task_doc
+            | mp_compat_doc
             | additional_fields
         )
         return finalize_dict(
@@ -448,7 +254,6 @@
             gzip_file=self._settings.GZIP_FILES,
             store=store,
         )
->>>>>>> 9ed96eb8
 
 
 def bader_runner(path: Path | str) -> BaderSchema:
