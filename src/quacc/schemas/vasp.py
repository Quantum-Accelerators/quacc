"""Schemas for VASP"""
from __future__ import annotations

import os
import warnings
from typing import TypeVar

from ase import Atoms
from emmet.core.tasks import TaskDoc

from quacc import SETTINGS
from quacc.schemas.atoms import atoms_to_metadata
from quacc.util.atoms import prep_next_run as prep_next_run_
from quacc.util.dicts import clean_dict
from quacc.util.pop_analysis import bader_runner

VaspSchema = TypeVar("VaspSchema")


def summarize_run(
    atoms: Atoms,
    dir_path: str | None = None,
    prep_next_run: bool = True,
<<<<<<< HEAD
    run_bader: bool = SETTINGS.VASP_BADER,
    check_convergence: bool = SETTINGS.CHECK_CONVERGENCE,
=======
    run_bader: bool | None = None,
    check_convergence: bool = True,
>>>>>>> e220be64
    remove_empties: bool = False,
    additional_fields: dict | None = None,
) -> VaspSchema:
    """
    Get tabulated results from a VASP run and store them in a database-friendly format.

    Parameters
    ----------
    atoms
        ASE Atoms object following a calculation.
    dir_path
        Path to VASP outputs. A value of None specifies the current working directory
    prep_next_run
        Whether the Atoms object stored in {"atoms": atoms} should be prepared for the next run.
        This clears out any attached calculator and moves the final magmoms to the initial magmoms.
    run_bader
        Whether a Bader analysis should be performed. Will not run if bader executable is not in PATH even if
        bader is set to True.
        Defaults to VASP_BADER in settings.
    check_convergence
        Whether to throw an error if convergence is not reached.
    remove_empties
        Whether to remove None values and empty lists/dicts from the TaskDocument.
    additional_fields
        Additional fields to add to the task document.

    Returns
    -------
    dict
        Dictionary representation of the task document with the following fields:

        - analysis: AnalysisDoc = Field(None, title="Calculation Analysis", description="Some analysis of calculation data after collection.")
            - analysis.delta_volume: float = Field(None, title="Volume Change", description="Volume change for the calculation.")
            - analysis.delta_volume_percent: float = Field(None, title="Volume Change Percent", description="Percent volume change for the calculation.")
            - analysis.max_force: float = Field(None, title="Max Force", description="Maximum force on any atom at the end of the calculation.")
            - analysis.warnings: List[str] = Field(None, title="Calculation Warnings",description="Warnings issued after analysis.")
            - analysis.errors: List[str] = Field(None, title="Calculation Errors", description="Errors issued after analysis.")
        - atoms: Atoms = Field(None, title = "The Atoms object from the calculation result.")
        - atoms_info: dict = Field(None, title = "The Atoms object info obtained from atoms.info.")
        - builder_meta: EmmetMeta = Field(default_factory=EmmetMeta, description="Builder metadata."):
            - builder_meta.build_date: str = Field(default_factory=datetime.utcnow, description="The build date for this document.")
            - builder_meta.emmet_version: str = Field(__version__, description="The version of emmet this document was built with.")
            - builder_meta.pymatgen_version: str = Field(pmg_version, description="The version of pymatgen this document was built with.")
        - chemsys: str = Field(None, title="Chemical System", description="dash-delimited string of elements in the material.")
        - composition: Composition = Field(None, description="Full composition for the material.")
        - composition_reduced: Composition = Field(None, title="Reduced Composition", description="Simplified representation of the composition.")
        - custodian: List[CustodianDoc] = Field(None, title="Calcs reversed data", description="Detailed custodian data for each VASP calculation contributing to the task document.")
            - custodian.corrections: List[Any] = Field(None, title="Custodian Corrections", description="List of custodian correction data for calculation.")
            - custodian.job: dict = Field(None, title="Cusotodian Job Data", description="Job data logged by custodian.",)
        - density: float = Field(None, title="Density", description="Density in grams per cm^3.")
        - density_atomic: float = Field(None, title="Packing Density", description="The atomic packing density in atoms per cm^3.")
        - dir_name: str = Field(None, description="The directory for this VASP task")
        - elements: List[Element] = Field(None, description="List of elements in the material.")
        - entry: ComputedEntry = Field(None, description="The ComputedEntry from the task doc")
        - formula_anonymous: str = Field(None, title="Anonymous Formula", description="Anonymized representation of the formula.")
        - formula_pretty: str = Field(None, title="Pretty Formula", description="Cleaned representation of the formula.")
        - input: InputDoc = Field(None, description="The input structure used to generate the current task document.")
            - input.incar: Dict[str, Any] = Field(None, description="INCAR parameters for the calculation")
            - input.is_hubbard: bool = Field(False, description="Is this a Hubbard +U calculation")
            - input.kpoints: Union[Dict[str, Any], Kpoints] = Field(None, description="KPOINTS for the calculation")
            - input.hubbards: Dict = Field(None, description="The hubbard parameters used")
            - input.lattice_rec: Lattice = Field(None, description="Reciprocal lattice of the structure")
            - input.nkpoints: int = Field(None, description="Total number of k-points")
            - input.potcar: List[str] = Field(None, description="POTCAR symbols in the calculation")
            - input.potcar_spec: List[PotcarSpec] = Field(None, description="Title and hash of POTCAR files used in the calculation")
            - input.potcar_type: List[str] = Field(None, description="List of POTCAR functional types.")
            - input.parameters: Dict = Field(None, description="Parameters from vasprun")
            - input.structure: Structure = Field(None, description="Input structure for the calculation")
        - nelements: int = Field(None, description="Number of elements.")
        - nid: str = Field(None, title = "The node ID representing the machine where the calculation was run.")
        - nsites: int = Field(None, description="Total number of sites in the structure.")
        - orig_inputs: OrigInputs = Field(None, description="The exact set of input parameters used to generate the current task document.")
            - orig_inputs.incar: Union[Incar, Dict] = Field(None, description="Pymatgen object representing the INCAR file.")
            - orig_inputs.poscar: Poscar = Field(None, description="Pymatgen object representing the POSCAR file.")
            - orig_inputs.kpoints: Kpoints = Field(None, description="Pymatgen object representing the KPOINTS file.")
            - orig_inputs.potcar: Union[Potcar, VaspPotcar, List[Any]] = Field(None, description="Pymatgen object representing the POTCAR file.",)
        - output: OutputDoc = Field(None, description="The exact set of output parameters used to generate the current task document.")
            - output.bandgap: float = Field(None, description="The DFT bandgap for the last calculation")
            - output.density: float = Field(..., description="Density of in units of g/cc.")
            - output.direct_gap: float = the direct bandgap (eV)
            - output.dos_properties: DosProperties = Field(None, description="DOS properties for the material")
            - output.efermi: float = the fermi energy
            - output.energy: float = Field(..., description="Total Energy in units of eV.")
            - output.energy_per_atom: float = Field(None, description="The final DFT energy per atom for the last calculation")
            - output.forces: List[List[float]] = Field(None, description="The force on each atom in units of eV/A^2.")
            - output.ionic_steps: float = the number of ionic steps
            - output.is_gap_direct: bool = if the band gap is direct
            - output.mag_density: float = magnetization density
            - output.outcar: Outcar = Field(None, description="Pymatgen object representing the OUTCAR file.")
            - output.run_stats: Dict = Field(None, description="Runtime statistics from the calculation.")
            - output.stress: List[List[float]] = Field(None, description="The stress on the cell in units of kB.")
            - output.structure: Structure = Field(None, title="Output Structure", description="Output Structure from the VASP calculation.")
        - state: TaskState = Field(None, description="State of this calculation")
        - symmetry: SymmetryData = Field(None, description="Symmetry data for this material.")
            - symmetry.crystal_system: CrystalSystem = Field(None, title="Crystal System", description="The crystal system for this lattice.")
            - symmetry.number: int = Field(None, title="Space Group Number", description="The spacegroup number for the lattice.")
            - symmetry.point_group: str = Field(None, title="Point Group Symbol", description="The point group for the lattice.")
            - symmetry.symbol: str = Field(None, title="Space Group Symbol", description="The spacegroup symbol for the lattice.")
            - symmetry.symprec: float = Field(None, title="Symmetry Finding Precision", description="The precision given to spglib to determine the symmetry of this lattice.")
            - symmetry.version
        - vasp_version: str: the version of VASP
        - volume: float = Field(None, title="Volume", description="Total volume for this structure in Angstroms^3.")

        If run_bader is True, the following fields are added:

        - bader
            - bader.atomic_volume: float = The atomic volume
            - bader.bader_charge: float = The net bader charge
            - bader.bader_spin: float = The net bader spin density
            - bader.bader_version: float = The bader version
            - bader.min_dist: List[float] = The bader min_dist parameter
            - bader.partial_charges: List[float] = The atom-projected bader partial charges
            - bader.spin_moments: List[float] = The atom-projected bader spin moments
    """

    additional_fields = additional_fields or {}
    run_bader = SETTINGS.VASP_BADER if run_bader is None else run_bader
    dir_path = dir_path or os.getcwd()

    # Fetch all tabulated results from VASP outputs files
    # Fortunately, emmet already has a handy function for this
    results = TaskDoc.from_directory(dir_path).dict()
    uri = results["dir_name"]
    results["nid"] = uri.split(":")[0]
    results["dir_name"] = ":".join(uri.split(":")[1:])
    results["builder_meta"]["build_date"] = str(results["builder_meta"]["build_date"])

    # Check for calculation convergence
    if check_convergence and results["state"] != "successful":
        raise RuntimeError(
            "VASP calculation did not converge. Will not store task data."
        )

    # Remove unnecessary fields
    for k in [
        "additional_json",
        "author",
        "calcs_reversed",
        "icsd_id",
        "last_updated",
        "structure",  # already in output
        "tags",
        "task_id",
        "task_label",
        "transformations",
        "vasp_objects",
    ]:
        results.pop(k, None)

    if "output" in results:
        results["output"].pop("elph_displaced_structures", None)
        results["output"].pop("frequency_dependent_dielectric", None)

    # Get Bader analysis
    if run_bader:
        try:
            bader_stats = bader_runner(dir_path)
        except Exception:
            bader_stats = None
            warnings.warn("Bader analysis could not be performed.", UserWarning)

        if bader_stats:
            results["bader"] = bader_stats

            # Attach bader charges/spins to structure object
            struct = results["output"]["structure"]
            struct.add_site_property("bader_charge", bader_stats["partial_charges"])
            if "spin_moments" in bader_stats:
                struct.add_site_property("bader_spin", bader_stats["spin_moments"])
            results["output"]["structure"] = struct

    # Prepares the Atoms object for the next run by moving the
    # final magmoms to initial, clearing the calculator state,
    # and assigning the resulting Atoms object a unique ID.
    if prep_next_run:
        atoms = prep_next_run_(atoms)

    # We use get_metadata=False and store_pmg=False because the TaskDocument already
    # makes the structure metadata for us
    atoms_db = atoms_to_metadata(atoms, get_metadata=False, store_pmg=False)

    task_doc = results | atoms_db | additional_fields

    return clean_dict(task_doc, remove_empties=remove_empties)<|MERGE_RESOLUTION|>--- conflicted
+++ resolved
@@ -21,13 +21,8 @@
     atoms: Atoms,
     dir_path: str | None = None,
     prep_next_run: bool = True,
-<<<<<<< HEAD
-    run_bader: bool = SETTINGS.VASP_BADER,
-    check_convergence: bool = SETTINGS.CHECK_CONVERGENCE,
-=======
     run_bader: bool | None = None,
     check_convergence: bool = True,
->>>>>>> e220be64
     remove_empties: bool = False,
     additional_fields: dict | None = None,
 ) -> VaspSchema:
