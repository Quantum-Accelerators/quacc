"""Schemas for molecular DFT codes parsed by cclib"""
from __future__ import annotations

import logging
import os
import warnings
from inspect import getmembers, isclass
from pathlib import Path
<<<<<<< HEAD
from typing import TYPE_CHECKING
=======
from typing import TYPE_CHECKING, Dict, List
>>>>>>> 71c9e7e8

import cclib
from cclib.io import ccread
from emmet.core.structure import MoleculeMetadata
from maggma.core import Store
from monty.json import jsanitize
from pydantic import Field
from pymatgen.core import Molecule
from pymatgen.core.periodic_table import Element
from pymatgen.io.ase import AseAtomsAdaptor

from quacc import SETTINGS
from quacc.schemas.atoms import atoms_to_metadata
from quacc.utils.atoms import prep_next_run as prep_next_run_
from quacc.utils.db import results_to_db
from quacc.utils.dicts import clean_dict
from quacc.utils.files import find_recent_logfile, get_uri

if TYPE_CHECKING:
    from typing import Literal, TypeVar

    from ase import Atoms

    cclibSchema = TypeVar("cclibSchema")


def summarize_cclib_run(
    atoms: Atoms,
    logfile_extensions: str | list[str],
    dir_path: str | None = None,
    charge_and_multiplicity: tuple[int, int] | None = None,
    pop_analyses: list[
        Literal[
            "cpsa",
            "mpa",
            "lpa",
            "bickelhaupt",
            "density",
            "mbo",
            "bader",
            "ddec6",
            "hirshfeld",
        ]
    ]
    | None = None,
    check_convergence: bool | None = None,
    prep_next_run: bool = True,
    remove_empties: bool = False,
    additional_fields: dict | None = None,
    store: Store | None = None,
) -> cclibSchema:
    """
    Get tabulated results from a molecular DFT run and store them in a
    database-friendly format. This is meant to be a general parser built on top
    of cclib.

    This document inherits from the following schemas: cclibTaskDocument (see
    below), emmet.core.structure.MoleculeMetadata,
    emmet.core.base.EmmetBaseModel.

    Parameters
    ----------
    atoms
        ASE Atoms object following a calculation.
    logfile_extensions
        Possible extensions of the log file (e.g. ".log", ".out", ".txt",
        ".chk"). Note that only a partial match is needed. For instance, `.log`
        will match `.log.gz` and `.log.1.gz`. If multiple files with this
        extension are found, the one with the most recent change time will be
        used. For an exact match only, put in the full file name.
    dir_path
        The path to the folder containing the calculation outputs. A value of
        None specifies the current working directory.
    charge_and_multiplicity
        Charge and spin multiplicity of the Atoms object, only used for Molecule
        metadata.
    pop_analyses
        The name(s) of any cclib post-processing analysis to run. Note that for
        bader, ddec6, and hirshfeld, a cube file (.cube, .cub) must reside in
        dir_path. Supports: "cpsa", "mpa", "lpa", "bickelhaupt", "density",
        "mbo", "bader", "ddec6", "hirshfeld".
    check_convergence
         Whether to throw an error if geometry optimization convergence is not
         reached. Defaults to True in settings.
    prep_next_run
        Whether the Atoms object stored in {"atoms": atoms} should be prepared
        for the next run. This clears out any attached calculator and moves the
        final magmoms to the initial magmoms.
    remove_empties
        Whether to remove None values and empty lists/dicts from the
        TaskDocument.
    additional_fields
        Additional fields to add to the task document.
    store
        Maggma Store object to store the results in. If None,
        `SETTINGS.PRIMARY_STORE` will be used.

    Returns
    -------
    dict
        Dictionary representation of the task document with the following
        fields:

        - atoms: Atoms = Field(None, title = "The Atoms object obtained from
          atoms.")
        - atoms_info: dict = Field(None, title = "The Atoms object info obtained
          from atoms.info.")
        - attributes: Dict = Field(None, description="Computed properties and
          calculation outputs. See https://cclib.github.io/data_notes.html")
        - builder_meta: EmmetMeta = Field(default_factory=EmmetMeta,
          description="Builder metadata."):
            - builder_meta.build_date: str =
              Field(default_factory=datetime.utcnow, description="The build date
              for this document.")
            - builder_meta.database_version: str = Field(None, description="The
              database version for the built data.")
            - builder_meta.emmet_version: str = Field(__version__,
              description="The version of emmet this document was built with.")
            - builder_meta.pymatgen_version: str = Field(pmg_version,
              description="The version of pymatgen this document was built
              with.")
            - builder_meta.pull_request: int = Field(None, description="The pull
              request number associated with this data build.")
        - charge: int = Field(None, description="Charge of the molecule")
        - chemsys: str = Field(None, title="Chemical System",
          description="dash-delimited string of elements in the molecule")
        - composition: Composition = Field(None, description="Full composition
          for the molecule")
        - composition_reduced: Composition = Field(None, title="Reduced
          Composition", description="Simplified representation of the
          composition")
        - dir_name: str = Field(None, description="Directory where the output is
          parsed")
        - elements: List[Element] = Field(None, description="List of elements in
          the molecule")
        - energy: float = Field(None, description="Final total energy")
        - formula_alphabetical: str = Field(None, title="Alphabetical Formula",
          description="Alphabetical molecular formula")
        - formula_anonymous: str = Field(None, title="Anonymous Formula",
          description="Anonymized representation of the formula")
        - formula_pretty: str = Field(None, title="Pretty Formula",
          description="Cleaned representation of the formula.")
        - logfile: str = Field(None, description="Path to the log file used in
          the post-processing analysis")
        - metadata: Dict = Field(None, description="Calculation metadata,
          including input parameters and runtime statistics. See
          https://cclib.github.io/data_notes.html#metadata")
        - molecule: Molecule = Field(None, description="Final output molecule
          from the task")
        - natoms: int = Field(None, description="Total number of atoms in the
          molecule")
        - nid: str = Field(None, title = "The node ID representing the machine
          where the calculation was run.")
        - nelectrons: int = Field(None, title="Number of electrons",
          description="The total number of electrons for the molecule")
        - nelements: int = Field(None, title="Number of Elements")
        - parameters: dict = Field(None, title = "The input parameters obtained
          from atoms.calc.parameters.")
        - spin_multiplicity: int = Field(None, description="Spin multiplicity of
          the molecule")
        - symmetry: PointGroupData = Field(None, description="Symmetry data for
          this molecule")
            - symmetry.eigen_tolerance: float = Field(None, title="Interia
              Tensor Eigenvalue Tolerance", description="Tolerance to compare
              eigen values of the inertia tensor.")
            - symmetry.linear: bool = Field(None, title="Molecule Linearity",
              description="Is the molecule linear?")
            - symmetry.matrix_tolerance: float = Field(None, title="Symmetry
              Operation Matrix Element Tolerance" description="Tolerance used to
              generate the full set of symmetry operations of the point group.")
            - symmetry.point_group: str = Field(None, title="Point Group
              Symbol", description="The point group for the lattice")
            - symmetry.rotation_number: float = Field(None, title="Rotational
              Symmetry Number", description="Rotational symmetry number for the
              molecule")
            - symmetry.tolerance: float = Field(None, title="Point Group
              Analyzer Tolerance", description="Distance tolerance to consider
              sites as symmetrically equivalent.")
        - tags: List[str] = Field(None, description="Optional tags for this task
          document")
        - task_label: str = Field(None, description="A description of the task")
    """

    additional_fields = additional_fields or {}
    dir_path = dir_path or Path.cwd()
    store = SETTINGS.PRIMARY_STORE if store is None else store
    check_convergence = (
        SETTINGS.CHECK_CONVERGENCE if check_convergence is None else check_convergence
    )

    # Make sure there is a calculator with results
    if not atoms.calc:
        msg = "ASE Atoms object has no attached calculator."
        raise ValueError(msg)
    if not atoms.calc.results:
        msg = "ASE Atoms object's calculator has no results."
        raise ValueError(msg)

    # Fortunately, there is already a cclib parser in Atomate2
    taskdoc = _cclibTaskDocument.from_logfile(
        dir_path, logfile_extensions, store_trajectory=True, analysis=pop_analyses
    )
    uri = taskdoc["dir_name"]
    taskdoc["nid"] = uri.split(":")[0]
    taskdoc["dir_name"] = ":".join(uri.split(":")[1:])
    taskdoc["builder_meta"]["build_date"] = str(taskdoc["builder_meta"]["build_date"])
    taskdoc["logfile"] = taskdoc["logfile"].split(":")[-1]
    if taskdoc["attributes"].get("trajectory"):
        taskdoc["attributes"]["trajectory"] = [
            atoms_to_metadata(
                AseAtomsAdaptor().get_atoms(molecule),
                charge_and_multiplicity=charge_and_multiplicity,
            )
            for molecule in taskdoc["attributes"]["trajectory"]
        ]

    # Check convergence if requested
    if check_convergence and taskdoc["attributes"].get("optdone") is False:
        msg = "Optimization not complete."
        raise ValueError(msg)

    # Get the calculator inputs
    inputs = {"parameters": atoms.calc.parameters}

    # Prepares the Atoms object for the next run by moving the final magmoms to
    # initial, clearing the calculator state, and assigning the resulting Atoms
    # object a unique ID.
    if prep_next_run:
        atoms = prep_next_run_(atoms)

    # We use get_metadata=False and store_pmg=False because the TaskDocument
    # already makes the structure metadata for us
    atoms_db = atoms_to_metadata(atoms, get_metadata=False, store_pmg=False)

    # Create a dictionary of the inputs/outputs
    summary = clean_dict(
        atoms_db | inputs | taskdoc | additional_fields,
        remove_empties=remove_empties,
    )

    # Store the results
    if store:
        results_to_db(store, summary)

    return summary


class _cclibTaskDocument(MoleculeMetadata):
    """
    Definition of a cclib-generated task document.

    This can be used as a general task document for molecular DFT codes. For the
    list of supported packages, see https://cclib.github.io
    """

    molecule: Molecule = Field(None, description="Final output molecule from the task")
    energy: float = Field(None, description="Final total energy")
    dir_name: str = Field(None, description="Directory where the output is parsed")
    logfile: str = Field(
        None, description="Path to the log file used in the post-processing analysis"
    )
    attributes: dict = Field(
        None, description="Computed properties and calculation outputs"
    )
    metadata: dict = Field(
        None,
        description="Calculation metadata, including input parameters and runtime "
        "statistics",
    )
    task_label: str = Field(None, description="A description of the task")
    tags: list[str] = Field(None, description="Optional tags for this task document")

    @classmethod
    def from_logfile(
        cls,
        dir_name: str | Path,
        logfile_extensions: str | list[str],
        store_trajectory: bool = False,
        additional_fields: dict | None = None,
        analysis: str | list[str] | None = None,
        proatom_dir: Path | str | None = None,
    ) -> dict:
        """
        Create a TaskDocument from a log file.

        For a full description of each field, see
        https://cclib.github.io/data.html.

        This is a mirror of atomate2.common.schemas.cclib.TaskDocument

        Parameters
        ----------
        dir_name
            The path to the folder containing the calculation outputs.
        logfile_extensions
            Possible extensions of the log file (e.g. ".log", ".out", ".txt",
            ".chk"). Note that only a partial match is needed. For instance,
            `.log` will match `.log.gz` and `.log.1.gz`. If multiple files with
            this extension are found, the one with the most recent change time
            will be used. For an exact match only, put in the full file name.
        store_trajectory
            Whether to store the molecule objects along the course of the
            relaxation trajectory.
        additional_fields
            Dictionary of additional fields to add to TaskDocument.
        analysis
            The name(s) of any cclib post-processing analysis to run. Note that
            for bader, ddec6, and hirshfeld, a cube file (.cube, .cub) must be
            in dir_name. Supports: cpsa, mpa, lpa, bickelhaupt, density, mbo,
            bader, ddec6, hirshfeld.
        proatom_dir
            The path to the proatom directory if ddec6 or hirshfeld analysis are
            requested. See https://cclib.github.io/methods.html for details. If
            None, the PROATOM_DIR environment variable must point to the proatom
            directory.

        Returns
        -------
        dict
            A TaskDocument dictionary summarizing the inputs/outputs of the log
            file.
        """

        # Find the most recent log file with the given extension in the
        # specified directory.
        logfile = find_recent_logfile(dir_name, logfile_extensions)
        if not logfile:
            msg = (
                f"Could not find file with extension {logfile_extensions} in {dir_name}"
            )
            raise FileNotFoundError(msg)

        additional_fields = {} if additional_fields is None else additional_fields

        # Let's parse the log file with cclib
        cclib_obj = ccread(logfile, logging.ERROR)
        if not cclib_obj:
            msg = f"Could not parse {logfile}"
            raise ValueError(msg)

        # Fetch all the attributes (i.e. all input/outputs from cclib)
        attributes = jsanitize(cclib_obj.getattributes())

        # Store charge and multiplicity since we use it frequently
        charge = cclib_obj.charge
        mult = cclib_obj.mult

        # Let's move the metadata out of attributes for convenience and store it
        # separately
        attributes.pop("metadata")
        metadata = jsanitize(cclib_obj.metadata)

        # monty datetime bug workaround:
        # github.com/materialsvirtuallab/monty/issues/275
        if wall_time := metadata.get("wall_time"):
            metadata["wall_time"] = [*map(str, wall_time)]
        if cpu_time := metadata.get("cpu_time"):
            metadata["cpu_time"] = [*map(str, cpu_time)]

        # Get the final energy to store as its own key/value pair
        energy = (
            cclib_obj.scfenergies[-1] if cclib_obj.scfenergies is not None else None
        )

        # Now we construct the input molecule. Note that this is not necessarily
        # the same as the initial molecule from the relaxation because the DFT
        # package may have re-oriented the system. We only try to store the
        # input if it is XYZ-formatted though since the Molecule object does not
        # support internal coordinates or Gaussian Z-matrix.
        if (
            cclib_obj.metadata.get("coord_type") == "xyz"
            and cclib_obj.metadata.get("coords") is not None
        ):
            coords_obj = cclib_obj.metadata["coords"]
            input_species = [Element(row[0]) for row in coords_obj]
            input_coords = [row[1:] for row in coords_obj]
            input_molecule = Molecule(
                input_species,
                input_coords,
                charge=charge,
                spin_multiplicity=mult,
            )
            attributes["molecule_unoriented"] = input_molecule

        # These are duplicates of things made with MoleculeMetadata, so we can
        # just remove them here
        duplicates = ["atomnos", "atomcoords", "charge", "mult", "natom"]
        for duplicate in duplicates:
            attributes.pop(duplicate, None)

        # We will remove duplicates in the metadata too
        metadata_duplicates = ["coords", "coord_type"]
        for metadata_duplicate in metadata_duplicates:
            metadata.pop(metadata_duplicate, None)

        # Construct the Molecule object(s) from the trajectory
        species = [Element.from_Z(z) for z in cclib_obj.atomnos]
        coords = cclib_obj.atomcoords
        molecules = [
            Molecule(
                species,
                coord,
                charge=charge,
                spin_multiplicity=mult,
            )
            for coord in coords
        ]
        initial_molecule = molecules[0]
        final_molecule = molecules[-1]
        attributes["molecule_initial"] = initial_molecule
        if store_trajectory:
            attributes["trajectory"] = molecules

        # Store the HOMO/LUMO energies for convenience
        if cclib_obj.moenergies is not None and cclib_obj.homos is not None:
            homo_energies, lumo_energies, homo_lumo_gaps = _get_homos_lumos(
                cclib_obj.moenergies, cclib_obj.homos
            )
            attributes["homo_energies"] = homo_energies
            if lumo_energies:
                attributes["lumo_energies"] = lumo_energies
            if homo_lumo_gaps:
                attributes["homo_lumo_gaps"] = homo_lumo_gaps

                # The HOMO-LUMO gap for a spin-polarized system is ill-defined.
                # This is why we report both the alpha and beta channel gaps
                # above. Here, we report
                # min(LUMO_alpha-HOMO_alpha,LUMO_beta-HOMO_beta) in case the
                # user wants to easily query by this too. For restricted
                # systems, this will always be the same as above.
                attributes["min_homo_lumo_gap"] = min(homo_lumo_gaps)

        # Calculate any properties
        if analysis:
            if isinstance(analysis, str):
                analysis = [analysis]
            analysis = [a.lower() for a in analysis]

            # Look for .cube or .cub files
            cubefile_path = find_recent_logfile(dir_name, [".cube", ".cub"])

            for analysis_name in analysis:
                if calc_attributes := _cclib_calculate(
                    cclib_obj, analysis_name, cubefile_path, proatom_dir
                ):
                    attributes[analysis_name] = calc_attributes
                else:
                    attributes[analysis_name] = None

        doc = cls.from_molecule(
            final_molecule,
            energy=energy,
            dir_name=get_uri(dir_name),
            logfile=get_uri(logfile),
            attributes=attributes,
            metadata=metadata,
        )
        doc.molecule = final_molecule
        return doc.copy(update=additional_fields).dict()


def _cclib_calculate(
    cclib_obj,
    method: str,
    cube_file: Path | str | None = None,
    proatom_dir: Path | str | None = None,
) -> dict | None:
    """
    Run a cclib population analysis.

    Parameters
    ----------
    cclib_obj
        The cclib object to run the population analysis on.
    method
        The population analysis method to use.
    cube_file
        The path to the cube file to use for the population analysis. Needed
        only for Bader, DDEC6, and Hirshfeld
    proatom_dir
        The path to the proatom directory to use for the population analysis.
        Needed only for DDEC6 and Hirshfeld.
    """

    method = method.lower()
    cube_methods = ["bader", "ddec6", "hirshfeld"]
    proatom_methods = ["ddec6", "hirshfeld"]

    if method in cube_methods:
        if not cube_file:
            msg = f"A cube file must be provided for {method}."
            raise ValueError(msg)
        if not Path(cube_file).exists():
            msg = f"Cube file {cube_file} does not exist."
            raise FileNotFoundError(msg)
    if method in proatom_methods:
        if not proatom_dir:
            if os.getenv("PROATOM_DIR") is None:
                msg = "PROATOM_DIR environment variable or proatom_dir kwarg needs to be set."
                raise ValueError(msg)
            proatom_dir = os.path.expandvars(os.environ["PROATOM_DIR"])
        if not Path(proatom_dir).exists():
            msg = f"Protatom directory {proatom_dir} does not exist. Returning None."
            raise FileNotFoundError(msg)
    cclib_methods = getmembers(cclib.method, isclass)
    method_class = next(
        (
            cclib_method[1]
            for cclib_method in cclib_methods
            if cclib_method[0].lower() == method
        ),
        None,
    )
    if method_class is None:
        msg = f"{method} is not a valid cclib population analysis method."
        raise ValueError(msg)

    if method in cube_methods:
        vol = cclib.method.volume.read_from_cube(str(cube_file))
        if method in proatom_methods:
            m = method_class(cclib_obj, vol, str(proatom_dir))
        else:
            m = method_class(cclib_obj, vol)
    else:
        m = method_class(cclib_obj)

    try:
        m.calculate()
    except Exception as e:
        warnings.warn(f"Could not calculate {method}: {e}", UserWarning)
        return None

    # The list of available attributes after a calculation. This is hardcoded
    # for now until https://github.com/cclib/cclib/issues/1097 is resolved. Once
    # it is, we can delete this and just do `return
    # calc_attributes.getattributes()`.
    avail_attributes = [
        "aoresults",
        "fragresults",
        "fragcharges",
        "density",
        "donations",
        "bdonations",
        "repulsions",
        "matches",
        "refcharges",
    ]
    return {
        attribute: getattr(m, attribute)
        for attribute in avail_attributes
        if hasattr(m, attribute)
    }


def _get_homos_lumos(
    moenergies: list[list[float]], homo_indices: list[int]
) -> tuple[list[float], list[float], list[float]] | tuple[list[float], None, None]:
    """
    Calculate the HOMO, LUMO, and HOMO-LUMO gap energies in eV.

    Parameters
    ----------
    moenergies
        List of MO energies. For restricted calculations, List[List[float]] is
        length one. For unrestricted, it is length two.
    homo_indices
        Indices of the HOMOs.

    Returns
    -------
    homo_energies
        The HOMO energies (eV), split by alpha and beta
    lumo_energies
        The LUMO energies (eV), split by alpha and beta
    homo_lumo_gaps
        The HOMO-LUMO gaps (eV), calculated as LUMO_alpha-HOMO_alpha and
        LUMO_beta-HOMO_beta
    """
    homo_energies = [moenergies[i][h] for i, h in enumerate(homo_indices)]
    # Make sure that the HOMO+1 (i.e. LUMO) is in moenergies (sometimes virtual
    # orbitals aren't printed in the output)
    for i, h in enumerate(homo_indices):
        if len(moenergies[i]) < h + 2:
            return homo_energies, None, None
    lumo_energies = [moenergies[i][h + 1] for i, h in enumerate(homo_indices)]
    homo_lumo_gaps = [
        lumo_energies[i] - homo_energies[i] for i in range(len(homo_energies))
    ]
    return homo_energies, lumo_energies, homo_lumo_gaps<|MERGE_RESOLUTION|>--- conflicted
+++ resolved
@@ -6,11 +6,8 @@
 import warnings
 from inspect import getmembers, isclass
 from pathlib import Path
-<<<<<<< HEAD
 from typing import TYPE_CHECKING
-=======
-from typing import TYPE_CHECKING, Dict, List
->>>>>>> 71c9e7e8
+
 
 import cclib
 from cclib.io import ccread
