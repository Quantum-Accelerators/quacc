--- conflicted
+++ resolved
@@ -14,11 +14,7 @@
 import gzip
 from ase.atoms import Atoms
 from cclib.io import ccread
-<<<<<<< HEAD
-from quacc.atoms.core import get_final_atoms_from_dyn
-=======
 from monty.json import jsanitize
->>>>>>> d95ca63d
 
 from quacc import SETTINGS
 from quacc.atoms.core import get_final_atoms_from_dyn
