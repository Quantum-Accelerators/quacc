"""Schemas for molecular DFT codes parsed by cclib."""

from __future__ import annotations

import logging
import os
import pickle
from inspect import getmembers, isclass
from pathlib import Path
from typing import TYPE_CHECKING

import cclib
from ase.atoms import Atoms
from cclib.io import ccread
<<<<<<< HEAD

=======
from monty.json import jsanitize
import gzip
>>>>>>> 85670318
from quacc import SETTINGS
from quacc.schemas.ase import summarize_run
from quacc.utils.dicts import clean_task_doc
from quacc.utils.files import find_recent_logfile
from quacc.wflow_tools.db import results_to_db

if TYPE_CHECKING:
    from typing import Any, Literal

    from maggma.core import Store

    from quacc.schemas._aliases.cclib import (
        PopAnalysisAttributes,
        cclibBaseSchema,
        cclibSchema,
    )

logger = logging.getLogger(__name__)


def cclib_summarize_run(
    final_atoms: Atoms,
    logfile_extensions: str | list[str],
    dir_path: Path | str | None = None,
    pop_analyses: (
        list[
            Literal[
                "cpsa",
                "mpa",
                "lpa",
                "bickelhaupt",
                "density",
                "mbo",
                "bader",
                "ddec6",
                "hirshfeld",
            ]
        ]
        | None
    ) = None,
    check_convergence: bool | None = None,
    additional_fields: dict[str, Any] | None = None,
    store: Store | None = None,
) -> cclibSchema:
    """
    Get tabulated results from a molecular DFT run and store them in a database-friendly
    format. This is meant to be a general parser built on top of cclib.

    Parameters
    ----------
    final_atoms
        ASE Atoms object following a calculation.
    logfile_extensions
        Possible extensions of the log file (e.g. ".log", ".out", ".txt",
        ".chk"). Note that only a partial match is needed. For instance, `.log`
        will match `.log.gz` and `.log.1.gz`. If multiple files with this
        extension are found, the one with the most recent change time will be
        used. For an exact match only, put in the full file name.
    dir_path
        The path to the folder containing the calculation outputs. A value of
        None specifies the calculator directory.
    pop_analyses
        The name(s) of any cclib post-processing analysis to run. Note that for
        bader, ddec6, and hirshfeld, a cube file (.cube, .cub) must reside in
        dir_path. Supports: "cpsa", "mpa", "lpa", "bickelhaupt", "density",
        "mbo", "bader", "ddec6", "hirshfeld".
    check_convergence
         Whether to throw an error if geometry optimization convergence is not
         reached. Defaults to True in settings.
    additional_fields
        Additional fields to add to the task document.
    store
        Maggma Store object to store the results in. If None,
        `SETTINGS.STORE` will be used.

    Returns
    -------
    cclibSchema
        Dictionary representation of the task document
    """

    dir_path = Path(dir_path or final_atoms.calc.directory)
    check_convergence = (
        SETTINGS.CHECK_CONVERGENCE if check_convergence is None else check_convergence
    )
    additional_fields = additional_fields or {}
    store = SETTINGS.STORE if store is None else store

    # Get the cclib base task document
    cclib_task_doc = _make_cclib_schema(
        dir_path, logfile_extensions, analysis=pop_analyses
    )
    attributes = cclib_task_doc["attributes"]
    metadata = attributes["metadata"]

    if check_convergence and attributes.get("optdone") is False:
        msg = f"Optimization not complete. Refer to {dir_path}"
        raise RuntimeError(msg)

    # Now we construct the input Atoms object. Note that this is not necessarily
    # the same as the initial Atoms from the relaxation because the DFT
    # package may have re-oriented the system. We only try to store the
    # input if it is XYZ-formatted though since the Atoms object does not
    # support internal coordinates or Gaussian Z-matrix.
    if metadata.get("coord_type") == "xyz" and metadata.get("coords") is not None:
        coords_obj = metadata["coords"]
        symbols = [row[0] for row in coords_obj]
        positions = [row[1:] for row in coords_obj]
        input_atoms = Atoms(symbols=symbols, positions=positions)
    else:
        input_atoms = cclib_task_doc["trajectory"][0]

    # Get the intermediate cclib task documents if an ASE optimizer is used
    nsteps = len([f for f in os.listdir(dir_path) if f.startswith("step")])
    if nsteps:
        intermediate_cclib_task_docs ={"steps":{
            n: _make_cclib_schema(Path(dir_path, f"step{n}"),logfile_extensions)
            for n in range(nsteps)
        }}
    else:
        intermediate_cclib_task_docs = {}


    # Get the base task document for the ASE run
    run_task_doc = summarize_run(
        final_atoms,
        input_atoms,
        charge_and_multiplicity=(attributes["charge"], attributes["mult"]),
        store=False,
    )

    # Create a dictionary of the inputs/outputs
    unsorted_task_doc = run_task_doc | intermediate_cclib_task_docs| cclib_task_doc| additional_fields
    task_doc = clean_task_doc(unsorted_task_doc)

    if SETTINGS.WRITE_PICKLE:
        with gzip.open(Path(dir_path, "quacc_results.pkl.gz"), "wb") if SETTINGS.GZIP_FILES else Path(dir_path, "quacc_results.pkl").open("wb") as f:
            pickle.dump(task_doc, f)

    # Store the results
    if store:
        results_to_db(store, task_doc)

    return task_doc


def _make_cclib_schema(
    dir_name: str | Path,
    logfile_extensions: str | list[str],
    analysis: str | list[str] | None = None,
    proatom_dir: Path | str | None = None,
) -> cclibBaseSchema:
    """
    Create a TaskDocument from a log file.

    For a full description of each field, see
    https://cclib.github.io/data.html.

    Parameters
    ----------
    dir_name
        The path to the folder containing the calculation outputs.
    logfile_extensions
        Possible extensions of the log file (e.g. ".log", ".out", ".txt",
        ".chk"). Note that only a partial match is needed. For instance,
        `.log` will match `.log.gz` and `.log.1.gz`. If multiple files with
        this extension are found, the one with the most recent change time
        will be used. For an exact match only, put in the full file name.
    analysis
        The name(s) of any cclib post-processing analysis to run. Note that
        for bader, ddec6, and hirshfeld, a cube file (.cube, .cub) must be
        in dir_name. Supports: cpsa, mpa, lpa, bickelhaupt, density, mbo,
        bader, ddec6, hirshfeld.
    proatom_dir
        The path to the proatom directory if ddec6 or hirshfeld analysis are
        requested. See https://cclib.github.io/methods.html for details. If
        None, the PROATOM_DIR environment variable must point to the proatom
        directory.

    Returns
    -------
    _T
        A TaskDocument dictionary summarizing the inputs/outputs of the log
        file.
    """

    # Find the most recent log file with the given extension in the
    # specified directory.
    logfile = find_recent_logfile(dir_name, logfile_extensions)
    if not logfile:
        msg = f"Could not find file with extension {logfile_extensions} in {dir_name}"
        raise FileNotFoundError(msg)

    # Let's parse the log file with cclib
    cclib_obj = ccread(logfile, logging.ERROR)
    if not cclib_obj:
        msg = f"Could not parse {logfile}"
        raise RuntimeError(msg)

    # Fetch all the attributes (i.e. all input/outputs from cclib)
    attributes = cclib_obj.getattributes()

    # monty datetime bug workaround:
    # github.com/materialsvirtuallab/monty/issues/275
    if wall_time := attributes["metadata"].get("wall_time"):
        attributes["metadata"]["wall_time"] = [*map(str, wall_time)]
    if cpu_time := attributes["metadata"].get("cpu_time"):
        attributes["metadata"]["cpu_time"] = [*map(str, cpu_time)]

    # Construct the trajectory
    coords = cclib_obj.atomcoords
    trajectory = [
        Atoms(numbers=list(cclib_obj.atomnos), positions=coord) for coord in coords
    ]

    # Get the final energy to store as its own key/value pair
    final_scf_energy = (
        cclib_obj.scfenergies[-1] if cclib_obj.scfenergies is not None else None
    )

    # Store the HOMO/LUMO energies for convenience
    if cclib_obj.moenergies is not None and cclib_obj.homos is not None:
        homo_energies, lumo_energies, gaps = _get_homos_lumos(
            cclib_obj.moenergies, cclib_obj.homos
        )
        min_gap = min(gaps) if gaps else None
    else:
        homo_energies, lumo_energies, gaps, min_gap = (None, None, None, None)

    # Construct additional attributes
    additional_attributes = {
        "final_scf_energy": final_scf_energy,
        "homo_energies": homo_energies,
        "lumo_energies": lumo_energies,
        "homo_lumo_gaps": gaps,
        "min_homo_lumo_gap": min_gap,
    }

    # Calculate any population analysis properties
    popanalysis_attributes = {}
    if analysis:
        if isinstance(analysis, str):
            analysis = [analysis]
        analysis = [a.lower() for a in analysis]

        # Look for .cube or .cub files
        cubefile_path = find_recent_logfile(dir_name, [".cube", ".cub"])

        for analysis_name in analysis:
            if calc_attributes := _cclib_calculate(
                cclib_obj, analysis_name, cubefile_path, proatom_dir
            ):
                popanalysis_attributes[analysis_name] = calc_attributes
            else:
                popanalysis_attributes[analysis_name] = None

    return {
        "logfile": str(logfile).split(":")[-1],
        "attributes": attributes | additional_attributes,
        "pop_analysis": popanalysis_attributes or None,
        "trajectory": trajectory,
    }


def _cclib_calculate(
    cclib_obj,
    method: str,
    cube_file: Path | str | None = None,
    proatom_dir: Path | str | None = None,
) -> PopAnalysisAttributes | None:
    """
    Run a cclib population analysis.

    Parameters
    ----------
    cclib_obj
        The cclib object to run the population analysis on.
    method
        The population analysis method to use.
    cube_file
        The path to the cube file to use for the population analysis. Needed
        only for Bader, DDEC6, and Hirshfeld
    proatom_dir
        The path to the proatom directory to use for the population analysis.
        Needed only for DDEC6 and Hirshfeld.

    Returns
    -------
    PopAnalysisAttributes | None
        The results of the population analysis.
    """

    method = method.lower()
    cube_methods = ["bader", "ddec6", "hirshfeld"]
    proatom_methods = ["ddec6", "hirshfeld"]

    if method in cube_methods:
        if not cube_file:
            msg = f"A cube file must be provided for {method}."
            raise ValueError(msg)
        if not Path(cube_file).exists():
            msg = f"Cube file {cube_file} does not exist."
            raise FileNotFoundError(msg)
    if method in proatom_methods:
        if not proatom_dir:
            if os.getenv("PROATOM_DIR") is None:
                msg = "PROATOM_DIR environment variable or proatom_dir kwarg needs to be set."
                raise OSError(msg)
            proatom_dir = os.path.expandvars(os.environ["PROATOM_DIR"])
        if not Path(proatom_dir).exists():
            msg = f"Protatom directory {proatom_dir} does not exist. Returning None."
            raise FileNotFoundError(msg)
    cclib_methods = getmembers(cclib.method, isclass)
    method_class = next(
        (
            cclib_method[1]
            for cclib_method in cclib_methods
            if cclib_method[0].lower() == method
        ),
        None,
    )
    if method_class is None:
        msg = f"{method} is not a valid cclib population analysis method."
        raise ValueError(msg)

    if method in cube_methods:
        vol = cclib.method.volume.read_from_cube(str(cube_file))
        if method in proatom_methods:
            m = method_class(cclib_obj, vol, str(proatom_dir))
        else:
            m = method_class(cclib_obj, vol)
    else:
        m = method_class(cclib_obj)

    try:
        m.calculate()
    except Exception as e:
        logger.warning(f"Could not calculate {method}: {e}")
        return None

    # The list of available attributes after a calculation. This is hardcoded
    # for now until https://github.com/cclib/cclib/issues/1097 is resolved. Once
    # it is, we can delete this and just do `return
    # calc_attributes.getattributes()`.
    avail_attributes = [
        "aoresults",
        "fragresults",
        "fragcharges",
        "density",
        "donations",
        "bdonations",
        "repulsions",
        "matches",
        "refcharges",
    ]
    return {
        attribute: getattr(m, attribute)
        for attribute in avail_attributes
        if hasattr(m, attribute)
    }


def _get_homos_lumos(
    moenergies: list[list[float]], homo_indices: list[int]
) -> tuple[list[float], list[float], list[float]] | tuple[list[float], None, None]:
    """
    Calculate the HOMO, LUMO, and HOMO-LUMO gap energies in eV.

    Parameters
    ----------
    moenergies
        List of MO energies. For restricted calculations, List[List[float]] is
        length one. For unrestricted, it is length two.
    homo_indices
        Indices of the HOMOs.

    Returns
    -------
    homo_energies
        The HOMO energies (eV), split by alpha and beta
    lumo_energies
        The LUMO energies (eV), split by alpha and beta
    homo_lumo_gaps
        The HOMO-LUMO gaps (eV), calculated as LUMO_alpha-HOMO_alpha and
        LUMO_beta-HOMO_beta
    """
    homo_energies = [moenergies[i][h] for i, h in enumerate(homo_indices)]
    # Make sure that the HOMO+1 (i.e. LUMO) is in moenergies (sometimes virtual
    # orbitals aren't printed in the output)
    for i, h in enumerate(homo_indices):
        if len(moenergies[i]) < h + 2:
            return homo_energies, None, None
    lumo_energies = [moenergies[i][h + 1] for i, h in enumerate(homo_indices)]
    homo_lumo_gaps = [
        lumo_energies[i] - homo_energies[i] for i in range(len(homo_energies))
    ]
    return homo_energies, lumo_energies, homo_lumo_gaps<|MERGE_RESOLUTION|>--- conflicted
+++ resolved
@@ -10,14 +10,10 @@
 from typing import TYPE_CHECKING
 
 import cclib
+import gzip
 from ase.atoms import Atoms
 from cclib.io import ccread
-<<<<<<< HEAD
-
-=======
 from monty.json import jsanitize
-import gzip
->>>>>>> 85670318
 from quacc import SETTINGS
 from quacc.schemas.ase import summarize_run
 from quacc.utils.dicts import clean_task_doc
