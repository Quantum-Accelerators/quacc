"""Schemas for molecular DFT codes parsed by cclib."""

from __future__ import annotations

import logging
import os
import pickle
from inspect import getmembers, isclass
from pathlib import Path
from typing import TYPE_CHECKING

import cclib
import gzip
from ase.atoms import Atoms
from cclib.io import ccread
<<<<<<< HEAD
=======
from monty.json import jsanitize
import gzip
from quacc.atoms.core import get_final_atoms_from_dyn

>>>>>>> 5d658609
from quacc import SETTINGS
from quacc.schemas.ase import summarize_run, summarize_opt_run
from quacc.utils.dicts import clean_task_doc, recursive_dict_merge
from quacc.utils.files import find_recent_logfile
from quacc.wflow_tools.db import results_to_db

if TYPE_CHECKING:
    from typing import Any, Literal

    from ase.io import Trajectory
    from maggma.core import Store
    from ase.optimize.optimize import Optimizer
    from quacc.schemas._aliases.cclib import (
        PopAnalysisAttributes,
        cclibBaseSchema,
        cclibSchema,
        cclibASEOptSchema,
    )

logger = logging.getLogger(__name__)

_DEFAULT_SETTING = ()


def cclib_summarize_run(
    final_atoms: Atoms,
    logfile_extensions: str | list[str],
    dir_path: Path | str | None = None,
    pop_analyses: (
        list[
            Literal[
                "cpsa",
                "mpa",
                "lpa",
                "bickelhaupt",
                "density",
                "mbo",
                "bader",
                "ddec6",
                "hirshfeld",
            ]
        ]
        | None
    ) = None,
    check_convergence: bool = _DEFAULT_SETTING,
    additional_fields: dict[str, Any] | None = None,
    store: Store | None = _DEFAULT_SETTING,
) -> cclibSchema:
    """
    Get tabulated results from a molecular DFT run and store them in a database-friendly
    format. This is meant to be a general parser built on top of cclib.

    Parameters
    ----------
    final_atoms
        ASE Atoms object following a calculation.
    logfile_extensions
        Possible extensions of the log file (e.g. ".log", ".out", ".txt",
        ".chk"). Note that only a partial match is needed. For instance, `.log`
        will match `.log.gz` and `.log.1.gz`. If multiple files with this
        extension are found, the one with the most recent change time will be
        used. For an exact match only, put in the full file name.
    dir_path
        The path to the folder containing the calculation outputs. A value of
        None specifies the calculator directory.
    pop_analyses
        The name(s) of any cclib post-processing analysis to run. Note that for
        bader, ddec6, and hirshfeld, a cube file (.cube, .cub) must reside in
        dir_path. Supports: "cpsa", "mpa", "lpa", "bickelhaupt", "density",
        "mbo", "bader", "ddec6", "hirshfeld".
    check_convergence
         Whether to throw an error if geometry optimization convergence is not
         reached. Defaults to True in settings.
    additional_fields
        Additional fields to add to the task document.
    store
        Maggma Store object to store the results in. Defaults to `SETTINGS.STORE`

    Returns
    -------
    cclibSchema
        Dictionary representation of the task document
    """

    dir_path = Path(dir_path or final_atoms.calc.directory)
    check_convergence = (
        SETTINGS.CHECK_CONVERGENCE
        if check_convergence == _DEFAULT_SETTING
        else check_convergence
    )
    store = SETTINGS.STORE if store == _DEFAULT_SETTING else store
    additional_fields = additional_fields or {}

    # Get the cclib base task document
    cclib_task_doc = _make_cclib_schema(
        dir_path, logfile_extensions, analysis=pop_analyses
    )
    attributes = cclib_task_doc["attributes"]
    metadata = attributes["metadata"]

    if check_convergence and attributes.get("optdone") is False:
        msg = f"Optimization not complete. Refer to {dir_path}"
        raise RuntimeError(msg)

    # Now we construct the input Atoms object. Note that this is not necessarily
    # the same as the initial Atoms from the relaxation because the DFT
    # package may have re-oriented the system. We only try to store the
    # input if it is XYZ-formatted though since the Atoms object does not
    # support internal coordinates or Gaussian Z-matrix.
    if metadata.get("coord_type") == "xyz" and metadata.get("coords") is not None:
        coords_obj = metadata["coords"]
        symbols = [row[0] for row in coords_obj]
        positions = [row[1:] for row in coords_obj]
        input_atoms = Atoms(symbols=symbols, positions=positions)
    else:
        input_atoms = cclib_task_doc["trajectory"][0]

    # Get the intermediate cclib task documents if an ASE optimizer is used
    nsteps = len([f for f in os.listdir(dir_path) if f.startswith("step")])
    if nsteps:
        intermediate_cclib_task_docs = {
            "steps": {
                n: _make_cclib_schema(Path(dir_path, f"step{n}"), logfile_extensions)
                for n in range(nsteps)
            }
        }
    else:
        intermediate_cclib_task_docs = {}

    # Get the base task document for the ASE run
    run_task_doc = summarize_run(
        final_atoms,
        input_atoms,
        charge_and_multiplicity=(attributes["charge"], attributes["mult"]),
        store=None,
    )

    # Create a dictionary of the inputs/outputs
    unsorted_task_doc = (
        run_task_doc | intermediate_cclib_task_docs | cclib_task_doc | additional_fields
    )
    task_doc = clean_task_doc(unsorted_task_doc)

    if SETTINGS.WRITE_PICKLE:
        with (
            gzip.open(Path(dir_path, "quacc_results.pkl.gz"), "wb")
            if SETTINGS.GZIP_FILES
            else Path(dir_path, "quacc_results.pkl").open("wb")
        ) as f:
            pickle.dump(task_doc, f)

    # Store the results
    if store:
        results_to_db(store, task_doc)

    return task_doc


def summarize_cclib_opt_run(
    dyn: Optimizer,
    logfile_extensions: str | list[str],
    trajectory: Trajectory | list[Atoms] | None = None,
    dir_path: Path | str | None = None,
    pop_analyses: (
        list[
            Literal[
                "cpsa",
                "mpa",
                "lpa",
                "bickelhaupt",
                "density",
                "mbo",
                "bader",
                "ddec6",
                "hirshfeld",
            ]
        ]
        | None
    ) = None,
    check_convergence: bool = _DEFAULT_SETTING,
    additional_fields: dict[str, Any] | None = None,
    store: Store | None = _DEFAULT_SETTING,
) -> cclibASEOptSchema:
    """
    Merges the results of a cclib run with the results of an ASE optimizer run.

    Parameters
    ----------
    dyn
        The ASE optimizer object
    logfile_extensions
        Possible extensions of the log file (e.g. ".log", ".out", ".txt",
        ".chk"). Note that only a partial match is needed. For instance, `.log`
        will match `.log.gz` and `.log.1.gz`. If multiple files with this
        extension are found, the one with the most recent change time will be
        used. For an exact match only, put in the full file name.
    trajectory
        ASE Trajectory object or list[Atoms] from reading a trajectory file. If
        None, the trajectory must be found in dyn.traj_atoms.
    dir_path
        The path to the folder containing the calculation outputs. A value of
        None specifies the calculator directory.
    pop_analyses
        The name(s) of any cclib post-processing analysis to run. Note that for
        bader, ddec6, and hirshfeld, a cube file (.cube, .cub) must reside in
        dir_path. Supports: "cpsa", "mpa", "lpa", "bickelhaupt", "density",
        "mbo", "bader", "ddec6", "hirshfeld".
    check_convergence
         Whether to throw an error if geometry optimization convergence is not
         reached. Defaults to True in settings.
    additional_fields
        Additional fields to add to the task document.
    store
        Maggma Store object to store the results in. Defaults to `SETTINGS.STORE`

    Returns
    -------
    cclibASEOptSchema
        Dictionary representation of the task document
    """
    store = SETTINGS.STORE if store == _DEFAULT_SETTING else store

    final_atoms = get_final_atoms_from_dyn(dyn)
    dir_path = Path(dir_path or final_atoms.calc.directory)
    cclib_summary = cclib_summarize_run(
        final_atoms,
        logfile_extensions,
        dir_path=dir_path,
        pop_analyses=pop_analyses,
        check_convergence=check_convergence,
        additional_fields=additional_fields,
        store=None,
    )
    opt_run_summary = summarize_opt_run(
        dyn,
        trajectory=trajectory,
        check_convergence=check_convergence,
        charge_and_multiplicity=(
            cclib_summary["charge"],
            cclib_summary["spin_multiplicity"],
        ),
        additional_fields=additional_fields,
        store=None,
    )
    task_doc = recursive_dict_merge(cclib_summary, opt_run_summary)

    if SETTINGS.WRITE_PICKLE:
        with (
            gzip.open(Path(dir_path, "quacc_results.pkl.gz"), "wb")
            if SETTINGS.GZIP_FILES
            else Path(dir_path, "quacc_results.pkl").open("wb")
        ) as f:
            pickle.dump(task_doc, f)

    # Store the results
    if store:
        results_to_db(store, task_doc)

    return task_doc


def _make_cclib_schema(
    dir_name: str | Path,
    logfile_extensions: str | list[str],
    analysis: str | list[str] | None = None,
    proatom_dir: Path | str | None = None,
) -> cclibBaseSchema:
    """
    Create a TaskDocument from a log file.

    For a full description of each field, see
    https://cclib.github.io/data.html.

    Parameters
    ----------
    dir_name
        The path to the folder containing the calculation outputs.
    logfile_extensions
        Possible extensions of the log file (e.g. ".log", ".out", ".txt",
        ".chk"). Note that only a partial match is needed. For instance,
        `.log` will match `.log.gz` and `.log.1.gz`. If multiple files with
        this extension are found, the one with the most recent change time
        will be used. For an exact match only, put in the full file name.
    analysis
        The name(s) of any cclib post-processing analysis to run. Note that
        for bader, ddec6, and hirshfeld, a cube file (.cube, .cub) must be
        in dir_name. Supports: cpsa, mpa, lpa, bickelhaupt, density, mbo,
        bader, ddec6, hirshfeld.
    proatom_dir
        The path to the proatom directory if ddec6 or hirshfeld analysis are
        requested. See https://cclib.github.io/methods.html for details. If
        None, the PROATOM_DIR environment variable must point to the proatom
        directory.

    Returns
    -------
    _T
        A TaskDocument dictionary summarizing the inputs/outputs of the log
        file.
    """

    # Find the most recent log file with the given extension in the
    # specified directory.
    logfile = find_recent_logfile(dir_name, logfile_extensions)
    if not logfile:
        msg = f"Could not find file with extension {logfile_extensions} in {dir_name}"
        raise FileNotFoundError(msg)

    # Let's parse the log file with cclib
    cclib_obj = ccread(logfile, logging.ERROR)
    if not cclib_obj:
        msg = f"Could not parse {logfile}"
        raise RuntimeError(msg)

    # Fetch all the attributes (i.e. all input/outputs from cclib)
    attributes = cclib_obj.getattributes()

    # monty datetime bug workaround:
    # github.com/materialsvirtuallab/monty/issues/275
    if wall_time := attributes["metadata"].get("wall_time"):
        attributes["metadata"]["wall_time"] = [*map(str, wall_time)]
    if cpu_time := attributes["metadata"].get("cpu_time"):
        attributes["metadata"]["cpu_time"] = [*map(str, cpu_time)]

    # Construct the trajectory
    coords = cclib_obj.atomcoords
    trajectory = [
        Atoms(numbers=list(cclib_obj.atomnos), positions=coord) for coord in coords
    ]

    # Get the final energy to store as its own key/value pair
    final_scf_energy = (
        cclib_obj.scfenergies[-1] if cclib_obj.scfenergies is not None else None
    )

    # Store the HOMO/LUMO energies for convenience
    if cclib_obj.moenergies is not None and cclib_obj.homos is not None:
        homo_energies, lumo_energies, gaps = _get_homos_lumos(
            cclib_obj.moenergies, cclib_obj.homos
        )
        min_gap = min(gaps) if gaps else None
    else:
        homo_energies, lumo_energies, gaps, min_gap = (None, None, None, None)

    # Construct additional attributes
    additional_attributes = {
        "final_scf_energy": final_scf_energy,
        "homo_energies": homo_energies,
        "lumo_energies": lumo_energies,
        "homo_lumo_gaps": gaps,
        "min_homo_lumo_gap": min_gap,
    }

    # Calculate any population analysis properties
    popanalysis_attributes = {}
    if analysis:
        if isinstance(analysis, str):
            analysis = [analysis]
        analysis = [a.lower() for a in analysis]

        # Look for .cube or .cub files
        cubefile_path = find_recent_logfile(dir_name, [".cube", ".cub"])

        for analysis_name in analysis:
            if calc_attributes := _cclib_calculate(
                cclib_obj, analysis_name, cubefile_path, proatom_dir
            ):
                popanalysis_attributes[analysis_name] = calc_attributes
            else:
                popanalysis_attributes[analysis_name] = None

    return {
        "logfile": str(logfile).split(":")[-1],
        "attributes": attributes | additional_attributes,
        "pop_analysis": popanalysis_attributes or None,
        "trajectory": trajectory,
    }


def _cclib_calculate(
    cclib_obj,
    method: str,
    cube_file: Path | str | None = None,
    proatom_dir: Path | str | None = None,
) -> PopAnalysisAttributes | None:
    """
    Run a cclib population analysis.

    Parameters
    ----------
    cclib_obj
        The cclib object to run the population analysis on.
    method
        The population analysis method to use.
    cube_file
        The path to the cube file to use for the population analysis. Needed
        only for Bader, DDEC6, and Hirshfeld
    proatom_dir
        The path to the proatom directory to use for the population analysis.
        Needed only for DDEC6 and Hirshfeld.

    Returns
    -------
    PopAnalysisAttributes | None
        The results of the population analysis.
    """

    method = method.lower()
    cube_methods = ["bader", "ddec6", "hirshfeld"]
    proatom_methods = ["ddec6", "hirshfeld"]

    if method in cube_methods:
        if not cube_file:
            msg = f"A cube file must be provided for {method}."
            raise ValueError(msg)
        if not Path(cube_file).exists():
            msg = f"Cube file {cube_file} does not exist."
            raise FileNotFoundError(msg)
    if method in proatom_methods:
        if not proatom_dir:
            if os.getenv("PROATOM_DIR") is None:
                msg = "PROATOM_DIR environment variable or proatom_dir kwarg needs to be set."
                raise OSError(msg)
            proatom_dir = os.path.expandvars(os.environ["PROATOM_DIR"])
        if not Path(proatom_dir).exists():
            msg = f"Protatom directory {proatom_dir} does not exist. Returning None."
            raise FileNotFoundError(msg)
    cclib_methods = getmembers(cclib.method, isclass)
    method_class = next(
        (
            cclib_method[1]
            for cclib_method in cclib_methods
            if cclib_method[0].lower() == method
        ),
        None,
    )
    if method_class is None:
        msg = f"{method} is not a valid cclib population analysis method."
        raise ValueError(msg)

    if method in cube_methods:
        vol = cclib.method.volume.read_from_cube(str(cube_file))
        if method in proatom_methods:
            m = method_class(cclib_obj, vol, str(proatom_dir))
        else:
            m = method_class(cclib_obj, vol)
    else:
        m = method_class(cclib_obj)

    try:
        m.calculate()
    except Exception as e:
        logger.warning(f"Could not calculate {method}: {e}")
        return None

    # The list of available attributes after a calculation. This is hardcoded
    # for now until https://github.com/cclib/cclib/issues/1097 is resolved. Once
    # it is, we can delete this and just do `return
    # calc_attributes.getattributes()`.
    avail_attributes = [
        "aoresults",
        "fragresults",
        "fragcharges",
        "density",
        "donations",
        "bdonations",
        "repulsions",
        "matches",
        "refcharges",
    ]
    return {
        attribute: getattr(m, attribute)
        for attribute in avail_attributes
        if hasattr(m, attribute)
    }


def _get_homos_lumos(
    moenergies: list[list[float]], homo_indices: list[int]
) -> tuple[list[float], list[float], list[float]] | tuple[list[float], None, None]:
    """
    Calculate the HOMO, LUMO, and HOMO-LUMO gap energies in eV.

    Parameters
    ----------
    moenergies
        List of MO energies. For restricted calculations, List[List[float]] is
        length one. For unrestricted, it is length two.
    homo_indices
        Indices of the HOMOs.

    Returns
    -------
    homo_energies
        The HOMO energies (eV), split by alpha and beta
    lumo_energies
        The LUMO energies (eV), split by alpha and beta
    homo_lumo_gaps
        The HOMO-LUMO gaps (eV), calculated as LUMO_alpha-HOMO_alpha and
        LUMO_beta-HOMO_beta
    """
    homo_energies = [moenergies[i][h] for i, h in enumerate(homo_indices)]
    # Make sure that the HOMO+1 (i.e. LUMO) is in moenergies (sometimes virtual
    # orbitals aren't printed in the output)
    for i, h in enumerate(homo_indices):
        if len(moenergies[i]) < h + 2:
            return homo_energies, None, None
    lumo_energies = [moenergies[i][h + 1] for i, h in enumerate(homo_indices)]
    homo_lumo_gaps = [
        lumo_energies[i] - homo_energies[i] for i in range(len(homo_energies))
    ]
    return homo_energies, lumo_energies, homo_lumo_gaps<|MERGE_RESOLUTION|>--- conflicted
+++ resolved
@@ -13,13 +13,10 @@
 import gzip
 from ase.atoms import Atoms
 from cclib.io import ccread
-<<<<<<< HEAD
-=======
 from monty.json import jsanitize
 import gzip
 from quacc.atoms.core import get_final_atoms_from_dyn
 
->>>>>>> 5d658609
 from quacc import SETTINGS
 from quacc.schemas.ase import summarize_run, summarize_opt_run
 from quacc.utils.dicts import clean_task_doc, recursive_dict_merge
