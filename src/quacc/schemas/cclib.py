--- conflicted
+++ resolved
@@ -215,12 +215,7 @@
             unsorted_task_doc, directory, gzip_file=self._settings.GZIP_FILES, store=store
         )
 
-<<<<<<< HEAD
 def make_base_cclib_schema(
-=======
-
-def _make_cclib_schema(
->>>>>>> 161abaaf
     self,
     directory: str | Path,
     logfile_extensions: CclibAnalysis | list[CclibAnalysis],
@@ -337,12 +332,7 @@
         "trajectory": trajectory,
     }
 
-<<<<<<< HEAD
-def cclib_calculate(
-=======
-
 def _cclib_calculate(
->>>>>>> 161abaaf
     cclib_obj,
     method: CclibAnalysis,
     cube_file: Path | str | None = None,
