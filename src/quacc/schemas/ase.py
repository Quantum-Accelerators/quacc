--- conflicted
+++ resolved
@@ -4,30 +4,38 @@
 
 from typing import TYPE_CHECKING
 
+import numpy as np
 from ase.io import read
-<<<<<<< HEAD
-=======
-from ase.thermochemistry import HarmonicThermo, IdealGasThermo
-from ase.vibrations import Vibrations
 from ase.vibrations.data import VibrationsData
->>>>>>> 2416a283
+from emmet.core.symmetry import PointGroupData
+from pymatgen.io.ase import AseAtomsAdaptor
 
 from quacc import QuaccDefault, __version__, get_settings
 from quacc.atoms.core import get_final_atoms_from_dynamics
 from quacc.schemas.atoms import atoms_to_metadata
 from quacc.schemas.prep import prep_next_run
-from quacc.utils.dicts import finalize_dict
+from quacc.schemas.thermo import ThermoSummarize
+from quacc.utils.dicts import finalize_dict, recursive_dict_merge
 from quacc.utils.files import get_uri
 
 if TYPE_CHECKING:
-    from typing import Any
+    from pathlib import Path
+    from typing import Any, Literal
 
     from ase.atoms import Atoms
     from ase.md.md import MolecularDynamics
     from ase.optimize.optimize import Optimizer
+    from ase.vibrations import Vibrations
     from maggma.core import Store
 
-    from quacc.types import DefaultSetting, DynSchema, OptSchema, RunSchema
+    from quacc.types import (
+        DefaultSetting,
+        DynSchema,
+        OptSchema,
+        RunSchema,
+        VibSchema,
+        VibThermoSchema,
+    )
 
 
 class Summarize:
@@ -38,6 +46,7 @@
 
     def __init__(
         self,
+        directory: str | Path | None = None,
         charge_and_multiplicity: tuple[int, int] | None = None,
         move_magmoms: bool = False,
         additional_fields: dict[str, Any] | None = None,
@@ -47,6 +56,8 @@
 
         Parameters
         ----------
+        directory
+            Path to the directory where the calculation was run. A value of None specifies the calculator directory.
         charge_and_multiplicity
             Charge and spin multiplicity of the Atoms object, only used for Molecule
             metadata.
@@ -60,6 +71,7 @@
         -------
         None
         """
+        self.directory = directory
         self.charge_and_multiplicity = charge_and_multiplicity
         self.move_magmoms = move_magmoms
         self.additional_fields = additional_fields or {}
@@ -96,7 +108,7 @@
             raise ValueError(msg)
         store = self._settings.STORE if store == QuaccDefault else store
 
-        directory = final_atoms.calc.directory
+        directory = self.directory or final_atoms.calc.directory
         uri = get_uri(directory)
 
         if input_atoms:
@@ -132,7 +144,7 @@
 
         return finalize_dict(
             unsorted_task_doc,
-            directory,
+            directory=directory,
             gzip_file=self._settings.GZIP_FILES,
             store=store,
         )
@@ -172,111 +184,9 @@
         )
         store = self._settings.STORE if store == QuaccDefault else store
 
-<<<<<<< HEAD
         # Get trajectory
         if trajectory:
             atoms_trajectory = trajectory
-=======
-def summarize_vib_and_thermo(
-    vib: Vibrations,
-    thermo_object: IdealGasThermo | HarmonicThermo,
-    atoms: Atoms | None = None,
-    temperature: float = 298.15,
-    pressure: float = 1.0,
-    charge_and_multiplicity: tuple[int, int] | None = None,
-    additional_fields: dict[str, Any] | None = None,
-    store: Store | None = QuaccDefault,
-) -> VibThermoSchema:
-    """
-    Get tabulated results from an ASE Vibrations run and ASE IdealGasThermo object and
-    store them in a database-friendly format.
-
-    Parameters
-    ----------
-    vib
-        ASE Vibrations object.
-    thermo_object
-        ASE IdealGasThermo or HarmonicThermo object.
-    atoms
-        ASE Atoms object following a calculation.
-    temperature
-        Temperature in Kelvins.
-    pressure
-        Pressure in bar.
-    charge_and_multiplicity
-        Charge and spin multiplicity of the Atoms object, only used for Molecule
-        metadata.
-    additional_fields
-        Additional fields to add to the task document.
-    store
-        Maggma Store object to store the results in. Defaults to  `QuaccSettings.STORE`.
-
-    Returns
-    -------
-    VibThermoSchema
-        A dictionary that merges the `VibSchema` and `ThermoSchema`.
-    """
-    settings = get_settings()
-    store = settings.STORE if store == QuaccDefault else store
-
-    vib_task_doc = _summarize_vib_run(
-        vib, charge_and_multiplicity=charge_and_multiplicity
-    )
-
-    if isinstance(thermo_object, HarmonicThermo):
-        thermo_task_doc = _summarize_harmonic_thermo(
-            atoms, thermo_object, temperature=temperature, pressure=pressure
-        )
-    elif isinstance(thermo_object, IdealGasThermo):
-        thermo_task_doc = _summarize_ideal_gas_thermo(
-            thermo_object,
-            temperature=temperature,
-            pressure=pressure,
-            charge_and_multiplicity=charge_and_multiplicity,
-        )
-
-    unsorted_task_doc = recursive_dict_merge(
-        vib_task_doc, thermo_task_doc, additional_fields
-    )
-
-    return finalize_dict(
-        unsorted_task_doc,
-        vib.atoms.calc.directory if isinstance(vib, Vibrations) else None,
-        gzip_file=settings.GZIP_FILES,
-        store=store,
-    )
-
-
-def _summarize_vib_run(
-    vib: Vibrations | VibrationsData,
-    charge_and_multiplicity: tuple[int, int] | None = None,
-) -> VibSchema:
-    """
-    Get tabulated results from an ASE Vibrations object and store them in a database-
-    friendly format.
-
-    Parameters
-    ----------
-    vib
-        ASE Vibrations object.
-    charge_and_multiplicity
-        Charge and spin multiplicity of the Atoms object, only used for Molecule
-        metadata.
-
-    Returns
-    -------
-    VibSchema
-        Dictionary representation of the task document
-    """
-    vib_freqs_raw = vib.get_frequencies().tolist()
-    vib_energies_raw = vib.get_energies().tolist()
-
-    # Convert imaginary modes to negative values for DB storage
-    for i, f in enumerate(vib_freqs_raw):
-        if np.imag(f) > 0:
-            vib_freqs_raw[i] = -np.abs(f)
-            vib_energies_raw[i] = -np.abs(vib_energies_raw[i])
->>>>>>> 2416a283
         else:
             atoms_trajectory = read(dyn.trajectory.filename, index=":")  # type: ignore[union-attr]
 
@@ -284,7 +194,7 @@
 
         initial_atoms = atoms_trajectory[0]
         final_atoms = get_final_atoms_from_dynamics(dyn)
-        directory = final_atoms.calc.directory
+        directory = self.directory or final_atoms.calc.directory
 
         # Check convergence
         is_converged = dyn.converged()
@@ -317,7 +227,6 @@
             store=store,
         )
 
-<<<<<<< HEAD
     def md(
         self,
         dyn: MolecularDynamics,
@@ -347,6 +256,7 @@
             dyn, trajectory=trajectory, check_convergence=False, store=None
         )
         del base_task_doc["converged"]
+        directory = self.directory or base_task_doc["dir_name"]
 
         # Clean up the opt parameters
         parameters_md = base_task_doc.pop("parameters_opt")
@@ -369,66 +279,148 @@
 
         return finalize_dict(
             unsorted_task_doc,
-            base_task_doc["dir_name"],
+            directory=directory,
             gzip_file=self._settings.GZIP_FILES,
             store=store,
         )
-=======
-    return atoms_metadata | inputs | results
-
-
-def _summarize_harmonic_thermo(
-    atoms: Atoms,
-    harmonic_thermo: HarmonicThermo,
-    temperature: float = 298.15,
-    pressure: float = 1.0,
-) -> ThermoSchema:
-    """
-    Get tabulated results from an ASE HarmonicThermo object and store them in a
-    database-friendly format.
-
-    Parameters
-    ----------
-    atoms
-        ASE Atoms object used for the vibrational frequency calculation.
-    harmonic_thermo
-        ASE HarmonicThermo object.
-    temperature
-        Temperature in Kelvins.
-    pressure
-        Pressure in bar.
-
-    Returns
-    -------
-    ThermoSchema
-        Dictionary representation of the task document
-    """
-    settings = get_settings()
-
-    inputs = {
-        "parameters_thermo": {
-            "temperature": temperature,
-            "pressure": pressure,
-            "vib_freqs": [e / units.invcm for e in harmonic_thermo.vib_energies],
-            "vib_energies": harmonic_thermo.vib_energies.tolist(),
-            "n_imag": harmonic_thermo.n_imag,
+
+    def vib(
+        self,
+        vib_object: Vibrations | VibrationsData,
+        thermo_method: Literal["ideal_gas", "harmonic"] | None = None,
+        energy: float = 0.0,
+        temperature: float = 298.15,
+        pressure: float = 1.0,
+        store: Store | None | DefaultSetting = QuaccDefault,
+    ) -> VibSchema | VibThermoSchema:
+        """
+        Get tabulated results from an ASE Vibrations object and store them in a database-
+        friendly format.
+
+        Parameters
+        ----------
+        vib_object
+            Instantiated ASE Vibrations object.
+        thermo_method
+            Method to use for thermochemistry calculations. If None, no thermochemistry
+            calculations are performed.
+        energy
+            Potential energy in eV used as the reference point for thermochemistry calculations.
+        store
+            Maggma Store object to store the results in. Defaults to `QuaccSettings.STORE`
+
+        Returns
+        -------
+        VibSchema
+            Dictionary representation of the task document
+        """
+        store = self._settings.STORE if store == QuaccDefault else store
+        vib_freqs_raw = vib_object.get_frequencies().tolist()
+        vib_energies_raw = vib_object.get_energies().tolist()
+
+        # Convert imaginary modes to negative values for DB storage
+        for i, f in enumerate(vib_freqs_raw):
+            if np.imag(f) > 0:
+                vib_freqs_raw[i] = -np.abs(f)
+                vib_energies_raw[i] = -np.abs(vib_energies_raw[i])
+            else:
+                vib_freqs_raw[i] = np.abs(f)
+                vib_energies_raw[i] = np.abs(vib_energies_raw[i])
+
+        if isinstance(vib_object, VibrationsData):
+            atoms = vib_object._atoms
+            inputs = {}
+            directory = self.directory or None
+        else:
+            atoms = vib_object.atoms
+            directory = self.directory or atoms.calc.directory
+            uri = get_uri(directory)
+
+            inputs = {
+                "parameters": atoms.calc.parameters,
+                "parameters_vib": {
+                    "delta": vib_object.delta,
+                    "direction": vib_object.direction,
+                    "method": vib_object.method,
+                    "ndof": vib_object.ndof,
+                    "nfree": vib_object.nfree,
+                },
+                "nid": uri.split(":")[0],
+                "dir_name": directory,
+            }
+
+        atoms_metadata = atoms_to_metadata(
+            atoms, charge_and_multiplicity=self.charge_and_multiplicity
+        )
+
+        # Get the true vibrational modes
+        natoms = len(atoms)
+        if natoms == 1:
+            vib_freqs = []
+            vib_energies = []
+        elif not atoms.pbc.any() or thermo_method == "ideal_gas":
+            is_linear = (
+                PointGroupData()
+                .from_molecule(AseAtomsAdaptor().get_molecule(atoms))
+                .linear
+                if atoms.pbc.any()
+                else atoms_metadata["symmetry"]["linear"]
+            )
+
+            # Sort by absolute value
+            vib_freqs_raw_sorted = vib_freqs_raw.copy()
+            vib_energies_raw_sorted = vib_energies_raw.copy()
+            vib_freqs_raw_sorted.sort(key=np.abs)
+            vib_energies_raw_sorted.sort(key=np.abs)
+
+            # Cut the 3N-5 or 3N-6 modes based on their absolute value
+            n_modes = 3 * natoms - 5 if is_linear else 3 * natoms - 6
+            vib_freqs = vib_freqs_raw_sorted[-n_modes:]
+            vib_energies = vib_energies_raw_sorted[-n_modes:]
+        else:
+            vib_freqs = vib_freqs_raw
+            vib_energies = vib_energies_raw
+
+        imag_vib_freqs = [f for f in vib_freqs if f < 0]
+
+        results = {
+            "results": {
+                "imag_vib_freqs": imag_vib_freqs,
+                "n_imag": len(imag_vib_freqs),
+                "vib_energies": vib_energies,
+                "vib_freqs": vib_freqs,
+                "vib_energies_raw": vib_energies_raw,
+                "vib_freqs_raw": vib_freqs_raw,
+            }
         }
-    }
-
-    results = {
-        "results": {
-            "energy": harmonic_thermo.potentialenergy,
-            "helmholtz_energy": harmonic_thermo.get_helmholtz_energy(
-                temperature, verbose=settings.DEBUG
-            ),
-            "internal_energy": harmonic_thermo.get_internal_energy(
-                temperature, verbose=settings.DEBUG
-            ),
-            "entropy": harmonic_thermo.get_entropy(temperature, verbose=settings.DEBUG),
-            "zpe": harmonic_thermo.get_ZPE_correction(),
-        }
-    }
-
-    atoms_metadata = atoms_to_metadata(atoms)
-    return atoms_metadata | inputs | results
->>>>>>> 2416a283
+        vib_schema = atoms_metadata | inputs | results | self.additional_fields
+
+        if thermo_method:
+            thermo_summary = ThermoSummarize(
+                atoms,
+                vib_freqs_raw,
+                energy=energy,
+                charge_and_multiplicity=self.charge_and_multiplicity,
+            )
+            if thermo_method == "ideal_gas":
+                thermo_schema = thermo_summary.ideal_gas(
+                    temperature=temperature, pressure=pressure, store=None
+                )
+            elif thermo_method == "harmonic":
+                thermo_schema = thermo_summary.harmonic(
+                    temperature=temperature, pressure=pressure, store=None
+                )
+            else:
+                raise ValueError(
+                    "Invalid thermo_method. Must be 'ideal_gas' or 'harmonic'."
+                )
+        else:
+            thermo_schema = {}
+
+        unsorted_task_doc = recursive_dict_merge(vib_schema, thermo_schema)
+        return finalize_dict(
+            unsorted_task_doc,
+            directory=directory,
+            gzip_file=self._settings.GZIP_FILES,
+            store=store,
+        )