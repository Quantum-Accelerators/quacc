--- conflicted
+++ resolved
@@ -16,11 +16,7 @@
 from quacc.schemas.prep import prep_next_run
 from quacc.utils.dicts import finalize_dict, recursive_dict_merge
 from quacc.utils.files import get_uri
-<<<<<<< HEAD
 from quacc.utils.units import md_units
-from quacc.wflow_tools.db import results_to_db
-=======
->>>>>>> 506ce74c
 
 if TYPE_CHECKING:
     from typing import Any
@@ -309,15 +305,11 @@
     }
 
     # Create a dictionary of the inputs/outputs
-    unsorted_task_doc = recursive_dict_merge(
-        base_task_doc, opt_fields, additional_fields
-    )
-    task_doc = clean_task_doc(unsorted_task_doc)
-
-    if store:
-        results_to_db(store, task_doc)
-
-    return task_doc
+    unsorted_task_doc = base_task_doc | opt_fields |  additional_fields
+
+    return finalize_dict(
+        unsorted_task_doc, directory, gzip_file=SETTINGS.GZIP_FILES, store=store
+    )
 
 
 def summarize_vib_and_thermo(
