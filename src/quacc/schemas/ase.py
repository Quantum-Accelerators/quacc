--- conflicted
+++ resolved
@@ -62,20 +62,11 @@
         - atoms: Atoms = Field(None, title = "The Atoms object from the calculation result.")
         - atoms_info: dict = Field(None, title = "The Atoms object info obtained from atoms.info.")
         - builder_meta: EmmetMeta = Field(default_factory=EmmetMeta, description="Builder metadata."):
-<<<<<<< HEAD
-            - build_date: str = Field(default_factory=datetime.utcnow, description="The build date for this document.")
-            - database_version: str = Field(None, description="The database version for the built data.")
-            - emmet_version: str = Field(__version__, description="The version of emmet this document was built with.")
-            - pymatgen_version: str = Field(pmg_version, description="The version of pymatgen this document was built
-             with.")
-            - pull_request: int = Field(None, description="The pull request number associated with this data build.")
-=======
             - builder_meta.build_date: str = Field(default_factory=datetime.utcnow, description="The build date for this document.")
             - builder_meta.database_version: str = Field(None, description="The database version for the built data.")
             - builder_meta.emmet_version: str = Field(__version__, description="The version of emmet this document was built with.")
             - builder_meta.pymatgen_version: str = Field(pmg_version, description="The version of pymatgen this document was built with.")
             - builder_meta.pull_request: int = Field(None, description="The pull request number associated with this data build.")
->>>>>>> aa99acd8
         - dir_name: str = Field(None, description="Directory where the output is parsed")
         - input_structure: Molecule | Structure = Field(None, title = "The Pymatgen Structure or Molecule object from
          the input Atoms object if input_atoms is not None.")
@@ -84,13 +75,7 @@
         - results: dict = Field(None, title = "The results from the calculation.")
 
         For periodic structures, the task document also has the following fields:
-<<<<<<< HEAD
-        - chemsys: str = Field(None, title="Chemical System", description="dash-delimited string of elements in the
-         material.")
-=======
-
         - chemsys: str = Field(None, title="Chemical System", description="dash-delimited string of elements in the material.")
->>>>>>> aa99acd8
         - composition: Composition = Field(None, description="Full composition for the material.")
         - composition_reduced: Composition = Field(None, title="Reduced Composition", description="Simplified
          representation of the composition.")
@@ -107,27 +92,12 @@
         - structure: Structure = Field(None, title = "The Pymatgen Structure object from the Atoms object, if
          periodic and store_pmg is True.")
         - symmetry: SymmetryData = Field(None, description="Symmetry data for this material.")
-<<<<<<< HEAD
-            - crystal_system: CrystalSystem = Field(None, title="Crystal System", description="The crystal system
-             for this lattice.")
-            - number: int = Field(None, title="Space Group Number", description="The spacegroup number for the
-             lattice.")
-            - point_group: str = Field(None, title="Point Group Symbol", description="The point group for the
-             lattice.")
-            - symbol: str = Field(None, title="Space Group Symbol", description="The spacegroup symbol for the
-             lattice.")
-            - symprec: float = Field(None, title="Symmetry Finding Precision", description="The precision given
-             to spglib to determine the symmetry of this lattice.")
-        - volume: float = Field(None, title="Volume", description="Total volume for this structure in
-         Angstroms^3.")
-=======
             - symmetry.crystal_system: CrystalSystem = Field(None, title="Crystal System", description="The crystal system for this lattice.")
             - symmetry.number: int = Field(None, title="Space Group Number", description="The spacegroup number for the lattice.")
             - symmetry.point_group: str = Field(None, title="Point Group Symbol", description="The point group for the lattice.")
             - symmetry.symbol: str = Field(None, title="Space Group Symbol", description="The spacegroup symbol for the lattice.")
             - symmetry.symprec: float = Field(None, title="Symmetry Finding Precision", description="The precision given to spglib to determine the symmetry of this lattice.")
         - volume: float = Field(None, title="Volume", description="Total volume for this structure in Angstroms^3.")
->>>>>>> aa99acd8
 
         For molecules that lack periodicity, the task document also has the following fields:
 
@@ -152,25 +122,12 @@
         - nelements: int = Field(None, title="Number of Elements")
         - spin_multiplicity: int = Field(None, description="Spin multiplicity of the molecule")
         - symmetry: PointGroupData = Field(None, description="Symmetry data for this molecule")
-<<<<<<< HEAD
-            - eigen_tolerance: float = Field(None, title="Interia Tensor Eigenvalue Tolerance",
-             description="Tolerance to compare eigen values of the inertia tensor.")
-            - linear: bool = Field(None, title="Molecule Linearity", description="Is the molecule linear?")
-            - matrix_tolerance: float = Field(None, title="Symmetry Operation Matrix Element Tolerance"
-             description="Tolerance used to generate the full set of symmetry operations of the point group.")
-            - rotation_number: float = Field(None, title="Rotational Symmetry Number", description="Rotational
-             symmetry number for the molecule")
-            - point_group: str = Field(None, title="Point Group Symbol", description="The point group for the lattice")
-            - tolerance: float = Field(None, title="Point Group Analyzer Tolerance", description="Distance tolerance
-             to consider sites as symmetrically equivalent.")
-=======
             - symmetry.eigen_tolerance: float = Field(None, title="Interia Tensor Eigenvalue Tolerance", description="Tolerance to compare eigen values of the inertia tensor.")
             - symmetry.linear: bool = Field(None, title="Molecule Linearity", description="Is the molecule linear?")
             - symmetry.matrix_tolerance: float = Field(None, title="Symmetry Operation Matrix Element Tolerance" description="Tolerance used to generate the full set of symmetry operations of the point group.")
             - symmetry.rotation_number: float = Field(None, title="Rotational Symmetry Number", description="Rotational symmetry number for the molecule")
             - symmetry.point_group: str = Field(None, title="Point Group Symbol", description="The point group for the lattice")
             - symmetry.tolerance: float = Field(None, title="Point Group Analyzer Tolerance", description="Distance tolerance to consider sites as symmetrically equivalent.")
->>>>>>> aa99acd8
     """
     # Make sure there is a calculator with results
     if not atoms.calc:
@@ -251,20 +208,11 @@
         - atoms: Atoms = Field(None, title = "The Atoms object from the calculation result.")
         - atoms_info: dict = Field(None, title = "The Atoms object info obtained from atoms.info.")
         - builder_meta: EmmetMeta = Field(default_factory=EmmetMeta, description="Builder metadata."):
-<<<<<<< HEAD
-            - build_date: str = Field(default_factory=datetime.utcnow, description="The build date for this document.")
-            - database_version: str = Field(None, description="The database version for the built data.")
-            - emmet_version: str = Field(__version__, description="The version of emmet this document was built with.")
-            - pymatgen_version: str = Field(pmg_version, description="The version of pymatgen this document was built
-             with.")
-            - pull_request: int = Field(None, description="The pull request number associated with this data build.")
-=======
             - builder_meta.build_date: str = Field(default_factory=datetime.utcnow, description="The build date for this document.")
             - builder_meta.database_version: str = Field(None, description="The database version for the built data.")
             - builder_meta.emmet_version: str = Field(__version__, description="The version of emmet this document was built with.")
             - builder_meta.pymatgen_version: str = Field(pmg_version, description="The version of pymatgen this document was built with.")
             - builder_meta.pull_request: int = Field(None, description="The pull request number associated with this data build.")
->>>>>>> aa99acd8
         - dir_name: str = Field(None, description="Directory where the output is parsed")
         - input_structure: Molecule | Structure = Field(None, title = "The Pymatgen Structure or Molecule object from
          the input Atoms object if input_atoms is not None.")
@@ -276,13 +224,8 @@
         - trajectory_results: List[dict] = List of ase.calc.results from the trajectory
 
         For periodic structures, the task document also has the following fields:
-<<<<<<< HEAD
-        - chemsys: str = Field(None, title="Chemical System", description="dash-delimited string of elements in the
-         material.")
-=======
 
         - chemsys: str = Field(None, title="Chemical System", description="dash-delimited string of elements in the material.")
->>>>>>> aa99acd8
         - composition: Composition = Field(None, description="Full composition for the material.")
         - composition_reduced: Composition = Field(None, title="Reduced Composition", description="Simplified
          representation of the composition.")
@@ -299,24 +242,11 @@
         - structure: Structure = Field(None, title = "The Pymatgen Structure object from the Atoms object, if periodic
          and store_pmg is True.")
         - symmetry: SymmetryData = Field(None, description="Symmetry data for this material.")
-<<<<<<< HEAD
-            - crystal_system: CrystalSystem = Field(None, title="Crystal System", description="The crystal system
-             for this lattice.")
-            - number: int = Field(None, title="Space Group Number", description="The spacegroup number for the
-             lattice.")
-            - point_group: str = Field(None, title="Point Group Symbol", description="The point group for the
-             lattice.")
-            - symbol: str = Field(None, title="Space Group Symbol", description="The spacegroup symbol for the
-             lattice.")
-            - symprec: float = Field(None, title="Symmetry Finding Precision", description="The precision given to
-             spglib to determine the symmetry of this lattice.")
-=======
             - symmetry.crystal_system: CrystalSystem = Field(None, title="Crystal System", description="The crystal system for this lattice.")
             - symmetry.number: int = Field(None, title="Space Group Number", description="The spacegroup number for the lattice.")
             - symmetry.point_group: str = Field(None, title="Point Group Symbol", description="The point group for the lattice.")
             - symmetry.symbol: str = Field(None, title="Space Group Symbol", description="The spacegroup symbol for the lattice.")
             - symmetry.symprec: float = Field(None, title="Symmetry Finding Precision", description="The precision given to spglib to determine the symmetry of this lattice.")
->>>>>>> aa99acd8
         - volume: float = Field(None, title="Volume", description="Total volume for this structure in Angstroms^3.")
 
         For molecules that lack periodicity, the task document also has the following fields:
@@ -342,26 +272,12 @@
         - nelements: int = Field(None, title="Number of Elements")
         - spin_multiplicity: int = Field(None, description="Spin multiplicity of the molecule")
         - symmetry: PointGroupData = Field(None, description="Symmetry data for this molecule")
-<<<<<<< HEAD
-            - eigen_tolerance: float = Field(None, title="Interia Tensor Eigenvalue Tolerance", description="Tolerance
-             to compare eigen values of the inertia tensor.")
-            - linear: bool = Field(None, title="Molecule Linearity", description="Is the molecule linear?")
-            - matrix_tolerance: float = Field(None, title="Symmetry Operation Matrix Element Tolerance"
-             description="Tolerance used to generate the full set of symmetry operations of the point group.")
-            - rotation_number: float = Field(None, title="Rotational Symmetry Number", description="Rotational
-             symmetry number for the molecule")
-            - point_group: str = Field(None, title="Point Group Symbol", description="The point group for the
-             lattice")
-            - tolerance: float = Field(None, title="Point Group Analyzer Tolerance", description="Distance tolerance
-             to consider sites as symmetrically equivalent.")
-=======
             - symmetry.eigen_tolerance: float = Field(None, title="Interia Tensor Eigenvalue Tolerance", description="Tolerance to compare eigen values of the inertia tensor.")
             - symmetry.linear: bool = Field(None, title="Molecule Linearity", description="Is the molecule linear?")
             - symmetry.matrix_tolerance: float = Field(None, title="Symmetry Operation Matrix Element Tolerance" description="Tolerance used to generate the full set of symmetry operations of the point group.")
             - symmetry.rotation_number: float = Field(None, title="Rotational Symmetry Number", description="Rotational symmetry number for the molecule")
             - symmetry.point_group: str = Field(None, title="Point Group Symbol", description="The point group for the lattice")
             - symmetry.tolerance: float = Field(None, title="Point Group Analyzer Tolerance", description="Distance tolerance to consider sites as symmetrically equivalent.")
->>>>>>> aa99acd8
     """
 
     additional_fields = additional_fields or {}
@@ -455,22 +371,11 @@
         - atoms: Atoms = Field(None, title = "The Atoms object from the calculation result.")
         - atoms_info: dict = Field(None, title = "The Atoms object info obtained from atoms.info.")
         - builder_meta: EmmetMeta = Field(default_factory=EmmetMeta, description="Builder metadata."):
-<<<<<<< HEAD
-            - build_date: str = Field(default_factory=datetime.utcnow, description="The build date for
-             this document.")
-            - database_version: str = Field(None, description="The database version for the built data.")
-            - emmet_version: str = Field(__version__, description="The version of emmet this document was
-             built with.")
-            - pymatgen_version: str = Field(pmg_version, description="The version of pymatgen this document
-             was built with.")
-            - pull_request: int = Field(None, description="The pull request number associated with this data build.")
-=======
             - builder_meta.build_date: str = Field(default_factory=datetime.utcnow, description="The build date for this document.")
             - builder_meta.database_version: str = Field(None, description="The database version for the built data.")
             - builder_meta.emmet_version: str = Field(__version__, description="The version of emmet this document was built with.")
             - builder_meta.pymatgen_version: str = Field(pmg_version, description="The version of pymatgen this document was built with.")
             - builder_meta.pull_request: int = Field(None, description="The pull request number associated with this data build.")
->>>>>>> aa99acd8
         - dir_name: str = Field(None, description="Directory where the output is parsed")
         - nid: str = Field(None, title = "The node ID representing the machine where the calculation was run.")
         - parameters: dict = Field(None, title = "the parameters used to run the calculation.")
@@ -489,13 +394,8 @@
             - results.vib_freqs_raw: List[float] = Vibrational frequencies in cm^-1 of length 3N.
 
         For periodic structures, the task document also has the following fields:
-<<<<<<< HEAD
-        - chemsys: str = Field(None, title="Chemical System", description="dash-delimited string of elements in the
-         material.")
-=======
 
         - chemsys: str = Field(None, title="Chemical System", description="dash-delimited string of elements in the material.")
->>>>>>> aa99acd8
         - composition: Composition = Field(None, description="Full composition for the material.")
         - composition_reduced: Composition = Field(None, title="Reduced Composition", description="Simplified
          representation of the composition.")
@@ -512,23 +412,11 @@
         - structure: Structure = Field(None, title = "The Pymatgen Structure object from the Atoms object, if periodic
          and store_pmg is True.")
         - symmetry: SymmetryData = Field(None, description="Symmetry data for this material.")
-<<<<<<< HEAD
-            - crystal_system: CrystalSystem = Field(None, title="Crystal System", description="The crystal system for
-             this lattice.")
-            - number: int = Field(None, title="Space Group Number", description="The spacegroup number for the
-             lattice.")
-            - point_group: str = Field(None, title="Point Group Symbol", description="The point group for the lattice.")
-            - symbol: str = Field(None, title="Space Group Symbol", description="The spacegroup symbol for the
-             lattice.")
-            - symprec: float = Field(None, title="Symmetry Finding Precision", description="The precision given to
-             spglib to determine the symmetry of this lattice.")
-=======
             - symmetry.crystal_system: CrystalSystem = Field(None, title="Crystal System", description="The crystal system for this lattice.")
             - symmetry.number: int = Field(None, title="Space Group Number", description="The spacegroup number for the lattice.")
             - symmetry.point_group: str = Field(None, title="Point Group Symbol", description="The point group for the lattice.")
             - symmetry.symbol: str = Field(None, title="Space Group Symbol", description="The spacegroup symbol for the lattice.")
             - symmetry.symprec: float = Field(None, title="Symmetry Finding Precision", description="The precision given to spglib to determine the symmetry of this lattice.")
->>>>>>> aa99acd8
         - volume: float = Field(None, title="Volume", description="Total volume for this structure in Angstroms^3.")
 
         For molecules that lack periodicity, the task document also has the following fields:
@@ -554,25 +442,12 @@
         - nelements: int = Field(None, title="Number of Elements")
         - spin_multiplicity: int = Field(None, description="Spin multiplicity of the molecule")
         - symmetry: PointGroupData = Field(None, description="Symmetry data for this molecule")
-<<<<<<< HEAD
-            - eigen_tolerance: float = Field(None, title="Interia Tensor Eigenvalue Tolerance",
-             description="Tolerance to compare eigen values of the inertia tensor.")
-            - linear: bool = Field(None, title="Molecule Linearity", description="Is the molecule linear?")
-            - matrix_tolerance: float = Field(None, title="Symmetry Operation Matrix Element Tolerance"
-             description="Tolerance used to generate the full set of symmetry operations of the point group.")
-            - rotation_number: float = Field(None, title="Rotational Symmetry Number", description="Rotational symmetry
-             number for the molecule")
-            - point_group: str = Field(None, title="Point Group Symbol", description="The point group for the lattice")
-            - tolerance: float = Field(None, title="Point Group Analyzer Tolerance", description="Distance tolerance to
-             consider sites as symmetrically equivalent.")
-=======
             - symmetry.eigen_tolerance: float = Field(None, title="Interia Tensor Eigenvalue Tolerance", description="Tolerance to compare eigen values of the inertia tensor.")
             - symmetry.linear: bool = Field(None, title="Molecule Linearity", description="Is the molecule linear?")
             - symmetry.matrix_tolerance: float = Field(None, title="Symmetry Operation Matrix Element Tolerance" description="Tolerance used to generate the full set of symmetry operations of the point group.")
             - symmetry.rotation_number: float = Field(None, title="Rotational Symmetry Number", description="Rotational symmetry number for the molecule")
             - symmetry.point_group: str = Field(None, title="Point Group Symbol", description="The point group for the lattice")
             - symmetry.tolerance: float = Field(None, title="Point Group Analyzer Tolerance", description="Distance tolerance to consider sites as symmetrically equivalent.")
->>>>>>> aa99acd8
     """
     additional_fields = additional_fields or {}
 
@@ -682,20 +557,11 @@
         - atoms: Atoms = Field(None, title = "The Atoms object from the calculation result.")
         - atoms_info: dict = Field(None, title = "The Atoms object info obtained from atoms.info.")
         - builder_meta: EmmetMeta = Field(default_factory=EmmetMeta, description="Builder metadata."):
-<<<<<<< HEAD
-            - build_date: str = Field(default_factory=datetime.utcnow, description="The build date for this document.")
-            - database_version: str = Field(None, description="The database version for the built data.")
-            - emmet_version: str = Field(__version__, description="The version of emmet this document was built with.")
-            - pymatgen_version: str = Field(pmg_version, description="The version of pymatgen this document was built
-             with.")
-            - pull_request: int = Field(None, description="The pull request number associated with this data build.")
-=======
             - builder_meta.build_date: str = Field(default_factory=datetime.utcnow, description="The build date for this document.")
             - builder_meta.database_version: str = Field(None, description="The database version for the built data.")
             - builder_meta.emmet_version: str = Field(__version__, description="The version of emmet this document was built with.")
             - builder_meta.pymatgen_version: str = Field(pmg_version, description="The version of pymatgen this document was built with.")
             - builder_meta.pull_request: int = Field(None, description="The pull request number associated with this data build.")
->>>>>>> aa99acd8
         - dir_name: str = Field(None, description="Directory where the output is parsed")
         - nid: str = Field(None, title = "The node ID representing the machine where the calculation was run.")
         - thermo_parameters: dict = Field(None, title = "the parameters used to run the thermo calculation.")
@@ -736,25 +602,12 @@
         - nelements: int = Field(None, title="Number of Elements")
         - spin_multiplicity: int = Field(None, description="Spin multiplicity of the molecule")
         - symmetry: PointGroupData = Field(None, description="Symmetry data for this molecule")
-<<<<<<< HEAD
-            - eigen_tolerance: float = Field(None, title="Interia Tensor Eigenvalue Tolerance", description="Tolerance
-             to compare eigen values of the inertia tensor.")
-            - linear: bool = Field(None, title="Molecule Linearity", description="Is the molecule linear?")
-            - matrix_tolerance: float = Field(None, title="Symmetry Operation Matrix Element Tolerance"
-             description="Tolerance used to generate the full set of symmetry operations of the point group.")
-            - rotation_number: float = Field(None, title="Rotational Symmetry Number", description="Rotational symmetry
-             number for the molecule")
-            - point_group: str = Field(None, title="Point Group Symbol", description="The point group for the lattice")
-            - tolerance: float = Field(None, title="Point Group Analyzer Tolerance", description="Distance tolerance to
-             consider sites as symmetrically equivalent.")
-=======
             - symmetry.eigen_tolerance: float = Field(None, title="Interia Tensor Eigenvalue Tolerance", description="Tolerance to compare eigen values of the inertia tensor.")
             - symmetry.linear: bool = Field(None, title="Molecule Linearity", description="Is the molecule linear?")
             - symmetry.matrix_tolerance: float = Field(None, title="Symmetry Operation Matrix Element Tolerance" description="Tolerance used to generate the full set of symmetry operations of the point group.")
             - symmetry.rotation_number: float = Field(None, title="Rotational Symmetry Number", description="Rotational symmetry number for the molecule")
             - symmetry.point_group: str = Field(None, title="Point Group Symbol", description="The point group for the lattice")
             - symmetry.tolerance: float = Field(None, title="Point Group Analyzer Tolerance", description="Distance tolerance to consider sites as symmetrically equivalent.")
->>>>>>> aa99acd8
     """
 
     additional_fields = additional_fields or {}
