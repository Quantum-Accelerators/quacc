"""Schemas for storing ASE-based data."""

from __future__ import annotations

from typing import TYPE_CHECKING

import numpy as np
from ase.io import read
from ase.vibrations.data import VibrationsData
from emmet.core.symmetry import PointGroupData
from pymatgen.io.ase import AseAtomsAdaptor

from quacc import QuaccDefault, __version__, get_settings
from quacc.atoms.core import get_final_atoms_from_dynamics
from quacc.schemas.atoms import atoms_to_metadata
from quacc.schemas.prep import prep_next_run
from quacc.schemas.thermo import ThermoSummarize
from quacc.utils.dicts import finalize_dict, recursive_dict_merge
from quacc.utils.files import get_uri

if TYPE_CHECKING:
    from pathlib import Path
    from typing import Any, Literal

    from ase.atoms import Atoms
    from ase.io.trajectory import Trajectory
    from ase.md.md import MolecularDynamics
    from ase.optimize.optimize import Optimizer
    from ase.vibrations import Vibrations
    from maggma.core import Store

    from quacc.types import (
        DefaultSetting,
        DynSchema,
        OptSchema,
        RunSchema,
        VibSchema,
        VibThermoSchema,
    )


class Summarize:
    """
    Get tabulated results from an Atoms object and calculator and store them in a
    database-friendly format. This is meant to be compatible with all calculator types.
    """

    def __init__(
        self,
        directory: str | Path | None = None,
        charge_and_multiplicity: tuple[int, int] | None = None,
        move_magmoms: bool = False,
        additional_fields: dict[str, Any] | None = None,
    ) -> None:
        """
        Initialize the Summarize object.

        Parameters
        ----------
        directory
            Path to the directory where the calculation was run and results will be stored.
        charge_and_multiplicity
            Charge and spin multiplicity of the Atoms object, only used for Molecule
            metadata.
        move_magmoms
            Whether to move the final magmoms of the original Atoms object to the
            initial magmoms of the returned Atoms object, if relevant.
        additional_fields
            Additional fields to add to the task document.

        Returns
        -------
        None
        """
        self.directory = directory
        self.charge_and_multiplicity = charge_and_multiplicity
        self.move_magmoms = move_magmoms
        self.additional_fields = additional_fields or {}
        self._settings = get_settings()

    def run(
        self,
        final_atoms: Atoms,
        input_atoms: Atoms,
        store: Store | None | DefaultSetting = QuaccDefault,
    ) -> RunSchema:
        """
        Get tabulated results from a standard ASE run.

        Parameters
        ----------
        final_atoms
            ASE Atoms following a calculation. A calculator must be attached.
        input_atoms
            Input ASE Atoms object to store.
        store
            Maggma Store object to store the results in. Defaults to `QuaccSettings.STORE`

        Returns
        -------
        RunSchema
            Dictionary representation of the task document
        """

        # Check and set up variables
        if not final_atoms.calc:
            msg = "ASE Atoms object has no attached calculator."
            raise ValueError(msg)
        if not final_atoms.calc.results:
            msg = "ASE Atoms object's calculator has no results."
            raise ValueError(msg)

        store = self._settings.STORE if store == QuaccDefault else store
        directory = self.directory or final_atoms.calc.directory

        # Generate input atoms metadata
        if input_atoms:
            input_atoms_metadata = atoms_to_metadata(
                input_atoms,
                charge_and_multiplicity=self.charge_and_multiplicity,
                store_pmg=False,
            )
        else:
            input_atoms_metadata = {}

        # Generate the base of the task document
        inputs = {
            "parameters": final_atoms.calc.parameters,
            "nid": get_uri(directory).split(":")[0],
            "dir_name": directory,
            "input_atoms": input_atoms_metadata,
            "quacc_version": __version__,
        }
        results = {"results": final_atoms.calc.results}

        # Prepare atoms for the next run
        atoms_to_store = prep_next_run(final_atoms, move_magmoms=self.move_magmoms)

        # Generate final atoms metadata
        if final_atoms:
            final_atoms_metadata = atoms_to_metadata(
                atoms_to_store, charge_and_multiplicity=self.charge_and_multiplicity
            )
        else:
            final_atoms_metadata = {}

        # Create a dictionary of the inputs/outputs
        unsorted_task_doc = (
            final_atoms_metadata | inputs | results | self.additional_fields
        )

        return finalize_dict(
            unsorted_task_doc,
            directory=directory,
            gzip_file=self._settings.GZIP_FILES,
            store=store,
        )

    def opt(
        self,
        dyn: Optimizer,
        trajectory: list[Atoms] | None = None,
        check_convergence: bool | DefaultSetting = QuaccDefault,
        store: Store | None | DefaultSetting = QuaccDefault,
    ) -> OptSchema:
        """
        Get tabulated results from an ASE optimization.

        Parameters
        ----------
        dyn
            ASE Optimizer object.
        trajectory
            ASE Trajectory object or list[Atoms] from reading a trajectory file. If
            None, the trajectory must be found in `dyn.trajectory.filename`.
        check_convergence
            Whether to check the convergence of the calculation. Defaults to True in
            settings.
        store
            Maggma Store object to store the results in. Defaults to `QuaccSettings.STORE`

        Returns
        -------
        OptSchema
            Dictionary representation of the task document
        """

        # Check and set up variables
        check_convergence = (
            self._settings.CHECK_CONVERGENCE
            if check_convergence == QuaccDefault
            else check_convergence
        )
        store = self._settings.STORE if store == QuaccDefault else store

        # Get trajectory
        if trajectory:
            atoms_trajectory = trajectory
        else:
            atoms_trajectory = read(dyn.trajectory.filename, index=":")  # type: ignore[union-attr]

        trajectory_results = [atoms.calc.results for atoms in atoms_trajectory]

        initial_atoms = atoms_trajectory[0]
        final_atoms = get_final_atoms_from_dynamics(dyn)
        directory = self.directory or final_atoms.calc.directory

        # Check convergence
        is_converged = dyn.converged()
        if check_convergence and not is_converged:
            msg = f"Optimization did not converge. Refer to {directory}"
            raise RuntimeError(msg)

        # Base task doc
        base_task_doc = self.run(final_atoms, initial_atoms, store=None)

        # Clean up the opt parameters
        parameters_opt = dyn.todict()
        parameters_opt.pop("logfile", None)
        parameters_opt.pop("restart", None)

        opt_fields = {
            "parameters_opt": parameters_opt,
            "converged": is_converged,
            "trajectory": atoms_trajectory,
            "trajectory_results": trajectory_results,
        }

        # Create a dictionary of the inputs/outputs
        unsorted_task_doc = base_task_doc | opt_fields | self.additional_fields

        return finalize_dict(
            unsorted_task_doc,
            directory,
            gzip_file=self._settings.GZIP_FILES,
            store=store,
        )

    def md(
        self,
        dyn: MolecularDynamics,
        trajectory: list[Atoms] | None = None,
        store: Store | None | DefaultSetting = QuaccDefault,
    ) -> DynSchema:
        """
        Get tabulated results from an ASE MD run.

        Parameters
        ----------
        dyn
            ASE MolecularDynamics object.
        trajectory
            ASE Trajectory object or list[Atoms] from reading a trajectory file. If
            None, the trajectory must be found in `dyn.trajectory.filename`.
        store
            Maggma Store object to store the results in. Defaults to `QuaccSettings.STORE`

        Returns
        -------
        DynSchema
            Dictionary representation of the task document
        """
        # Check and set up variables
        store = self._settings.STORE if store == QuaccDefault else store
        base_task_doc = self.opt(
            dyn, trajectory=trajectory, check_convergence=False, store=None
        )
        del base_task_doc["converged"]
        directory = self.directory or base_task_doc["dir_name"]

        # Clean up the opt parameters
        parameters_md = base_task_doc.pop("parameters_opt")
        parameters_md.pop("logfile", None)

        trajectory_log = []
        for t, atoms in enumerate(base_task_doc["trajectory"]):
            trajectory_log.append(
                {
                    "kinetic_energy": atoms.get_kinetic_energy(),
                    "temperature": atoms.get_temperature(),
                    "time": t * parameters_md["timestep"],
                }
            )

        md_fields = {"parameters_md": parameters_md, "trajectory_log": trajectory_log}

        # Create a dictionary of the inputs/outputs
        unsorted_task_doc = base_task_doc | md_fields | self.additional_fields

        return finalize_dict(
            unsorted_task_doc,
            directory=directory,
            gzip_file=self._settings.GZIP_FILES,
            store=store,
        )


<<<<<<< HEAD
def summarize_neb_run(
    dyn: Optimizer,
    n_images: int,
    n_iter_return: int = -1,
    trajectory: Trajectory | list[Atoms] | None = None,
    charge_and_multiplicity: tuple[int, int] | None = None,
    additional_fields: dict[str, Any] | None = None,
    store: Store | None | DefaultSetting = QuaccDefault,
) -> OptSchema:
    """
    Summarize the NEB run results and store them in a database-friendly format.

    Parameters
    ----------
    dyn
        ASE Optimizer object used for the NEB run.
    trajectory
        Trajectory of the NEB run, either as a Trajectory object or a list of Atoms objects.
    charge_and_multiplicity
        Charge and spin multiplicity of the Atoms object.
    additional_fields
        Additional fields to add to the task document.
    store
        Maggma Store object to store the results in. Defaults to `QuaccSettings.STORE`.

    Returns
    -------
    OptSchema
        A dictionary containing the summarized NEB run results.
    """
    settings = get_settings()
    store = settings.STORE if store == QuaccDefault else store
    additional_fields = additional_fields or {}

    # Get trajectory
    if not trajectory:
        trajectory = read(dyn.trajectory.filename, index=":")

    if n_iter_return == -1:
        trajectory = trajectory[-(n_images):]
    else:
        trajectory = _get_nth_iteration(
            trajectory, int(len(trajectory) / n_images), n_images, n_iter_return
        )
    trajectory_results = [atoms.calc.results for atoms in trajectory]
    ts_index = (
        np.argmax([i["energy"] for i in trajectory_results[-(n_images - 1) : -1]]) + 1
    )
    ts_atoms = trajectory[ts_index]

    for traj_atoms in trajectory:
        traj_atoms.calc = None

    initial_atoms = trajectory[0]

    base_task_doc = atoms_to_metadata(
        initial_atoms, charge_and_multiplicity=charge_and_multiplicity
    )

    # Clean up the opt parameters
    parameters_opt = dyn.todict()
    parameters_opt.pop("logfile", None)
    parameters_opt.pop("restart", None)

    opt_fields = {
        "highest_e_atoms": ts_atoms,
        "parameters_opt": parameters_opt,
        "trajectory": trajectory,
        "trajectory_results": trajectory_results,
    }

    # Create a dictionary of the inputs/outputs
    unsorted_task_doc = base_task_doc | opt_fields | additional_fields

    return finalize_dict(
        unsorted_task_doc, "", gzip_file=settings.GZIP_FILES, store=store
    )


def _get_nth_iteration(neb_trajectory, n_iter, n_images, n):
    """
    Extract every nth iteration from the NEB trajectory.

    Parameters:
    - neb_trajectory: List of configurations (length: n_iter * n_images)
    - n_iter: Total number of iterations
    - n_images: Number of images per iteration
    - n: Interval to get every nth iteration

    Returns:
    - List of configurations from every nth iteration
    """
    result = []
    if n > n_iter:
        pass
    start_idx, end_idx = 0, 0
    for i in range(0, n_iter, n):
        start_idx = i * n_images
        end_idx = start_idx + n_images

        result.extend(neb_trajectory[start_idx:end_idx])
    if end_idx < len(neb_trajectory) - 1:
        result.extend(neb_trajectory[-(n_images):])
    return result


def _summarize_vib_run(
    vib: Vibrations | VibrationsData,
    charge_and_multiplicity: tuple[int, int] | None = None,
) -> VibSchema:
=======
class VibSummarize:
>>>>>>> 9ed96eb8
    """
    Summarize an ASE Vibratinos analysis.
    """

    def __init__(
        self,
        vib_object: Vibrations | VibrationsData,
        directory: str | Path | None = None,
        charge_and_multiplicity: tuple[int, int] | None = None,
        additional_fields: dict[str, Any] | None = None,
    ) -> None:
        """
        Initialize the Summarize object.

        Parameters
        ----------
        vib_object
            Instantiated ASE Vibrations object.
        directory
            Path to the directory where the results will be stored.
        charge_and_multiplicity
            Charge and spin multiplicity of the Atoms object, only used for Molecule
            metadata.
        additional_fields
            Additional fields to add to the task document.

        Returns
        -------
        None
        """
        self.vib_object = vib_object
        self.directory = directory
        self.charge_and_multiplicity = charge_and_multiplicity
        self.additional_fields = additional_fields or {}
        self._settings = get_settings()

    def vib(
        self,
        is_molecule: bool = False,
        store: Store | None | DefaultSetting = QuaccDefault,
    ) -> VibSchema:
        """
        Get tabulated results from an ASE Vibrations object and store them in a database-
        friendly format.

        Parameters
        ----------
        is_molecule
            Whether the Atoms object is a molecule. If True, the vibrational modes are
            sorted by their absolute value and the 3N-5 or 3N-6 modes are taken. If False,
            all vibrational modes are taken.
        store
            Maggma Store object to store the results in. Defaults to `QuaccSettings.STORE`

        Returns
        -------
        VibSchema
            Dictionary representation of the task document
        """
        store = self._settings.STORE if store == QuaccDefault else store

        # Tabulate input parameters
        vib_freqs_raw = self.vib_object.get_frequencies().tolist()
        vib_energies_raw = self.vib_object.get_energies().tolist()
        if isinstance(self.vib_object, VibrationsData):
            atoms = self.vib_object._atoms
            directory = self.directory
            inputs = {"nid": get_uri(directory).split(":")[0], "dir_name": directory}
        else:
            atoms = self.vib_object.atoms
            directory = self.directory or atoms.calc.directory
            inputs = {
                "parameters": atoms.calc.parameters,
                "parameters_vib": {
                    "delta": self.vib_object.delta,
                    "direction": self.vib_object.direction,
                    "method": self.vib_object.method,
                    "ndof": self.vib_object.ndof,
                    "nfree": self.vib_object.nfree,
                },
                "nid": get_uri(directory).split(":")[0],
                "dir_name": directory,
                "quacc_version": __version__,
            }

        # Convert imaginary modes to negative values for DB storage
        for i, f in enumerate(vib_freqs_raw):
            if np.imag(f) > 0:
                vib_freqs_raw[i] = -np.abs(f)
                vib_energies_raw[i] = -np.abs(vib_energies_raw[i])
            else:
                vib_freqs_raw[i] = np.abs(f)
                vib_energies_raw[i] = np.abs(vib_energies_raw[i])

        # Get the true vibrational modes
        atoms_metadata = atoms_to_metadata(
            atoms, charge_and_multiplicity=self.charge_and_multiplicity
        )

        natoms = len(atoms)
        if natoms == 1:
            vib_freqs = []
            vib_energies = []
        elif is_molecule:
            is_linear = (
                PointGroupData()
                .from_molecule(AseAtomsAdaptor().get_molecule(atoms))
                .linear
                if atoms.pbc.any()
                else atoms_metadata["symmetry"]["linear"]
            )

            # Sort by absolute value
            vib_freqs_raw_sorted = vib_freqs_raw.copy()
            vib_energies_raw_sorted = vib_energies_raw.copy()
            vib_freqs_raw_sorted.sort(key=np.abs)
            vib_energies_raw_sorted.sort(key=np.abs)

            # Cut the 3N-5 or 3N-6 modes based on their absolute value
            n_modes = 3 * natoms - 5 if is_linear else 3 * natoms - 6
            vib_freqs = vib_freqs_raw_sorted[-n_modes:]
            vib_energies = vib_energies_raw_sorted[-n_modes:]
        else:
            vib_freqs = vib_freqs_raw
            vib_energies = vib_energies_raw

        imag_vib_freqs = [f for f in vib_freqs if f < 0]

        vib_results = {
            "results": {
                "imag_vib_freqs": imag_vib_freqs,
                "n_imag": len(imag_vib_freqs),
                "vib_energies": vib_energies,
                "vib_freqs": vib_freqs,
                "vib_energies_raw": vib_energies_raw,
                "vib_freqs_raw": vib_freqs_raw,
            }
        }
        unsorted_task_doc = (
            atoms_metadata | inputs | vib_results | self.additional_fields
        )

        return finalize_dict(
            unsorted_task_doc,
            directory=directory,
            gzip_file=self._settings.GZIP_FILES,
            store=store,
        )

    def vib_and_thermo(
        self,
        thermo_method: Literal["ideal_gas", "harmonic"],
        energy: float = 0.0,
        temperature: float = 298.15,
        pressure: float = 1.0,
        store: Store | None | DefaultSetting = QuaccDefault,
    ) -> VibThermoSchema:
        """
        Get tabulated results from an ASE Vibrations object and thermochemistry.

        Parameters
        ----------
        thermo_method
            Method to use for thermochemistry calculations. If None, no thermochemistry
            calculations are performed.
        energy
            Potential energy in eV used as the reference point for thermochemistry calculations.
        temperature
            Temperature in K for thermochemistry calculations.
        pressure
            Pressure in atm for thermochemistry calculations
        store
            Maggma Store object to store the results in. Defaults to `QuaccSettings.STORE`

        Returns
        -------
        VibThermoSchema
            Dictionary representation of the task document
        """
        store = self._settings.STORE if store == QuaccDefault else store

        atoms = (
            self.vib_object._atoms
            if isinstance(self.vib_object, VibrationsData)
            else self.vib_object.atoms
        )
        is_molecule = bool(thermo_method == "ideal_gas")

        # Generate vib data
        vib_schema = self.vib(is_molecule=is_molecule, store=None)
        directory = vib_schema["dir_name"]

        # Generate thermo data
        thermo_summary = ThermoSummarize(
            atoms,
            vib_schema["results"]["vib_freqs_raw"],
            energy=energy,
            directory=directory,
            charge_and_multiplicity=self.charge_and_multiplicity,
            additional_fields=self.additional_fields,
        )
        if thermo_method == "ideal_gas":
            thermo_schema = thermo_summary.ideal_gas(
                temperature=temperature, pressure=pressure, store=None
            )
        elif thermo_method == "harmonic":
            thermo_schema = thermo_summary.harmonic(
                temperature=temperature, pressure=pressure, store=None
            )
        else:
            raise ValueError(f"Unsupported thermo_method: {thermo_method}.")

        # Merge the vib and thermo data
        unsorted_task_doc = recursive_dict_merge(vib_schema, thermo_schema)

        return finalize_dict(
            unsorted_task_doc,
            directory=directory,
            gzip_file=self._settings.GZIP_FILES,
            store=store,
        )<|MERGE_RESOLUTION|>--- conflicted
+++ resolved
@@ -295,7 +295,6 @@
         )
 
 
-<<<<<<< HEAD
 def summarize_neb_run(
     dyn: Optimizer,
     n_images: int,
@@ -402,13 +401,7 @@
     return result
 
 
-def _summarize_vib_run(
-    vib: Vibrations | VibrationsData,
-    charge_and_multiplicity: tuple[int, int] | None = None,
-) -> VibSchema:
-=======
 class VibSummarize:
->>>>>>> 9ed96eb8
     """
     Summarize an ASE Vibratinos analysis.
     """
