"""
Custom types used throughout quacc.
"""

from __future__ import annotations

from typing import TYPE_CHECKING

if TYPE_CHECKING:
    from datetime import datetime
    from pathlib import Path
    from typing import Any, Callable, Literal, TypedDict, Union

    from ase.atoms import Atoms
    from ase.md.md import MolecularDynamics
    from ase.optimize.optimize import Dynamics
    from emmet.core.math import ListMatrix3D, Matrix3D, Vector3D
    from emmet.core.symmetry import CrystalSystem
    from emmet.core.vasp.calc_types import CalcType
    from emmet.core.vasp.calc_types.enums import RunType, TaskType
    from emmet.core.vasp.calculation import VaspObject
    from emmet.core.vasp.task_valid import TaskState
    from numpy.random import Generator
    from numpy.typing import ArrayLike, NDArray
    from pymatgen.core.composition import Composition
    from pymatgen.core.lattice import Lattice
    from pymatgen.core.periodic_table import Element
    from pymatgen.core.structure import Molecule, Structure
    from pymatgen.entries.computed_entries import ComputedEntry
    from pymatgen.io.vasp.inputs import Incar, Kpoints, Poscar, Potcar

    Filenames = Union[str, Path, list[Union[str, Path]]]
    SourceDirectory = Union[str, Path]


    class DefaultSetting:
        """
        Type hint for when a default setting will be applied
        """


    class PmgKpts(TypedDict, total=False):
        """
        Type hint for `pmg_kpts` in [quacc.utils.kpts.convert_pmg_kpts][].
        """

        line_density: float
        kppvol: float
        kppa: float
        length_densities: tuple[float, float, float]


    class AdsSiteFinderKwargs(TypedDict, total=False):
        """
        Type hint for `ads_site_finder_kwargs` in [quacc.atoms.slabs.make_adsorbate_structures][].
        """

        selective_dynamics: bool  # default = False
        height: float  # default = 0.9
        mi_vec: ArrayLike | None  # default = None


    class FindAdsSitesKwargs(TypedDict, total=False):
        """
        Type hint for `find_ads_sites_kwargs` in [quacc.atoms.slabs.make_adsorbate_structures][].
        """

        distance: float  # default = 2.0
        put_inside: bool  # default = True
        symm_reduce: float  # default = 1e-2
        near_reduce: float  # default = 1e-2
        positions: list[
            Literal["ontop", "bridge", "hollow", "subsurface"]
        ]  # default: ["ontop", "bridge", "hollow"]
        no_obtuse_hollow: bool  # default = True


    class QchemResults(TypedDict, total=False):
        """
        Type hint for the `results` attribute in [quacc.calculators.qchem.qchem.QChem][].
        """

        energy: float  # electronic energy in eV
        forces: NDArray  # forces in eV/A
        hessian: NDArray  # Hessian in eV/A^2/amu
        taskdoc: dict[str, Any]  # Output from `emmet.core.qc_tasks.TaskDoc`


    class VaspJobKwargs(TypedDict, total=False):
        """
        Type hint for `vasp_job_kwargs` in in [quacc.calculators.vasp.vasp_custodian.run_custodian][].
        """

        output_file: str  # default = "vasp.out"
        stderr_file: str  # default = "std_err.txt"
        suffix: str  # default = ""
        final: bool  # default = True
        backup: bool  # default = True
        auto_npar: bool  # default = False
        auto_gamma: bool  # default = True
        settings_override: dict | None  # default = None
        copy_magmom: bool  # default = False
        auto_continue: bool  # default = False


    class VaspCustodianKwargs(TypedDict, total=False):
        """
        Type hint for `custodian_kwargs` in [quacc.calculators.vasp.vasp_custodian.run_custodian][].
        """

        max_errors_per_job: int | None  # default = None
        polling_time_step: int  # default = 10
        monitor_freq: int  # default = 10
        skip_over_errors: bool  # default = False
        gzipped_output: bool  # default = False
        checkpoint: bool  # default = False
        terminate_func: Callable | None  # default = None
        terminate_on_nonzero_returncode: bool  # default = False


    class Results(TypedDict):
        """Dictionary of results from atoms.calc.results"""


    class Parameters(TypedDict):
        """Dictionary of parameters from atoms.calc.parameters"""


    class ParametersDyn(TypedDict):
        """Dictionary of parameters from Dynamics.todict()"""


    class TrajectoryLog(TypedDict):
        """Dictionary of parameters related to the MD trajectory"""

        # ASE units
        kinetic_energy: float
        temperature: float
        time: float


    class SymmetryData(TypedDict):
        """Type hint associated with [emmet.core.symmetry.SymmetryData][]"""

        crystal_system: CrystalSystem
        symbol: str
        number: int
        point_group: str
        symprec: float
        version: str


    class PointGroupData(TypedDict):
        """Type hint associated with [emmet.core.symmetry.PointGroupData][]"""

        point_group: str
        rotation_number: float
        linear: bool
        tolerance: float
        eigen_tolerance: float
        matrix_tolerance: float


    class EmmetBase(TypedDict):
        """Type hint associated with `emmet.core.base.EmmetBaseModel`."""

        emmet_version: str
        pymatgen_version: str
        pull_request: int | None
        database_version: str | None
        build_date: datetime
        license: Literal["BY-C", "BY-NC"]


    class StructureMetadata(EmmetBase):
        """Type hint associated with [emmet.core.structure.StructureMetadata][]"""

        nsites: int
        elements: list[Element]
        nelements: int
        composition: Composition
        formula_pretty: str
        formula_anonymous: str
        chemsys: str
        volume: float
        density: float
        density_atomic: float
        symmetry: SymmetryData


    class MoleculeMetadata(EmmetBase):
        """Type hint associated with [emmet.core.structure.MoleculeMetadata][]"""

        charge: int
        spin_multiplicity: int
        natoms: int
        elements: list[Element]
        nelements: int
        nelectrons: int
        composition: Composition
        composition_reduced: Composition
        formula_alphabetical: str
        formula_pretty: str
        formula_anonymous: str
        chemsys: str
        symmetry: PointGroupData


    class AtomsSchema(StructureMetadata, MoleculeMetadata):
        """Type hint associated with [quacc.schemas.atoms.atoms_to_metadata][]"""

        atoms: Atoms
        structure: Structure  # if atoms.pbc.any()
        molecule: Molecule  # if not atoms.pbc.any()


    class AdditionalAttributes(TypedDict, total=False):
        """
        Additional type hints we custom-made based on cclib attributes.

        Uses cclib units.
        """

        final_scf_energy: float
        homo_energies: list[float] | None
        lumo_energies: list[float] | None
        homo_lumo_gaps: list[float] | None
        min_homo_lumo_gap: float | None


    class PopAnalysisAttributes(TypedDict, total=False):
        """Type hints associated with cclib population analysis attribubtes."""

        aoresults: Any
        fragresults: Any
        fragcharges: Any
        density: Any
        donations: Any
        bdonations: Any
        repulsions: Any
        matches: Any
        refcharges: Any


    class Attributes(TypedDict, total=False):
        """
        Type hints associated with cclib attribubtes.

        Refer to https://cclib.github.io/data.html
        """

        aonames: list[str]
        aooverlaps: NDArray
        atombasis: list[list[int]]
        atomcharges: dict[str, NDArray]
        atomcoords: NDArray
        atommasses: NDArray
        atomnos: NDArray
        atomspins: dict[str, NDArray]
        ccenergies: NDArray
        charge: int
        coreelectrons: NDArray
        dispersionenergies: NDArray
        enthalpy: float
        entropy: float
        etenergies: NDArray
        etoscs: NDArray
        etdips: NDArray
        etveldips: NDArray
        etmagdips: NDArray
        etrotats: NDArray
        etsecs: list[list]
        etsyms: list[str]
        freenergy: float
        fonames: list[str]
        fooverlaps: NDArray
        fragnames: list[str]
        frags: list[list[int]]
        gbasis: Any
        geotargets: NDArray
        geovalues: NDArray
        grads: NDArray
        hessian: NDArray
        homos: NDArray
        metadata: dict[str, Any]
        mocoeffs: list[NDArray]
        moenergies: list[NDArray]
        moments: list[NDArray]
        mosyms: list[list]
        mpenergies: NDArray
        mult: int
        natom: int
        nbasis: int
        nmo: int
        nmrtensors: dict[int, dict[str, NDArray]]
        nmrcouplingtensors: dict[int, dict[str, NDArray]]
        nocoeffs: NDArray
        nooccnos: NDArray
        nsocoeffs: list[NDArray]
        nsooccnos: list[NDArray]
        optdone: bool
        optstatus: NDArray
        polarizabilities: list[NDArray]
        pressure: float
        rotconsts: NDArray
        scancoords: NDArray
        scanenergies: list[float]
        scannames: list[str]
        scanparm: list[tuple]
        scfenergies: NDArray
        scftargets: NDArray
        scfvalues: list[NDArray]
        temperature: float
        time: NDArray
        transprop: Any
        vibanharms: NDArray
        vibdisps: NDArray
        vibfreqs: NDArray
        vibfconsts: NDArray
        vibirs: NDArray
        vibramans: NDArray
        vibrmasses: NDArray
        vibsyms: list[str]
        zpve: float


    class AllAttributes(Attributes, AdditionalAttributes):
        """Type hint of all cclib attributes."""


    class PotcarSpec(TypedDict):
        """Type hint associated with emmet.core.vasp.calculation.PotcarSpec."""

        titel: str
        hash: str


    class CalculationInput(TypedDict):
        """Type hint associated with emmet.core.vasp.calculation.CalculationInput."""

        incar: dict[str, Any]
        kpoints: dict[str, Any]
        nkpoints: int
        potcar: list[str]
        potcar_spec: list[PotcarSpec]
        potcar_type: list[str]
        parameters: dict[str, Any]
        lattice_rec: Lattice
        structure: Structure
        is_hubbard: bool
        hubbards: dict[str, float]


    class ElectronicStep(TypedDict):
        """Type hint associated with emmet.core.vasp.calculation.ElectronicStep."""

        alphaZ: float
        ewald: float
        hartreedc: float
        XCdc: float
        pawpsdc: float
        pawaedc: float
        eentropy: float
        bandstr: float
        atom: float
        e_fr_energy: float
        e_wo_entrp: float
        e_0_energy: float


    class IonicStep(TypedDict):
        """Type hint associated with emmet.core.vasp.calculation.IonicStep."""

        e_fr_energy: float
        e_wo_entrp: float
        e_0_energy: float
        forces: list[Vector3D]
        stress: Matrix3D
        electronic_steps: list[ElectronicStep]
        structure: Structure


    class FrequencyDependentDielectric(TypedDict):
        """Type hint associated with
        emmet.core.vasp.calculation.FrequencyDependentDielectric.
        """

        real: list[list[float]]
        imaginary: list[list[float]]
        energy: list[float]


    class ElectronPhononDisplacedStructures(TypedDict):
        """Type hint associated with
        emmet.core.vasp.calculation.ElectronPhononDisplacedStructures.
        """

        temperatures: list[float]
        structures: list[Structure]


    class RunStatistics(TypedDict):
        """Type hint associated with emmet.core.vasp.calculation.RunStatistics."""

        average_memory: float
        max_memory: float
        elapsed_time: float
        system_time: float
        user_time: float
        total_time: float
        cores: int


    class CalculationOutput(TypedDict, total=False):
        """Type hint associated with emmet.core.vasp.calculation.CalculationOutput."""

        energy: float
        energy_per_atom: float
        structure: Structure
        efermi: float
        is_metal: bool
        bandgap: float
        cbm: float
        vbm: float
        is_gap_direct: bool
        direct_gap: float
        transition: str
        mag_density: float
        epsilon_static: ListMatrix3D
        epsilon_static_wolfe: ListMatrix3D
        epsilon_ionic: ListMatrix3D
        frequency_dependent_dielectric: FrequencyDependentDielectric
        ionic_steps: list[IonicStep]
        locpot: dict[int, list[float]]
        outcar: dict[str, Any]
        force_constants: list[list[Matrix3D]]
        normalmode_frequencies: list[float]
        normalmode_eigenvals: list[float]
        normalmode_eigenvecs: list[list[Vector3D]]
        elph_displaced_structures: ElectronPhononDisplacedStructures
        dos_properties: dict[str, dict[str, dict[str, float]]]
        run_stats: RunStatistics


    class Calculation(TypedDict):
        """Type hint associated with emmet.core.vasp.calculation.Calculation."""

        dir_name: str
        vasp_version: str
        has_vasp_completed: TaskState | bool
        input: CalculationInput
        output: CalculationOutput
        completed_at: str
        task_name: str
        output_file_paths: dict[str, str]
        bader: dict
        run_type: RunType
        task_type: TaskType
        calc_type: CalcType


    class OrigInputs(TypedDict):
        """Type hint associated with emmet.core.tasks.OrigInputs."""

        incar: Incar
        poscar: Poscar
        kpoints: Kpoints
        potcar: Potcar


    class OutputDoc(TypedDict):
        """Type hint associated with emmet.core.tasks.OutputDoc."""

        structure: Structure
        density: float
        energy: float
        forces: list[list[float]]
        stress: list[list[float]]
        energy_per_atom: float
        bandgap: float


    class CustodianDoc(TypedDict):
        """Type hint associated with emmet.core.tasks.CustodianDoc."""

        corrections: list[Any]
        job: dict


    class AnalysisDoc(TypedDict):
        """Type hint associated with emmet.core.tasks.AnalysisDoc."""

        delta_volume: float
        delta_volume_percent: float
        max_force: float
        warnings: list[str]
        errors: list[str]


    class TaskDoc(StructureMetadata):
        """Type hint associated with emmet.core.tasks.TaskDoc."""

        tags: list[str] | None
        dir_name: str
        state: TaskState
        calcs_reversed: list[Calculation]
        structure: Structure
        task_type: CalcType | TaskType
        task_id: str
        orig_inputs: OrigInputs
        output: OutputDoc
        included_objects: VaspObject
        vasp_objects: dict[VaspObject, Any]
        entry: ComputedEntry
        task_label: str
        author: str
        transformations: dict[str, Any]
        additional_json: dict[str, Any]
        custodian: list[CustodianDoc]
        analysis: AnalysisDoc
        last_updated: datetime


    class RunSchema(AtomsSchema):
        """Schema for [quacc.schemas.ase.summarize_run][]"""

        input_atoms: AtomsSchema | None
        nid: str
        dir_name: str
        parameters: Parameters
        results: Results
        quacc_version: str


    class OptSchema(RunSchema):
        """Schema for [quacc.schemas.ase.summarize_opt_run][]"""

        parameters_opt: ParametersDyn
        converged: bool
        trajectory: list[Atoms]
        trajectory_results: list[Results]


    class DynSchema(RunSchema):
        """Schema for [quacc.schemas.ase.summarize_md_run][]"""

        parameters_md: ParametersDyn
        trajectory: list[Atoms]
        trajectory_log: TrajectoryLog
        trajectory_results: list[Results]


    class ParametersVib(TypedDict):
        delta: float
        direction: str
        method: str
        ndof: int
        nfree: int


    class VibResults(TypedDict):
        imag_vib_freqs: int
        n_imag: int
        vib_energies: list[float]
        vib_freqs: list[float]
        vib_energies_raw: list[float]
        vib_freqs_raw: list[float]


    class VibSchema(AtomsSchema):
        parameters: Parameters | None
        parameters_vib: ParametersVib | None
        results: VibResults


    class PhononSchema(RunSchema):
        """Schema for [quacc.schemas.phonons.summarize_phonopy][]"""

        force_constant: NDArray


    class ParametersThermo(TypedDict):
        # ASE units
        temperature: float
        pressure: float
        sigma: int
        spin_multiplicity: int
        vib_freqs: list[float]
        vib_energies: list[float]
        n_imag: int


    class ThermoResults(TypedDict):
        # ASE units
        energy: float
        enthalpy: float
        entropy: float
        gibbs_energy: float
        zpe: float


    class ThermoSchema(AtomsSchema):
        parameters_thermo: ParametersThermo
        results: ThermoResults


    class VibThermoSchema(VibSchema, ThermoSchema):
        """Schema for [quacc.schemas.ase.summarize_vib_and_thermo][]"""


    class ThermalProperties(TypedDict):
        """Type hint associated with PhononSchema."""

        temperatures: NDArray
        free_energy: NDArray
        entropy: NDArray
        heat_capacity: NDArray


    class MeshProperties(TypedDict):
        """Type hint associated with PhononSchema."""

        qpoints: NDArray
        weights: NDArray
        frequencies: NDArray
        eigenvectors: NDArray
        group_velocities: NDArray


    class DosProperties(TypedDict):
        """Type hint associated with PhononSchema."""

        frequency_points: NDArray
        total_dos: NDArray


    class PhononResults(TypedDict):
        thermal_properties: ThermalProperties
        mesh_properties: MeshProperties
        total_dos: DosProperties
        force_constants: NDArray


    class PhonopyMetadata(TypedDict):
        """Type hint associated with PhononSchema."""

        version: str


    class PhononSchema(AtomsSchema):
        """Type hint associated with [quacc.schemas.phonons.summarize_phonopy][]"""

        parameters: dict[str, Any] | None
        nid: str
        dir_name: str
        phonopy_metadata: PhonopyMetadata
        results: PhononResults
        quacc_version: str


    class BaderSchema(TypedDict, total=False):
        """Type hint associated with quacc.schemas.vasp._bader_runner."""

        atomic_volume: float
        partial_charges: list[float]
        spin_moments: list[float]
        bader_version: float
        min_dist: list[float]


    class DDECSchema(TypedDict, total=False):
        """Type hint associated with quacc.schemas.vasp._ddec_runner."""

        partial_charges: list[float]
        spin_moments: list[float]
        dipoles: list[float]
        bond_order_sums: list[float]
        bond_order_dict: dict
        rsquared_moments: list[float]
        rcubed_moments: list[float]
        rfourth_moments: list[float]


    class CM5Schema(TypedDict):
        """Type hint used in DDECSchema"""

        partial_charges: list[float]


    class ChargemolSchema(TypedDict, total=False):
        """Type hint associated with quacc.schemas.vasp._chargemol_runner`"""

        ddec: DDECSchema
        cm5: CM5Schema


    class VaspSchema(RunSchema, TaskDoc):
        """Type hint associated with [quacc.schemas.vasp.vasp_summarize_run][]"""

        bader: BaderSchema
        chargemol: ChargemolSchema
        steps: dict[int, TaskDoc]  # when store_intermediate_results=True


    class DoubleRelaxSchema(TypedDict):
        """Type hint associated with the double relaxation jobs."""

        relax1: VaspSchema
        relax2: VaspSchema


    class MPGGARelaxFlowSchema(VaspSchema):
        """Type hint associated with the MP GGA relaxation flows."""

        relax1: VaspSchema
        relax2: VaspSchema
        static: VaspSchema


    class MPMetaGGARelaxFlowSchema(MPGGARelaxFlowSchema):
        """Type hint associated with the MP meta-GGA relaxation flows."""

        prerelax: VaspSchema


    class QMOFRelaxSchema(VaspSchema):
        """Type hint associated with the QMOF relaxation jobs."""

        prerelax_lowacc: VaspSchema | None
        position_relax_lowacc: VaspSchema
        volume_relax_lowacc: VaspSchema | None
        double_relax: VaspSchema


    class VaspASEOptSchema(VaspSchema, OptSchema):
        """Type hint associated with VASP relaxations run via ASE"""


    class cclibBaseSchema(TypedDict):
        """Type hint associated with `quacc.schemas.cclib._make_cclib_schema`"""

        logfile: str
        attributes: AllAttributes
        pop_analysis: PopAnalysisAttributes | None
        trajectory: list[Atoms]


    class cclibSchema(cclibBaseSchema, RunSchema):
        """Type hint associated with [quacc.schemas.cclib.cclib_summarize_run][]."""

        steps: dict[int, cclibBaseSchema]  # when store_intermediate_results=True


    class cclibASEOptSchema(cclibSchema, OptSchema):
        """Type hint used when merging cclibSchema with OptSchema."""


    class EspressoBandsSchema(TypedDict, total=False):
        bands_pw: RunSchema
        bands_pp: RunSchema
        fermi_surface: RunSchema


<<<<<<< HEAD
    class EspressoDosSchema(TypedDict):
        static_job: RunSchema
        non_scf_job: RunSchema
        dos_job: RunSchema
=======

class MDParams(TypedDict, total=False):
    """
    Type hint for `md_params` used throughout quacc.
    """
>>>>>>> 3371f8fb


<<<<<<< HEAD
    class EspressoProjwfcSchema(TypedDict):
        static_job: RunSchema
        non_scf_job: RunSchema
=======

class VibKwargs(TypedDict, total=False):
    """
    Type hint for `vib_kwargs` in [quacc.runners.ase.Runner.run_vib][].
    """
>>>>>>> 3371f8fb


<<<<<<< HEAD
    class EspressoPhononDosSchema(TypedDict):
        relax_job: RunSchema
        phonon_job: RunSchema
        q2r_job: RunSchema
        matdyn_job: RunSchema
=======

class MaxwellBoltzmanDistributionKwargs(TypedDict, total=False):
    """
    Type hint for `maxwell_boltzmann_kwargs` in [quacc.runners.ase.Runner.run_md][].
    """
>>>>>>> 3371f8fb


    class NewtonNetTSSchema(OptSchema):
        freq_job: VibThermoSchema | None


    class NewtonNetIRCSchema(OptSchema):
        freq_job: VibThermoSchema | None


    class NewtonNetQuasiIRCSchema(OptSchema):
        irc_job: NewtonNetIRCSchema
        freq_job: VibThermoSchema | None


    class QchemQuasiIRCSchema(OptSchema):
        initial_irc: OptSchema


    class OptParams(TypedDict, total=False):
        """
        Type hint for `opt_params` used throughout quacc.
        """

        relax_cell: bool
        fmax: float | None
        max_steps: int
        optimizer: Dynamics
        optimizer_kwargs: dict[str, Any] | None
        store_intermediate_results: bool
        fn_hook: Callable | None
        run_kwargs: dict[str, Any] | None

    class MDParams(TypedDict, total=False):
        """
        Type hint for `md_params` used throughout quacc.
        """

        dynamics: MolecularDynamics
        dynamics_kwargs: dict[str, Any] | None
        steps: int
        maxwell_boltzmann_kwargs: MaxwellBoltzmanDistributionKwargs | None
        set_com_stationary: bool
        set_zero_rotation: bool

    class VibKwargs(TypedDict, total=False):
        """
        Type hint for `vib_kwargs` in [quacc.runners.ase.Runner.run_vib][].
        """

        indices: list[int] | None
        delta: float
        nfree: int

    class MaxwellBoltzmanDistributionKwargs(TypedDict, total=False):
        """
        Type hint for `maxwell_boltzmann_kwargs` in [quacc.runners.ase.Runner.run_md][].
        """

        temperature_K: float
        force_temp: bool
        rng: Generator | None<|MERGE_RESOLUTION|>--- conflicted
+++ resolved
@@ -761,46 +761,22 @@
         fermi_surface: RunSchema
 
 
-<<<<<<< HEAD
     class EspressoDosSchema(TypedDict):
         static_job: RunSchema
         non_scf_job: RunSchema
         dos_job: RunSchema
-=======
-
-class MDParams(TypedDict, total=False):
-    """
-    Type hint for `md_params` used throughout quacc.
-    """
->>>>>>> 3371f8fb
-
-
-<<<<<<< HEAD
+
+
     class EspressoProjwfcSchema(TypedDict):
         static_job: RunSchema
         non_scf_job: RunSchema
-=======
-
-class VibKwargs(TypedDict, total=False):
-    """
-    Type hint for `vib_kwargs` in [quacc.runners.ase.Runner.run_vib][].
-    """
->>>>>>> 3371f8fb
-
-
-<<<<<<< HEAD
+
+
     class EspressoPhononDosSchema(TypedDict):
         relax_job: RunSchema
         phonon_job: RunSchema
         q2r_job: RunSchema
         matdyn_job: RunSchema
-=======
-
-class MaxwellBoltzmanDistributionKwargs(TypedDict, total=False):
-    """
-    Type hint for `maxwell_boltzmann_kwargs` in [quacc.runners.ase.Runner.run_md][].
-    """
->>>>>>> 3371f8fb
 
 
     class NewtonNetTSSchema(OptSchema):
@@ -834,10 +810,11 @@
         fn_hook: Callable | None
         run_kwargs: dict[str, Any] | None
 
-    class MDParams(TypedDict, total=False):
-        """
-        Type hint for `md_params` used throughout quacc.
-        """
+
+class MDParams(TypedDict, total=False):
+    """
+    Type hint for `md_params` used throughout quacc.
+    """
 
         dynamics: MolecularDynamics
         dynamics_kwargs: dict[str, Any] | None
@@ -846,19 +823,21 @@
         set_com_stationary: bool
         set_zero_rotation: bool
 
-    class VibKwargs(TypedDict, total=False):
-        """
-        Type hint for `vib_kwargs` in [quacc.runners.ase.Runner.run_vib][].
-        """
+
+class VibKwargs(TypedDict, total=False):
+    """
+    Type hint for `vib_kwargs` in [quacc.runners.ase.Runner.run_vib][].
+    """
 
         indices: list[int] | None
         delta: float
         nfree: int
 
-    class MaxwellBoltzmanDistributionKwargs(TypedDict, total=False):
-        """
-        Type hint for `maxwell_boltzmann_kwargs` in [quacc.runners.ase.Runner.run_md][].
-        """
+
+class MaxwellBoltzmanDistributionKwargs(TypedDict, total=False):
+    """
+    Type hint for `maxwell_boltzmann_kwargs` in [quacc.runners.ase.Runner.run_md][].
+    """
 
         temperature_K: float
         force_temp: bool
