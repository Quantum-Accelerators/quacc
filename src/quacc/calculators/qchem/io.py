"""Q-Chem calculator IO"""
from __future__ import annotations

import struct
from pathlib import Path
from typing import TYPE_CHECKING

import numpy as np
from ase import units
from ase.calculators.calculator import FileIOCalculator
from emmet.core.tasks import _parse_custodian
from monty.io import zopen
from pymatgen.io.ase import AseAtomsAdaptor
from pymatgen.io.qchem.inputs import QCInput
from pymatgen.io.qchem.outputs import QCOutput
from pymatgen.io.qchem.sets import QChemDictSet

if TYPE_CHECKING:
    from typing import Any, Literal, TypedDict

    from ase import Atoms
    from numpy.typing import NDArray

    class Results(TypedDict, total=False):
        energy: float  # electronic energy in eV
        forces: NDArray  # forces in eV/A
        hessian: NDArray  # Hessian in native Q-Chem units
        enthalpy: float  # total enthalpy in eV
        entropy: float  # total entropy in eV/K
        qc_output: dict[
            str, Any
        ]  # Output from `pymatgen.io.qchem.outputs.QCOutput.data`
        qc_input: dict[
            str, Any
        ]  # Input from `pymatgen.io.qchem.inputs.QCInput.as_dict()`
        custodian: dict[str, Any]  # custodian.json file metadata


def write_qchem(
    atoms: Atoms,
    directory: Path | str = ".",
    charge: int = 0,
    spin_multiplicity: int = 1,
    basis_set: str = "def2-tzvpd",
    job_type: Literal["sp", "force", "opt", "freq"] = "force",
    scf_algorithm: str = "diis",
    qchem_input_params: dict[str, Any] | None = None,
    prev_orbital_coeffs: list[float] | None = None,
    properties: list[str] | None = None,
    system_changes: list[str] | None = None,
) -> None:
    """
    Write the Q-Chem input files.

    Parameters
    ----------
    atoms
        The Atoms object to be used for the calculation.
    directory
        The directory in which to write the Q-Chem input files.
    charge
        The total charge of the molecular system.
    spin_multiplicity
        The spin multiplicity of the molecular system.
    basis_set
        The basis set to use for the calculation.
    job_type
        The type of calculation to perform.
    scf_algorithm
        The SCF algorithm to use for the calculation.
    qchem_input_params
        Dictionary of Q-Chem input parameters to be passed to
        `pymatgen.io.qchem.sets.DictSet`.
    prev_orbital_coeffs
        The orbital coefficients from a previous calculation.
    properties
        List of properties to calculate.
    system_changes
        List of system changes to make.

    Returns
    -------
    None
    """
    directory = Path(directory)
    FileIOCalculator.write_input(atoms, properties, system_changes)

    atoms.charge = charge
    atoms.spin_multiplicity = spin_multiplicity
    mol = AseAtomsAdaptor.get_molecule(atoms)

    if prev_orbital_coeffs is not None:
        with Path(directory / "53.0").open(mode="wb") as file:
            for val in prev_orbital_coeffs:
                data = struct.pack("d", val)
                file.write(data)
        if "overwrite_inputs" not in qchem_input_params:
            qchem_input_params["overwrite_inputs"] = {}
        if "rem" not in qchem_input_params["overwrite_inputs"]:
            qchem_input_params["overwrite_inputs"]["rem"] = {}
        if "scf_guess" not in qchem_input_params["overwrite_inputs"]["rem"]:
            qchem_input_params["overwrite_inputs"]["rem"]["scf_guess"] = "read"

    qcin = QChemDictSet(
        mol,
        job_type,
        basis_set,
        scf_algorithm,
        qchem_version=6,
        **qchem_input_params,
    )
    qcin.write(directory / "mol.qin")


def read_qchem(
    directory: Path | str = ".",
    job_type: Literal["sp", "force", "opt", "freq"] = "force",
) -> tuple[Results, list[float]]:
    """
    Read Q-Chem log files.

    Parameters
    ----------
    directory
        The directory in which the Q-Chem calculation was run.
    job_type
        The type of calculation to perform.

    Returns
    -------
    tuple[Results, list[float]]
        The results of the calculation and the orbital coefficients from a previous
        calculation.
    """
<<<<<<< HEAD
    directory = Path(directory)
=======
>>>>>>> 5a72477c
    qc_input = QCInput.from_file((directory / "mol.qin")).as_dict()
    qc_output = QCOutput(str(directory / "mol.qout")).data

    results: Results = {}

    results["energy"] = qc_output["final_energy"] * units.Hartree
    results["qc_output"] = qc_output
    results["qc_input"] = qc_input
    results["custodian"] = _parse_custodian(Path.cwd())

    if job_type in ["force", "opt"]:
        # Read the gradient scratch file in 8 byte chunks
        tmp_grad_data = []
        with zopen(directory / "131.0", mode="rb") as file:
            binary = file.read()
        tmp_grad_data.extend(
            struct.unpack("d", binary[ii * 8 : (ii + 1) * 8])[0]
            for ii in range(len(binary) // 8)
        )
        grad = [
            [
                float(tmp_grad_data[ii * 3]),
                float(tmp_grad_data[ii * 3 + 1]),
                float(tmp_grad_data[ii * 3 + 2]),
            ]
            for ii in range(len(tmp_grad_data) // 3)
        ]

        # Ensure that the scratch values match the correct values from the
        # output file but with higher precision
        if qc_output["pcm_gradients"] is not None:
            gradient = qc_output["pcm_gradients"][0]
        else:
            gradient = qc_output["gradients"][0]
        for ii, subgrad in enumerate(grad):
            for jj, val in enumerate(subgrad):
                if abs(gradient[ii, jj] - val) > 1e-6:
                    raise ValueError(
                        "Difference between gradient value in scratch file vs. output file should not be this large."
                    )
                gradient[ii, jj] = val

        # Convert gradient to force + deal with units
        results["forces"] = gradient * (-units.Hartree / units.Bohr)

    elif job_type == "freq":
        # Read Hessian scratch file in 8 byte chunks
        tmp_hess_data = []
        with zopen(directory / "132.0", mode="rb") as file:
            binary = file.read()
        tmp_hess_data.extend(
            struct.unpack("d", binary[ii * 8 : (ii + 1) * 8])[0]
            for ii in range(len(binary) // 8)
        )

        results["hessian"] = np.reshape(
            np.array(tmp_hess_data),
            (len(qc_output["species"]) * 3, len(qc_output["species"]) * 3),
        )
        results["enthalpy"] = qc_output["total_enthalpy"] * (units.kcal / units.mol)
        results["entropy"] = qc_output["total_entropy"] * (
            0.001 * units.kcal / units.mol
        )

    # Read orbital coefficients scratch file in 8 byte chunks
    prev_orbital_coeffs = []
    with zopen(directory / "53.0", mode="rb") as file:
        binary = file.read()
    prev_orbital_coeffs.extend(
        struct.unpack("d", binary[ii * 8 : (ii + 1) * 8])[0]
        for ii in range(len(binary) // 8)
    )

    return results, prev_orbital_coeffs<|MERGE_RESOLUTION|>--- conflicted
+++ resolved
@@ -132,11 +132,8 @@
         The results of the calculation and the orbital coefficients from a previous
         calculation.
     """
-<<<<<<< HEAD
     directory = Path(directory)
-=======
->>>>>>> 5a72477c
-    qc_input = QCInput.from_file((directory / "mol.qin")).as_dict()
+    qc_input = QCInput.from_file(str(directory / "mol.qin")).as_dict()
     qc_output = QCOutput(str(directory / "mol.qout")).data
 
     results: Results = {}
