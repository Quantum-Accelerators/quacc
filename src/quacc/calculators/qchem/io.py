"""Q-Chem calculator IO."""
from __future__ import annotations

import struct
from pathlib import Path
from typing import TYPE_CHECKING

import numpy as np
from ase import units
from emmet.core.tasks import _parse_custodian
from monty.io import zopen
from pymatgen.io.qchem.inputs import QCInput
from pymatgen.io.qchem.outputs import QCOutput

if TYPE_CHECKING:
<<<<<<< HEAD
=======
    from typing import Any, Literal

    from ase.atoms import Atoms

>>>>>>> aae58864
    from quacc.calculators.qchem.qchem import Results


def write_qchem(
    qc_input: QCInput,
    directory: Path | str = ".",
    prev_orbital_coeffs: list[float] | None = None,
) -> None:
    """
    Write the Q-Chem input files.

    Parameters
    ----------
    qc_input
        The QCInput object.
    directory
        The directory in which to write the files.
    prev_orbital_coeffs
        The orbital coefficients from a previous calculation.

    Returns
    -------
    None
    """
    directory = Path(directory)

    if prev_orbital_coeffs:
        with Path(directory / "53.0").open(mode="wb") as file:
            for val in prev_orbital_coeffs:
                data = struct.pack("d", val)
                file.write(data)

    qc_input.write_file(directory / "mol.qin")


def read_qchem(directory: Path | str = ".") -> tuple[Results, list[float]]:
    """
    Read Q-Chem log files.

    Parameters
    ----------
    directory
        The directory in which the Q-Chem calculation was run.

    Returns
    -------
    tuple[Results, list[float]]
        The results of the calculation and the orbital coefficients from a previous
        calculation.
    """
    directory = Path(directory)

    qc_input = QCInput.from_file(directory / "mol.qin")
    qc_output = QCOutput(directory / "mol.qout").data

    results: Results = {
        "energy": qc_output["final_energy"] * units.Hartree,
        "qc_output": qc_output,
        "qc_input": qc_input.as_dict(),
        "custodian": _parse_custodian(directory),
    }

    # Read the gradient scratch file in 8 byte chunks
    grad_scratch = directory / "131.0"
    if grad_scratch.exists() and grad_scratch.stat().st_size > 0:
        tmp_grad_data = []
        with zopen(grad_scratch, mode="rb") as file:
            binary = file.read()
        tmp_grad_data.extend(
            struct.unpack("d", binary[ii * 8 : (ii + 1) * 8])[0]
            for ii in range(len(binary) // 8)
        )
        grad = [
            [
                float(tmp_grad_data[ii * 3]),
                float(tmp_grad_data[ii * 3 + 1]),
                float(tmp_grad_data[ii * 3 + 2]),
            ]
            for ii in range(len(tmp_grad_data) // 3)
        ]

        # Ensure that the scratch values match the correct values from the
        # output file but with higher precision
        if qc_output["pcm_gradients"] is not None:
            gradient = qc_output["pcm_gradients"][0]
        else:
            gradient = qc_output["gradients"][0]
        tol = 1e-6
        for ii, subgrad in enumerate(grad):
            for jj, val in enumerate(subgrad):
                if abs(gradient[ii, jj] - val) > tol:
                    raise ValueError(
                        "Difference between gradient value in scratch file vs. output file should not be this large."
                    )
                gradient[ii, jj] = val

        # Convert gradient to force + deal with units
        results["forces"] = gradient * (-units.Hartree / units.Bohr)

    # Read Hessian scratch file in 8 byte chunks
    hessian_scratch = directory / "132.0"
    if hessian_scratch.exists() and hessian_scratch.stat().st_size > 0:
        tmp_hess_data = []
        with zopen(hessian_scratch, mode="rb") as file:
            binary = file.read()
        tmp_hess_data.extend(
            struct.unpack("d", binary[ii * 8 : (ii + 1) * 8])[0]
            for ii in range(len(binary) // 8)
        )
        reshaped_hess = np.reshape(
            np.array(tmp_hess_data),
            (len(qc_output["species"]) * 3, len(qc_output["species"]) * 3),
        )
        results["hessian"] = reshaped_hess * (units.Hartree / units.Bohr**2)
        results["enthalpy"] = qc_output["total_enthalpy"] * (units.kcal / units.mol)
        results["entropy"] = qc_output["total_entropy"] * (
            0.001 * units.kcal / units.mol
        )

    # Read orbital coefficients scratch file in 8 byte chunks
    prev_orbital_coeffs = []
    with zopen(directory / "53.0", mode="rb") as file:
        binary = file.read()
    prev_orbital_coeffs.extend(
        struct.unpack("d", binary[ii * 8 : (ii + 1) * 8])[0]
        for ii in range(len(binary) // 8)
    )

    return results, prev_orbital_coeffs<|MERGE_RESOLUTION|>--- conflicted
+++ resolved
@@ -13,14 +13,9 @@
 from pymatgen.io.qchem.outputs import QCOutput
 
 if TYPE_CHECKING:
-<<<<<<< HEAD
-=======
     from typing import Any, Literal
 
     from ase.atoms import Atoms
-
->>>>>>> aae58864
-    from quacc.calculators.qchem.qchem import Results
 
 
 def write_qchem(
