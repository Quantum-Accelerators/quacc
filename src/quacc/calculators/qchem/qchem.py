"""A Q-Chem calculator built on Pymatgen and Custodian functionality."""
from __future__ import annotations

import inspect
from pathlib import Path
from typing import TYPE_CHECKING

from ase.calculators.calculator import FileIOCalculator
from pymatgen.io.qchem.inputs import QCInput
from pymatgen.io.qchem.sets import QChemDictSet
from pymatgen.io.qchem.utils import lower_and_check_unique

from quacc.calculators.qchem import custodian
from quacc.calculators.qchem.io import read_qchem, write_qchem
from quacc.calculators.qchem.params import get_molecule, get_rem_swaps
from quacc.utils.dicts import merge_dicts

if TYPE_CHECKING:
    from typing import Any, ClassVar, Literal

    from ase import Atoms

    from quacc.calculators.qchem.io import Results


class QChem(FileIOCalculator):
    """Custom Q-Chem calculator built on Pymatgen and Custodian."""

    implemented_properties: ClassVar[list[str]] = [
        "energy",
        "forces",
        "hessian",
        "enthalpy",
        "entropy",
        "qc_output",
        "qc_input",
        "custodian",
    ]
    results: ClassVar[Results] = {}

    def __init__(
        self,
        atoms: Atoms | list[Atoms] | Literal["read"],
        charge: int = 0,
        spin_multiplicity: int = 1,
        rem: dict | None = None,
        opt: dict[str, list[str]] | None = None,
        pcm: dict | None = None,
        solvent: dict | None = None,
        smx: dict | None = None,
        scan: dict[str, list] | None = None,
        van_der_waals: dict[str, float] | None = None,
        vdw_mode: Literal["atomic", "sequential"] = "atomic",
        plots: dict | None = None,
        nbo: dict | None = None,
        geom_opt: dict | None = None,
        cdft: list[list[dict]] | None = None,
        almo_coupling: list[list[tuple[int, int]]] | None = None,
        svp: dict | None = None,
        pcm_nonels: dict | None = None,
        qchem_dict_set_params: dict[str, Any] | None = None,
        **fileiocalculator_kwargs,
    ) -> None:
        """
        Initialize the Q-Chem calculator. Most of the input parameters here
        are used to create a `pymatgen.io.qchem.inputs.QCInput` object. See
        the documentation for that class for more information.

        Parameters
        ----------
        atoms
            The Atoms object to be used for the calculation. "read" can be used
            in multi_job QChem input files where the molecule is read in from
            the previous calculation.
        charge
            The total charge of the molecular system.
        spin_multiplicity
            The spin multiplicity of the molecular system.
        rem
            A dictionary of all the input parameters for the rem section of
            QChem input file. e.g. rem = {'method': 'rimp2', 'basis': '6-31*G++'}
        opt
            A dictionary of opt sections, where each opt section is a key and
            the corresponding values are a list of strings. Strings must be
            formatted as instructed by the QChem manual. The different opt
            sections are: CONSTRAINT, FIXED, DUMMY, and CONNECT e.g. opt =
            {"CONSTRAINT": ["tors 2 3 4 5 25.0", "tors 2 5 7 9 80.0"], "FIXED":
            ["2 XY"]}
        pcm
            A dictionary of the PCM section, defining behavior for use of the
            polarizable continuum model. e.g. pcm = {"theory": "cpcm",
            "hpoints": 194}
        solvent
            A dictionary defining the solvent parameters used with PCM. e.g.
            solvent = {"dielectric": 78.39, "temperature": 298.15}
        smx
            A dictionary defining solvent parameters used with the SMD method, a
            solvent method that adds short-range terms to PCM. e.g. smx =
            {"solvent": "water"}
        scan
            A dictionary of scan variables. Because two constraints of the same
            type are allowed (for instance, two torsions or two bond stretches),
            each TYPE of variable (stre, bend, tors) should be its own key in
            the dict, rather than each variable. Note that the total number of
            variable (sum of lengths of all lists) CANNOT be more than two. e.g.
            scan = {"stre": ["3 6 1.5 1.9 0.1"], "tors": ["1 2 3 4 -180 180
            15"]}
        van_der_waals
            A dictionary of custom van der Waals radii to be used when
            constructing cavities for the PCM model or when computing, e.g.
            Mulliken charges. They keys are strs whose meaning depends on the
            value of vdw_mode, and the values are the custom radii in angstroms.
        vdw_mode
            Method of specifying custom van der Waals radii - 'atomic' or
            'sequential'. In 'atomic' mode (default), dict keys represent the
            atomic number associated with each radius (e.g., 12 = carbon). In
            'sequential' mode, dict keys represent the sequential position of a
            single specific atom in the input structure.
        plots
            A dictionary of all the input parameters for the plots section of
            the QChem input file.
        nbo
            A dictionary of all the input parameters for the nbo section of the
            QChem input file.
        geom_opt
            A dictionary of input parameters for the geom_opt section of the
            QChem input file. This section is required when using the libopt3
            geometry optimizer.
        cdft
            A list of lists of dictionaries, where each dictionary represents a
            charge constraint in the cdft section of the QChem input file. Each
            entry in the main list represents one state (allowing for
            multi-configuration calculations using constrained density
            functional theory - configuration interaction (CDFT-CI). Each state
            is represented by a list, which itself contains some number of
            constraints (dictionaries).

            1. For a single-state calculation with two constraints:
            cdft=[[
                {"value": 1.0, "coefficients": [1.0], "first_atoms": [1],
                "last_atoms": [2], "types": [None]}, {"value": 2.0,
                "coefficients": [1.0, -1.0], "first_atoms": [1, 17],
                "last_atoms": [3, 19],
                    "types": ["s"]}
            ]]

            Note that a type of None will default to a charge constraint (which
            can also be accessed by requesting a type of "c" or "charge".

            2. For a multi-reference calculation:
            cdft=[
                [
                    {"value": 1.0, "coefficients": [1.0], "first_atoms": [1],
                    "last_atoms": [27],
                        "types": ["c"]},
                    {"value": 0.0, "coefficients": [1.0], "first_atoms": [1],
                    "last_atoms": [27],
                        "types": ["s"]},
                ], [
                    {"value": 0.0, "coefficients": [1.0], "first_atoms": [1],
                    "last_atoms": [27],
                        "types": ["c"]},
                    {"value": -1.0, "coefficients": [1.0], "first_atoms": [1],
                    "last_atoms": [27],
                        "types": ["s"]},
                ]
            ]
        almo_coupling
            A list of lists of int 2-tuples used for calculations of
            diabatization and state coupling calculations
            relying on the absolutely localized molecular orbitals (ALMO)
            methodology. Each entry in the main list represents a single
            state (two states are included in an ALMO calculation). Within a
            single state, each 2-tuple represents the charge and spin
            multiplicity of a single fragment.
            e.g. almo=[[(1, 2), (0, 1)], [(0, 1), (1, 2)]]
        svp
            TODO.
        pcm_nonels
            TODO.
        qchem_dict_set_params
            Keyword arguments to be passed to `pymatgen.io.qchem.sets.QChemDictSet`,
            which will generate a `QCInput`. If `qchem_dict_set_params` is specified,
            the resulting `QCInput` will be merged with the `QCInput` generated from
            the `QChem` calculator kwargs, with the former taking priority. Accepts
            all arguments that `pymatgen.io.qchem.sets.QChemDictSet` accepts, except
            for `molecule`, which will always be generated from `atoms`. By default,
            `job_type`, `basis_set`, and `scf_algorithm` will be pulled from the `rem`
            kwarg if not specified in `qchem_dict_set_params`. `qchem_version` will
            default to 6 if not specified in `qchem_dict_set_params`.
        **fileiocalculator_kwargs
            Additional arguments to be passed to
            `ase.calculators.calculator.FileIOCalculator`.

        Returns
        -------
        None
        """

        # Assign variables to self
        self.atoms = atoms
        self.charge = charge
        self.spin_multiplicity = spin_multiplicity
        self.rem = rem or {}
        self.opt = opt
        self.pcm = pcm
        self.solvent = solvent
        self.smx = smx
        self.scan = scan
        self.van_der_waals = van_der_waals
        self.vdw_mode = vdw_mode
        self.plots = plots
        self.nbo = nbo
        self.geom_opt = geom_opt
        self.cdft = cdft
        self.almo_coupling = almo_coupling
        self.svp = svp
        self.pcm_nonels = pcm_nonels
        self.qchem_dict_set_params = qchem_dict_set_params or {}
        self.fileiocalculator_kwargs = fileiocalculator_kwargs

        # Instantiate previous orbital coefficients
        self.default_parameters = None
        self._prev_orbital_coeffs = None

        if "directory" in self.fileiocalculator_kwargs:
            raise NotImplementedError("The directory kwarg is not supported.")

        # Apply input swaps
        self.rem = get_rem_swaps(self.rem)

        # Clean up parameters
        self._cleanup_attrs()

        # Get Q-Chem executable command
        self.command = self._manage_environment()

        # Instantiate the calculator
        FileIOCalculator.__init__(
            self,
            restart=None,
            ignore_bad_restart_file=FileIOCalculator._deprecated,
            label=None,
            atoms=self.atoms,
            **self.fileiocalculator_kwargs,
        )

    def write_input(
        self,
        atoms: Atoms,
        properties: list[str] | None = None,
        system_changes: list[str] | None = None,
    ) -> None:
        """
        Write the Q-Chem input files.

        Parameters
        ----------
        atoms
            The Atoms object to be used for the calculation.
        properties
            List of properties to calculate.
        system_changes
            List of changes to the system since last calculation.

        Returns
        -------
        None
        """
        FileIOCalculator.write_input(self, atoms, properties, system_changes)

        qc_input = self._make_qc_input(self)

        write_qchem(
            qc_input,
            prev_orbital_coeffs=self._prev_orbital_coeffs,
        )

    def read_results(self) -> None:
        """
        Read the Q-Chem output files. Update the .results and
        ._prev_orbital_coeffs attributes.

        Parameters
        ----------
        None

        Returns
        -------
        None
        """
        results, prev_orbital_coeffs = read_qchem()
        self.results = results
        self._prev_orbital_coeffs = prev_orbital_coeffs

    def _manage_environment(self) -> str:
        """
        Return the command to run the Q-Chem calculator via Custodian.

        Returns
        -------
        str
            The command flag to run Q-Chem with Custodian.
        """

        qchem_custodian_script = Path(inspect.getfile(custodian)).resolve()
        return f"python {qchem_custodian_script}"

    def _cleanup_attrs(self) -> None:
        """
        Clean up self attribute parameters.
        """
<<<<<<< HEAD
        for attr in [
            "rem",
            "pcm",
            "solvent",
            "smx",
            "scan",
            "van_der_waals",
            "plots",
            "nbo",
            "geom_opt",
            "svp",
            "pcm_nonels",
        ]:
            attr_val = lower_and_check_unique(getattr(self, attr))
            setattr(self, attr, attr_val)

        self._molecule = get_molecule(self.atoms, self.charge, self.spin_multiplicity)
        self._set_default_params()

    def _make_qc_input(self) -> QCInput:
        """
        Make a QCInput object. It will, by default, create a QCInput from
        the QChem calculator kwargs. If `self.qchem_dict_set_params` is
        specified, it will create a QCInput from a QChemDictSet, merging
        the two QCInput objects and taking the latter as higher priority.
=======
        Clean up q-chem input parameters for the Q-Chem calculator. Modifies
        self.qchem_input_params in place.
>>>>>>> 18354344

        Parameters
        ----------
        None

        Returns
        -------
        QCInput
            The QCInput object.
        """
        qc_input = QCInput(
            self._molecule,
            self.rem,
            opt=self.opt,
            pcm=self.pcm,
            solvent=self.solvent,
            smx=self.smx,
            scan=self.scan,
            van_der_waals=self.van_der_waals,
            vdw_mode=self.vdw_mode,
            plots=self.plots,
            nbo=self.nbo,
            geom_opt=self.geom_opt,
            cdft=self.cdft,
            almo_coupling=self.almo_coupling,
            svp=self.svp,
            pcm_nonels=self.pcm_nonels,
        )

        if self.qchem_dict_set_params:
            # Get minimal parameters needed to instantiate a QChemDictSet
            if "molecule" in self.qchem_dict_set_params:
                msg = "Do not specify `molecule` in `qchem_dict_set_params`"
                raise ValueError(msg)
            if "job_type" not in self.qchem_dict_set_params:
                self.qchem_dict_set_params["job_type"] = self.rem.get("job_type")
            if "basis_set" not in self.qchem_dict_set_params:
                self.qchem_dict_set_params["basis_set"] = self.rem.get("basis")
            if "scf_algorithm" not in self.qchem_dict_set_params:
                self.qchem_dict_set_params["scf_algorithm"] = self.rem.get(
                    "scf_algorithm"
                )
            if "qchem_version" not in self.qchem_dict_set_params:
                self.qchem_dict_set_params["qchem_version"] = 6

            # Make QChemDictSet
            qc_dict_set = QChemDictSet(
                self._molecule,
                **self.qchem_dict_set_params,
            )

            # Merge the parameters from both QCInput objects, taking
            # QCDictSet's parameters as priority
            qc_input_as_dict = merge_dicts(qc_input.as_dict(), qc_dict_set.as_dict())

            # Make a new QCInput
            qc_input = QCInput.from_dict(qc_input_as_dict)

        return qc_input

    def _set_default_params(self) -> None:
        """
        Store the parameters that have been passed to the Q-Chem calculator in
        FileIOCalculator's self.default_parameters.

        Parameters
        ----------
        None

        Returns
        -------
        None
        """
        params = {
            "charge": self.charge,
            "spin_multiplicity": self.spin_multiplicity,
            "rem": self.rem,
            "opt": self.opt,
            "pcm": self.pcm,
            "solvent": self.solvent,
            "smx": self.smx,
            "scan": self.scan,
            "van_der_waals": self.van_der_waals,
            "vdw_mode": self.vdw_mode,
            "plots": self.plots,
            "nbo": self.nbo,
            "geom_opt": self.geom_opt,
            "cdft": self.cdft,
            "almo_coupling": self.almo_coupling,
            "svp": self.svp,
            "pcm_nonels": self.pcm_nonels,
            "qchem_dict_set_params": self.qchem_dict_set_params,
        }

        self.default_parameters = {k: v for k, v in params.items() if v is not None}<|MERGE_RESOLUTION|>--- conflicted
+++ resolved
@@ -310,7 +310,6 @@
         """
         Clean up self attribute parameters.
         """
-<<<<<<< HEAD
         for attr in [
             "rem",
             "pcm",
@@ -336,10 +335,6 @@
         the QChem calculator kwargs. If `self.qchem_dict_set_params` is
         specified, it will create a QCInput from a QChemDictSet, merging
         the two QCInput objects and taking the latter as higher priority.
-=======
-        Clean up q-chem input parameters for the Q-Chem calculator. Modifies
-        self.qchem_input_params in place.
->>>>>>> 18354344
 
         Parameters
         ----------
