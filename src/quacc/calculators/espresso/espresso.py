--- conflicted
+++ resolved
@@ -24,13 +24,9 @@
 
 from quacc import SETTINGS
 from quacc.calculators.espresso.utils import (
-<<<<<<< HEAD
     get_pseudopotential_info,
+    espresso_prepare_dir,
     remove_conflicting_kpts_kspacing,
-=======
-    espresso_prepare_dir,
-    get_pseudopotential_info,
->>>>>>> 90316b3d
 )
 from quacc.utils.dicts import recursive_dict_merge
 from quacc.utils.files import load_yaml_calc
