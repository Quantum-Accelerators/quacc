--- conflicted
+++ resolved
@@ -13,13 +13,8 @@
 from quacc import SETTINGS
 from quacc.calculators.espresso.io import read, write
 from quacc.calculators.espresso.keys import ALL_KEYS
-<<<<<<< HEAD
 from quacc.calculators.espresso.utils import parse_pw_preset
-from quacc.utils.dicts import merge_dicts
-=======
-from quacc.calculators.espresso.utils import parse_pp_and_cutoff
 from quacc.utils.dicts import recursive_dict_merge
->>>>>>> 8eac0d9b
 from quacc.utils.files import load_yaml_calc
 
 if TYPE_CHECKING:
@@ -280,23 +275,17 @@
 
         if self.preset:
             config = load_yaml_calc(SETTINGS.ESPRESSO_PRESET_DIR / f"{self.preset}")
-<<<<<<< HEAD
             preset = parse_pw_preset(config, self.input_atoms)
-            kwargs = merge_dicts(preset, kwargs)
+            kwargs = recursive_dict_merge(preset, kwargs)
 
         if kpts:
             kwargs.pop("kspacing", None)
         elif kspacing:
             kwargs.pop("kpts", None)
 
-        kwargs = merge_dicts(self.calc_defaults, kwargs)
+        kwargs = recursive_dict_merge(self.calc_defaults, kwargs)
 
         if kwargs.get("kpts") == "gamma":
             kwargs["kpts"] = None
 
-        return kwargs
-=======
-            preset_pp = parse_pp_and_cutoff(config, self.input_atoms)
-            kwargs = recursive_dict_merge(preset_pp, kwargs)
-        return recursive_dict_merge(self.calc_defaults, kwargs)
->>>>>>> 8eac0d9b
+        return kwargs