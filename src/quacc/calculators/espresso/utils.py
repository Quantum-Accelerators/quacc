from __future__ import annotations

<<<<<<< HEAD
from pathlib import Path
from typing import TYPE_CHECKING

from ase.io.espresso import Namelist
=======
import logging
from pathlib import Path
from typing import TYPE_CHECKING

import numpy as np
>>>>>>> 74a9a6b2

if TYPE_CHECKING:
    from typing import Any

    from ase.atoms import Atoms

LOGGER = logging.getLogger(__name__)


def get_pseudopotential_info(
    pp_dict: dict[str, Any], atoms: Atoms
) -> tuple[float, float, dict[str, str]]:
    """
    Function that parses the pseudopotentials and cutoffs from a preset file. The
    cutoffs are taken from the largest value of the cutoffs among the elements present.

    Parameters
    ----------
    pp_dict
        The "pseudopotential" parameters returned by load_yaml_calc
    atoms
        The atoms object to get the elements from

    Returns
    -------
    float
        The max(ecutwfc) value
    float
        The max(ecutrho) value
    dict[str, str]
        The pseudopotentials dictinoary, e.g. {"O": "O.pbe-n-kjpaw_psl.0.1.UPF"}
    """

    unique_elements = list(set(atoms.get_chemical_symbols()))
    ecutwfc, ecutrho = 0, 0
    pseudopotentials = {}
    for element in unique_elements:
        if pp_dict[element]["cutoff_wfc"] > ecutwfc:
            ecutwfc = pp_dict[element]["cutoff_wfc"]
        if pp_dict[element]["cutoff_rho"] > ecutrho:
            ecutrho = pp_dict[element]["cutoff_rho"]
        pseudopotentials[element] = pp_dict[element]["filename"]
    return ecutwfc, ecutrho, pseudopotentials


<<<<<<< HEAD
def pw_copy_files(
    input_data: dict[str, Any], prev_dir: str | Path, include_wfc: bool = True
) -> dict[str, list[str | Path]]:
    """
    Function that take care of copying the correct files from a previous pw.x
    to a current pw.x/bands.x/dos.x... calculation. wfc in collected format
    might be optionally ommited.

    Parameters
    ----------
    input_data
        input_data of the current calculation
    prev_dir
        Outdir of the previously ran pw.x calculation. This is used to partially
        copy the tree structure of that directory to the working directory
        of this calculation.
    include_wfc
        Whether to include the wfc files or not, for dos.x and bands.x they are
        not needed for example.
=======
def grid_copy_files(
    ph_input_data: dict[str, Any],
    dir_name: str | Path,
    qnum: int,
    qpt: tuple[float, float, float],
) -> dict[str, list[str]]:
    """
    Function that returns a dictionary of files to copy for the grid calculation.

    Parameters
    ----------
    ph_input_data
        The input data for the ph calculation
    dir_name
        The directory name to copy the files from
    qnum
        The q-point number
    qpt
        The q-point coordinates in QE units
>>>>>>> 74a9a6b2

    Returns
    -------
    dict
<<<<<<< HEAD
        Dictionary of files to copy. The key is the directory to copy from and
        the value is a list of files to copy from that directory.
    """
    input_data = Namelist(input_data)
    input_data.to_nested(binary="pw")

    control = input_data.get("control", {})

    prefix = control.get("prefix", "pwscf")
    restart_mode = control.get("restart_mode", "from_scratch")

    outdir = control.get("outdir", ".")
    wfcdir = control.get("wfcdir", outdir)

    file_to_copy = {prev_dir: []}

    basics_to_copy = ["charge-density.*", "data-file-schema.*", "paw.*"]

    if restart_mode == "restart":
        file_to_copy[prev_dir].append(f"{wfcdir}/{prefix}.wfc*")
        file_to_copy[prev_dir].append(f"{wfcdir}/{prefix}.mix*")
        file_to_copy[prev_dir].append(f"{wfcdir}/{prefix}.restart_k*")
        file_to_copy[prev_dir].append(f"{wfcdir}/{prefix}.restart_scf*")
    elif include_wfc:
        basics_to_copy.append("wfc*.*")

    file_to_copy[prev_dir].extend(
        [f"{outdir}/{prefix}.save/{i}" for i in basics_to_copy]
    )

    return file_to_copy
=======
        The dictionary of files to copy
    """

    prefix = ph_input_data["inputph"].get("prefix", "pwscf")
    outdir = ph_input_data["inputph"].get("outdir", ".")
    lqdir = ph_input_data["inputph"].get("lqdir", False)

    file_to_copy = {
        dir_name: [
            f"{outdir}/_ph0/{prefix}.phsave/control_ph.xml*",
            f"{outdir}/_ph0/{prefix}.phsave/status_run.xml*",
            f"{outdir}/_ph0/{prefix}.phsave/patterns.*.xml*",
            f"{outdir}/_ph0/{prefix}.phsave/tensors.xml*",
        ]
    }

    if lqdir or qpt == (0.0, 0.0, 0.0):
        file_to_copy[dir_name].extend(
            [
                f"{outdir}/{prefix}.save/charge-density.*",
                f"{outdir}/{prefix}.save/data-file-schema.xml.*",
                f"{outdir}/{prefix}.save/paw.txt.*",
                f"{outdir}/{prefix}.save/wfc*.*",
            ]
        )
        if qpt != (0.0, 0.0, 0.0):
            file_to_copy[dir_name].extend(
                [
                    f"{outdir}/_ph0/{prefix}.q_{qnum}/{prefix}.save/*",
                    f"{outdir}/_ph0/{prefix}.q_{qnum}/{prefix}.wfc*",
                ]
            )
    else:
        file_to_copy[dir_name].extend(
            [f"{outdir}/_ph0/{prefix}.wfc*", f"{outdir}/_ph0/{prefix}.save/*"]
        )

    return file_to_copy


def grid_prepare_repr(patterns: dict[str, Any], nblocks: int) -> list:
    """
    Function that prepares the representations for the grid calculation.

    Parameters
    ----------
    patterns
        The representation patterns dictionary from the ph_init_job_results
    nblocks
        The number of blocks to group the representations in (default 1) see
        [quacc.recipes.espresso.phonons.grid_phonon_flow][].

    Returns
    -------
    list
        The list of representations to do grouped in blocks if nblocks > 1
    """

    this_block = nblocks if nblocks > 0 else len(patterns)
    repr_to_do = [rep for rep in patterns if not patterns[rep]["done"]]
    return np.array_split(repr_to_do, np.ceil(len(repr_to_do) / this_block))


def sanity_checks(parameters: dict[str, Any], binary: str = "pw") -> None:
    """Function that performs sanity checks on the input_data. It is meant
    to catch common mistakes that are not caught by the espresso binaries.

    Parameters
    ----------
    parameters
        The parameters dictionary which is assumed to already be in
        the nested format.
    binary
        The binary to check (default pw).

    Returns
    -------
    dict
        The modified parameters dictionary.
    """

    input_data = parameters.get("input_data", {})

    if binary == "ph":
        input_ph = input_data.get("inputph", {})
        qpts = parameters.get("qpts", (0, 0, 0))

        qplot = input_ph.get("qplot", False)
        lqdir = input_ph.get("lqdir", False)
        recover = input_ph.get("recover", False)
        ldisp = input_ph.get("ldisp", False)

        is_grid = input_ph.get("start_q") or input_ph.get("start_irr")
        # Temporary patch for https://gitlab.com/QEF/q-e/-/issues/644
        if qplot and lqdir and recover and is_grid:
            prefix = input_ph.get("prefix", "pwscf")
            outdir = input_ph.get(
                "outdir", "."
            )  # TODO: change to self.outdir when DOS PR is merged
            Path(outdir, "_ph0", f"{prefix}.q_1").mkdir(parents=True, exist_ok=True)
        if not (ldisp or qplot):
            if np.array(qpts).shape == (1, 4):
                LOGGER.warning(
                    "qpts is a 2D array despite ldisp and qplot being set to False. Converting to 1D array"
                )
                qpts = tuple(qpts[0])
            if lqdir and is_grid and qpts != (0, 0, 0):
                LOGGER.warning(
                    "lqdir is set to True but ldisp and qplot are set to False. The band structure will still be computed at each step. Setting lqdir to False"
                )
                input_ph["lqdir"] = False

        parameters["input_data"]["inputph"] = input_ph
        parameters["qpts"] = qpts

    return parameters
>>>>>>> 74a9a6b2
<|MERGE_RESOLUTION|>--- conflicted
+++ resolved
@@ -1,17 +1,12 @@
 from __future__ import annotations
 
-<<<<<<< HEAD
-from pathlib import Path
-from typing import TYPE_CHECKING
-
-from ase.io.espresso import Namelist
-=======
 import logging
 from pathlib import Path
 from typing import TYPE_CHECKING
 
+from ase.io.espresso import Namelist
+
 import numpy as np
->>>>>>> 74a9a6b2
 
 if TYPE_CHECKING:
     from typing import Any
@@ -57,7 +52,6 @@
     return ecutwfc, ecutrho, pseudopotentials
 
 
-<<<<<<< HEAD
 def pw_copy_files(
     input_data: dict[str, Any], prev_dir: str | Path, include_wfc: bool = True
 ) -> dict[str, list[str | Path]]:
@@ -77,7 +71,43 @@
     include_wfc
         Whether to include the wfc files or not, for dos.x and bands.x they are
         not needed for example.
-=======
+
+    Returns
+    -------
+    dict
+        Dictionary of files to copy. The key is the directory to copy from and
+        the value is a list of files to copy from that directory.
+    """
+    input_data = Namelist(input_data)
+    input_data.to_nested(binary="pw")
+
+    control = input_data.get("control", {})
+
+    prefix = control.get("prefix", "pwscf")
+    restart_mode = control.get("restart_mode", "from_scratch")
+
+    outdir = control.get("outdir", ".")
+    wfcdir = control.get("wfcdir", outdir)
+
+    file_to_copy = {prev_dir: []}
+
+    basics_to_copy = ["charge-density.*", "data-file-schema.*", "paw.*"]
+
+    if restart_mode == "restart":
+        file_to_copy[prev_dir].append(f"{wfcdir}/{prefix}.wfc*")
+        file_to_copy[prev_dir].append(f"{wfcdir}/{prefix}.mix*")
+        file_to_copy[prev_dir].append(f"{wfcdir}/{prefix}.restart_k*")
+        file_to_copy[prev_dir].append(f"{wfcdir}/{prefix}.restart_scf*")
+    elif include_wfc:
+        basics_to_copy.append("wfc*.*")
+
+    file_to_copy[prev_dir].extend(
+        [f"{outdir}/{prefix}.save/{i}" for i in basics_to_copy]
+    )
+
+    return file_to_copy
+
+
 def grid_copy_files(
     ph_input_data: dict[str, Any],
     dir_name: str | Path,
@@ -97,44 +127,10 @@
         The q-point number
     qpt
         The q-point coordinates in QE units
->>>>>>> 74a9a6b2
 
     Returns
     -------
     dict
-<<<<<<< HEAD
-        Dictionary of files to copy. The key is the directory to copy from and
-        the value is a list of files to copy from that directory.
-    """
-    input_data = Namelist(input_data)
-    input_data.to_nested(binary="pw")
-
-    control = input_data.get("control", {})
-
-    prefix = control.get("prefix", "pwscf")
-    restart_mode = control.get("restart_mode", "from_scratch")
-
-    outdir = control.get("outdir", ".")
-    wfcdir = control.get("wfcdir", outdir)
-
-    file_to_copy = {prev_dir: []}
-
-    basics_to_copy = ["charge-density.*", "data-file-schema.*", "paw.*"]
-
-    if restart_mode == "restart":
-        file_to_copy[prev_dir].append(f"{wfcdir}/{prefix}.wfc*")
-        file_to_copy[prev_dir].append(f"{wfcdir}/{prefix}.mix*")
-        file_to_copy[prev_dir].append(f"{wfcdir}/{prefix}.restart_k*")
-        file_to_copy[prev_dir].append(f"{wfcdir}/{prefix}.restart_scf*")
-    elif include_wfc:
-        basics_to_copy.append("wfc*.*")
-
-    file_to_copy[prev_dir].extend(
-        [f"{outdir}/{prefix}.save/{i}" for i in basics_to_copy]
-    )
-
-    return file_to_copy
-=======
         The dictionary of files to copy
     """
 
@@ -250,5 +246,4 @@
         parameters["input_data"]["inputph"] = input_ph
         parameters["qpts"] = qpts
 
-    return parameters
->>>>>>> 74a9a6b2
+    return parameters