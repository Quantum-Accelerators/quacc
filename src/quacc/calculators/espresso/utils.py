from __future__ import annotations

import re
from gzip import GzipFile
from pathlib import Path
from typing import TYPE_CHECKING

from quacc.atoms.core import copy_atoms
from quacc.utils.dicts import recursive_dict_merge

if TYPE_CHECKING:
    from typing import Any

    from ase.atoms import Atoms


def parse_pw_preset(config: dict[str, Any], atoms: Atoms) -> dict[str, Any]:
    """
    Function that parses the pseudopotentials and cutoffs from a preset file.
    The cutoffs are taken from the largest value of the cutoffs among the elements
    present.

    Parameters
    ----------
    config
        The config dictionary return by load_yaml_calc
    atoms
        The atoms object to get the elements from

    Returns
    -------
    dict
        A dictionary containing the pseudopotentials and cutoffs
    """

    atoms_copy = copy_atoms(atoms)

    if "pseudopotentials" in config:
        pp_dict = config["pseudopotentials"]
        unique_elements = list(set(atoms_copy.symbols))
        wfc_cutoff, rho_cutoff = 0, 0
        pseudopotentials = {}
        for element in unique_elements:
            if pp_dict[element]["cutoff_wfc"] > wfc_cutoff:
                wfc_cutoff = pp_dict[element]["cutoff_wfc"]
            if pp_dict[element]["cutoff_rho"] > rho_cutoff:
                rho_cutoff = pp_dict[element]["cutoff_rho"]
            pseudopotentials[element] = pp_dict[element]["filename"]
        pp_input_data = {"system": {"ecutwfc": wfc_cutoff, "ecutrho": rho_cutoff}}

    input_data = config.get("input_data")
    input_data = recursive_dict_merge(pp_input_data, input_data)

    kspacing = config.get("kspacing")

    kpts = config.get("kpts")

    return {
        "input_data": input_data,
        "pseudopotentials": pseudopotentials,
        "kspacing": kspacing,
        "kpts": kpts,
    }

<<<<<<< HEAD
def parse_ph_patterns(root_dir : str | Path) -> dict[int, int]:
=======
  
def parse_ph_patterns(root_dir):
>>>>>>> f0cba034
    """
    Function that parses the patterns from a ph.x calculation.

    Parameters
    ----------
    root_dir
        The root directory of the calculation

    Returns
    -------
    dict
        A dictionary containing the patterns
    """
    # Patterns (which means number of representation per q-point)
    # are found in files which follow the pattern:
    fds = Path(root_dir).glob("_ph0/*.phsave/patterns.*.xml*")
    # we do not use the xml parser because of security issues
    patterns = {}

    qpt_num = r"<QPOINT_NUMBER>(\d+)</QPOINT_NUMBER>"
    repr_count = r"<NUMBER_IRR_REP>(\d+)</NUMBER_IRR_REP"
    # If compressed, decompress first in memory
    for fd in fds:
        if fd.suffix == ".gz":
            decompressed = GzipFile(filename=fd, mode="r")
            lines = str(decompressed.read())
        else:
            lines = fd.read_text()
        q = int(re.search(qpt_num, lines, re.MULTILINE).group(1))
        c = int(re.search(repr_count, lines, re.MULTILINE).group(1))

        patterns[q] = c

    return patterns<|MERGE_RESOLUTION|>--- conflicted
+++ resolved
@@ -62,12 +62,8 @@
         "kpts": kpts,
     }
 
-<<<<<<< HEAD
+  
 def parse_ph_patterns(root_dir : str | Path) -> dict[int, int]:
-=======
-  
-def parse_ph_patterns(root_dir):
->>>>>>> f0cba034
     """
     Function that parses the patterns from a ph.x calculation.
 
