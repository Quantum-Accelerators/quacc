from __future__ import annotations

import re
from gzip import GzipFile
from pathlib import Path
from typing import TYPE_CHECKING

if TYPE_CHECKING:
    from typing import Any

    from ase.atoms import Atoms


def get_pseudopotential_info(
    config: dict[str, Any], atoms: Atoms
) -> tuple[float, float, dict[str, str]]:
    """
    Function that parses the pseudopotentials and cutoffs from a preset file.
    The cutoffs are taken from the largest value of the cutoffs among the elements
    present.

    Parameters
    ----------
    config
        The config dictionary return by load_yaml_calc
    atoms
        The atoms object to get the elements from

    Returns
    -------
    float
        The max(ecutwfc) value
    float
        The max(ecutrho) value
    dict[str, str]
        The pseudopotentials dictinoary, e.g. {"O": "O.pbe-n-kjpaw_psl.0.1.UPF"}
    """

    if "pseudopotentials" in config:
        pp_dict = config["pseudopotentials"]
        unique_elements = list(set(atoms.get_chemical_symbols()))
        ecutwfc, ecutrho = 0, 0
        pseudopotentials = {}
        for element in unique_elements:
            if pp_dict[element]["cutoff_wfc"] > ecutwfc:
                ecutwfc = pp_dict[element]["cutoff_wfc"]
            if pp_dict[element]["cutoff_rho"] > ecutrho:
                ecutrho = pp_dict[element]["cutoff_rho"]
            pseudopotentials[element] = pp_dict[element]["filename"]

<<<<<<< HEAD
    return {
        "input_data": input_data,
        "pseudopotentials": pseudopotentials,
        "kspacing": kspacing,
        "kpts": kpts,
    }


def parse_ph_patterns(root_dir : str | Path) -> dict[int, int]:
    """
    Function that parses the patterns from a ph.x calculation.

    Parameters
    ----------
    root_dir
        The root directory of the calculation

    Returns
    -------
    dict
        A dictionary containing the patterns
    """
    # Patterns (which means number of representation per q-point)
    # are found in files which follow the pattern:
    fds = Path(root_dir).glob("_ph0/*.phsave/patterns.*.xml*")
    # we do not use the xml parser because of security issues
    patterns = {}

    qpt_num = r"<QPOINT_NUMBER>(\d+)</QPOINT_NUMBER>"
    repr_count = r"<NUMBER_IRR_REP>(\d+)</NUMBER_IRR_REP"
    # If compressed, decompress first in memory
    for fd in fds:
        if fd.suffix == ".gz":
            decompressed = GzipFile(filename=fd, mode="r")
            lines = str(decompressed.read())
        else:
            lines = fd.read_text()
        q = int(re.search(qpt_num, lines, re.MULTILINE).group(1))
        c = int(re.search(repr_count, lines, re.MULTILINE).group(1))

        patterns[q] = c

    return patterns
=======
    return ecutwfc, ecutrho, pseudopotentials
>>>>>>> 6e07ffca
<|MERGE_RESOLUTION|>--- conflicted
+++ resolved
@@ -48,15 +48,6 @@
                 ecutrho = pp_dict[element]["cutoff_rho"]
             pseudopotentials[element] = pp_dict[element]["filename"]
 
-<<<<<<< HEAD
-    return {
-        "input_data": input_data,
-        "pseudopotentials": pseudopotentials,
-        "kspacing": kspacing,
-        "kpts": kpts,
-    }
-
-
 def parse_ph_patterns(root_dir : str | Path) -> dict[int, int]:
     """
     Function that parses the patterns from a ph.x calculation.
@@ -91,7 +82,4 @@
 
         patterns[q] = c
 
-    return patterns
-=======
-    return ecutwfc, ecutrho, pseudopotentials
->>>>>>> 6e07ffca
+    return patterns