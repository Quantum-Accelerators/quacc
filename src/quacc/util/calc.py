"""Utility functions for running ASE calculators"""
from __future__ import annotations

import os
from shutil import rmtree
from tempfile import mkdtemp

import numpy as np
from ase import Atoms
from ase.io import Trajectory, read
from ase.optimize import FIRE
from ase.optimize.optimize import Optimizer
from ase.vibrations import Vibrations
from monty.os.path import zpath
from monty.shutil import copy_r, gzip_dir

from quacc import SETTINGS
from quacc.util.atoms import copy_atoms
from quacc.util.files import copy_decompress, make_unique_dir


def run_calc(
    atoms: Atoms, geom_file: str | None = None, copy_files: list[str] | None = None
) -> Atoms:
    """
    Run a calculation in a scratch directory and copy the results back to the
    original directory. This can be useful if file I/O is slow in the working
    directory, so long as file transfer speeds are reasonable.

    This is a wrapper around atoms.get_potential_energy(). Note: This
    function does not modify the atoms object in-place.

    Parameters
    ----------
    atoms
        The Atoms object to run the calculation on.
    geom_file
        The filename of the log file that contains the output geometry, used
        to update the atoms object's positions and cell after a job. It is better
        to specify this rather than relying on ASE's atoms.get_potential_energy()
        function to update the positions, as this varies between codes.
    copy_files
        Filenames to copy from source to scratch directory.

    Returns
    -------
    Atoms
        The updated Atoms object.
    """

    # Perform staging operations
    atoms, tmpdir, job_results_dir = _calc_setup(atoms, copy_files=copy_files)

    # Run calculation via get_potential_energy()
    atoms.get_potential_energy()

    # Most ASE calculators do not update the atoms object in-place with
    # a call to .get_potential_energy(), which is important if an internal
    # optimizer is used. This section is done to ensure that the atoms object
    # is updated with the correct positions and cell if a `geom_file` is provided.
    if geom_file:
        # Note: We have to be careful to make sure we don't lose the
        # converged magnetic moments, if present. That's why we simply
        # update the positions and cell in-place.
        atoms_new = read(zpath(os.path.join(tmpdir, geom_file)))
        if isinstance(atoms_new, list):
            atoms_new = atoms_new[-1]

        # Make sure the atom indices didn't get updated somehow (sanity check). If this
        # happens, there is a serious problem.
        if (
            np.array_equal(atoms_new.get_atomic_numbers(), atoms.get_atomic_numbers())
            is False
        ):
            raise ValueError("Atomic numbers do not match between atoms and geom_file.")

        atoms.positions = atoms_new.positions
        atoms.cell = atoms_new.cell

    # Perform cleanup operations
    _calc_cleanup(tmpdir, job_results_dir)

    return atoms


def run_ase_opt(
    atoms: Atoms,
    fmax: float = 0.01,
    max_steps: int = 500,
    optimizer: Optimizer = FIRE,
    optimizer_kwargs: dict | None = None,
<<<<<<< HEAD
    run_kwargs: dict | None = None,
    create_unique_workdir: bool | None = None,
    scratch_dir: str | None = None,
    gzip: bool | None = None,
=======
>>>>>>> dab066cc
    copy_files: list[str] | None = None,
) -> Optimizer:
    """
    Run an ASE-based optimization in a scratch directory and copy the results
    back to the original directory. This can be useful if file I/O is slow in
    the working directory, so long as file transfer speeds are reasonable.

    This is a wrapper around the optimizers in ASE. Note: This function does
    not modify the atoms object in-place.

    Parameters
    ----------
    atoms
        The Atoms object to run the calculation on.
    fmax
        Tolerance for the force convergence (in eV/A).
    max_steps
        Maximum number of steps to take.
    optimizer
        Optimizer class to use.
    optimizer_kwargs
        Dictionary of kwargs for the optimizer.
<<<<<<< HEAD
    run_kwargs
        Dictionary of kwargs for the run() method of the optimizer.
    create_unique_workdir
        Whether to automatically create a unique working directory for each calculation.
        If None, defaults to SETTINGS.CREATE_UNIQUE_WORKDIR.
    scratch_dir
        Base path where a tmpdir should be made for running the calculation.
        If None, defaults to SETTINGS.SCRATCH_DIR.
    gzip
        Whether to gzip the output files.
        If None, defaults to SETTINGS.GZIP_FILES.
=======
>>>>>>> dab066cc
    copy_files
        Filenames to copy from source to scratch directory.

    Returns
    -------
    Optimizer
        The ASE Optimizer object.
    """

    # Set defaults
    optimizer_kwargs = optimizer_kwargs or {}
<<<<<<< HEAD
    run_kwargs = run_kwargs or {}
    create_unique_workdir = (
        SETTINGS.CREATE_UNIQUE_WORKDIR
        if create_unique_workdir is None
        else create_unique_workdir
    )
    scratch_dir = SETTINGS.SCRATCH_DIR if scratch_dir is None else scratch_dir
    gzip = SETTINGS.GZIP_FILES if gzip is None else gzip
    start_dir = os.getcwd()
=======
>>>>>>> dab066cc

    # Perform staging operations
    atoms, tmpdir, job_results_dir = _calc_setup(atoms, copy_files=copy_files)

    # Set Sella kwargs
    if (
        optimizer.__name__ == "Sella"
        and not atoms.pbc.any()
        and "internal" not in optimizer_kwargs
    ):
        optimizer_kwargs["internal"] = True

    # Set up trajectory
    if "trajectory" in optimizer_kwargs:
        raise ValueError("Quacc does not support setting the `trajectory` kwarg.")

    traj_filename = os.path.join(tmpdir, "opt.traj")
    optimizer_kwargs["trajectory"] = Trajectory(traj_filename, "w", atoms=atoms)

    # Define optimizer class
    dyn = optimizer(atoms, **optimizer_kwargs)

    # Run calculation
    dyn.run(fmax=fmax, steps=max_steps, **run_kwargs)

    # Store the trajectory atoms
    dyn.traj_atoms = read(traj_filename, index=":")

    # Perform cleanup operations
    _calc_cleanup(tmpdir, job_results_dir)

    return dyn


def run_ase_vib(
    atoms: Atoms, vib_kwargs: dict | None = None, copy_files: list[str] | None = None
) -> Vibrations:
    """
    Run an ASE-based vibration analysis in a scratch directory and copy the results
    back to the original directory. This can be useful if file I/O is slow in
    the working directory, so long as file transfer speeds are reasonable.

    This is a wrapper around the vibrations module in ASE. Note: This function does
    not modify the atoms object in-place.

    Parameters
    ----------
    atoms
        The Atoms object to run the calculation on.
    vib_kwargs
        Dictionary of kwargs for the vibration analysis.
    copy_files
        Filenames to copy from source to scratch directory.

    Returns
    -------
    Vibrations
        The updated Vibrations module
    """

    # Set defaults
    vib_kwargs = vib_kwargs or {}

    # Perform staging operations
    atoms, tmpdir, job_results_dir = _calc_setup(atoms, copy_files=copy_files)

    # Run calculation
    vib = Vibrations(atoms, name=os.path.join(tmpdir, "vib"), **vib_kwargs)
    vib.run()
    vib.summary(log=os.path.join(tmpdir, "vib_summary.log"))

    # Perform cleanup operations
    _calc_cleanup(tmpdir, job_results_dir)

    return vib


def _calc_setup(
    atoms: Atoms, copy_files: list[str] | None = None
) -> tuple[Atoms, str, str]:
    """
    Perform staging operations for a calculation, including copying files
    to the scratch directory, setting the calculator's directory,
    decompressing files, and creating a symlink to the scratch directory.

    Parameters
    ----------
    atoms
        The Atoms object to run the calculation on with calculator attached.
    copy_files
        Filenames to copy from source to scratch directory.

    Returns
    -------
    Atoms
        Copy of the Atoms object with the calculator's directory set.
    str
        The path to the tmpdir, where the calculation will be run. It will be
        deleted after the calculation is complete.
    str
        The path to the results_dir, where the files will ultimately be stored.
        A symlink to the tmpdir will be made here during the calculation for
        convenience.
    """

    if atoms.calc is None:
        raise ValueError("Atoms object must have attached calculator.")

    # Don't modify the original atoms object
    atoms = copy_atoms(atoms)

    # Set where to store the results
    job_results_dir = (
        make_unique_dir(base_path=SETTINGS.RESULTS_DIR)
        if SETTINGS.CREATE_UNIQUE_WORKDIR
        else SETTINGS.RESULTS_DIR
    )

    # Create a tmpdir for the calculation within the scratch_dir
    tmpdir = os.path.abspath(mkdtemp(prefix="quacc-tmp-", dir=SETTINGS.SCRATCH_DIR))

    # Create a symlink (if not on Windows) to the tmpdir in the results_dir
    symlink = os.path.join(job_results_dir, f"{os.path.basename(tmpdir)}-symlink")
    if os.name != "nt":
        if os.path.islink(symlink):
            os.unlink(symlink)
        os.symlink(tmpdir, symlink)

    # Copy files to tmpdir and decompress them if needed
    if copy_files:
        copy_decompress(copy_files, tmpdir)

    os.chdir(tmpdir)

    return atoms, tmpdir, job_results_dir


def _calc_cleanup(tmpdir: str, job_results_dir: str) -> None:
    """
    Perform cleanup operations for a calculation, including gzipping files,
    copying files back to the original directory, and removing the tmpdir.

    Parameters
    ----------
    tmpdir
        The path to the tmpdir, where the calculation will be run. It will be
        deleted after the calculation is complete.
    job_results_dir
        The path to the job_results_dir, where the files will ultimately be stored.
        A symlink to the tmpdir will be made here during the calculation for
        convenience.

    Returns
    -------
    None
    """

    # Change to the results directory
    os.chdir(job_results_dir)

    # Gzip files in tmpdir
    if SETTINGS.GZIP_FILES:
        gzip_dir(tmpdir)

    # Copy files back to job_results_dir
    copy_r(tmpdir, job_results_dir)

    # Remove symlink to tmpdir
    symlink = os.path.join(job_results_dir, f"{os.path.basename(tmpdir)}-symlink")
    if os.path.islink(symlink):
        os.remove(symlink)

    # Remove the tmpdir
    rmtree(tmpdir)<|MERGE_RESOLUTION|>--- conflicted
+++ resolved
@@ -89,13 +89,7 @@
     max_steps: int = 500,
     optimizer: Optimizer = FIRE,
     optimizer_kwargs: dict | None = None,
-<<<<<<< HEAD
     run_kwargs: dict | None = None,
-    create_unique_workdir: bool | None = None,
-    scratch_dir: str | None = None,
-    gzip: bool | None = None,
-=======
->>>>>>> dab066cc
     copy_files: list[str] | None = None,
 ) -> Optimizer:
     """
@@ -118,20 +112,8 @@
         Optimizer class to use.
     optimizer_kwargs
         Dictionary of kwargs for the optimizer.
-<<<<<<< HEAD
     run_kwargs
         Dictionary of kwargs for the run() method of the optimizer.
-    create_unique_workdir
-        Whether to automatically create a unique working directory for each calculation.
-        If None, defaults to SETTINGS.CREATE_UNIQUE_WORKDIR.
-    scratch_dir
-        Base path where a tmpdir should be made for running the calculation.
-        If None, defaults to SETTINGS.SCRATCH_DIR.
-    gzip
-        Whether to gzip the output files.
-        If None, defaults to SETTINGS.GZIP_FILES.
-=======
->>>>>>> dab066cc
     copy_files
         Filenames to copy from source to scratch directory.
 
@@ -143,18 +125,7 @@
 
     # Set defaults
     optimizer_kwargs = optimizer_kwargs or {}
-<<<<<<< HEAD
     run_kwargs = run_kwargs or {}
-    create_unique_workdir = (
-        SETTINGS.CREATE_UNIQUE_WORKDIR
-        if create_unique_workdir is None
-        else create_unique_workdir
-    )
-    scratch_dir = SETTINGS.SCRATCH_DIR if scratch_dir is None else scratch_dir
-    gzip = SETTINGS.GZIP_FILES if gzip is None else gzip
-    start_dir = os.getcwd()
-=======
->>>>>>> dab066cc
 
     # Perform staging operations
     atoms, tmpdir, job_results_dir = _calc_setup(atoms, copy_files=copy_files)
