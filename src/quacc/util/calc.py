--- conflicted
+++ resolved
@@ -118,16 +118,10 @@
     max_steps: int = 500,
     optimizer: Optimizer = FIRE,
     optimizer_kwargs: dict | None = None,
-<<<<<<< HEAD
     run_kwargs: dict | None = None,
-    create_unique_workdir: bool = SETTINGS.CREATE_UNIQUE_WORKDIR,
-    scratch_dir: str = SETTINGS.SCRATCH_DIR,
-    gzip: bool = SETTINGS.GZIP_FILES,
-=======
     create_unique_workdir: bool | None = None,
     scratch_dir: str | None = None,
     gzip: bool | None = None,
->>>>>>> aa99acd8
     copy_files: list[str] | None = None,
 ) -> Optimizer:
     """
@@ -172,9 +166,7 @@
 
     # Set defaults
     optimizer_kwargs = optimizer_kwargs or {}
-<<<<<<< HEAD
     run_kwargs = run_kwargs or {}
-=======
     create_unique_workdir = (
         SETTINGS.CREATE_UNIQUE_WORKDIR
         if create_unique_workdir is None
@@ -182,7 +174,6 @@
     )
     scratch_dir = SETTINGS.SCRATCH_DIR if scratch_dir is None else scratch_dir
     gzip = SETTINGS.GZIP_FILES if gzip is None else gzip
->>>>>>> aa99acd8
     start_dir = os.getcwd()
 
     # Perform staging operations
