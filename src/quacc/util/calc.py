"""Utility functions for running ASE calculators"""
from __future__ import annotations

import os
from shutil import rmtree
from tempfile import mkdtemp

import numpy as np
from ase import Atoms
from ase.io import Trajectory, read
from ase.optimize import FIRE
from ase.optimize.optimize import Optimizer
from ase.vibrations import Vibrations
from monty.os.path import zpath
from monty.shutil import copy_r, gzip_dir

from quacc import SETTINGS
from quacc.util.atoms import copy_atoms
from quacc.util.files import copy_decompress, make_unique_dir


def run_calc(
    atoms: Atoms,
    geom_file: str | None = None,
    create_unique_workdir: bool = SETTINGS.CREATE_UNIQUE_WORKDIR,
    scratch_dir: str = SETTINGS.SCRATCH_DIR,
    gzip: bool = SETTINGS.GZIP_FILES,
    copy_files: list[str] | None = None,
) -> Atoms:
    """
    Run a calculation in a scratch directory and copy the results back to the
    original directory. This can be useful if file I/O is slow in the working
    directory, so long as file transfer speeds are reasonable.

    This is a wrapper around atoms.get_potential_energy(). Note: This
    function does not modify the atoms object in-place.

    Parameters
    ----------
    atoms
        The Atoms object to run the calculation on.
    geom_file
        The filename of the log file that contains the output geometry, used
        to update the atoms object's positions and cell after a job. It is better
        to specify this rather than relying on ASE's atoms.get_potential_energy()
        function to update the positions, as this varies between codes.
    create_unique_workdir
        Whether to automatically create a unique working directory for each calculation.
    scratch_dir
        Base path where a tmpdir should be made for running the calculation.
    gzip
        Whether to gzip the output files.
    copy_files
        Filenames to copy from source to scratch directory.

    Returns
    -------
    Atoms
        The updated Atoms object.
    """

    # Perform staging operations
    start_dir = os.getcwd()
    atoms, tmpdir, results_dir = _calc_setup(
        atoms,
        create_unique_workdir=create_unique_workdir,
        copy_files=copy_files,
        scratch_dir=scratch_dir,
    )

    # Run calculation via get_potential_energy()
    atoms.get_potential_energy()

    # Perform cleanup operations
    _calc_cleanup(start_dir, tmpdir, results_dir, gzip=gzip)

    # Most ASE calculators do not update the atoms object in-place with
    # a call to .get_potential_energy(), which is important if an internal
    # optimizer is used. This section is done to ensure that the atoms object
    # is updated with the correct positions and cell if a `geom_file` is provided.
    if geom_file:
        # Note: We have to be careful to make sure we don't lose the
        # converged magnetic moments, if present. That's why we simply
        # update the positions and cell in-place.
        atoms_new = read(os.path.join(results_dir, zpath(geom_file)))
        if isinstance(atoms_new, list):
            atoms_new = atoms_new[-1]

        # Make sure the atom indices didn't get updated somehow (sanity check). If this
        # happens, there is a serious problem.
        if (
            np.array_equal(atoms_new.get_atomic_numbers(), atoms.get_atomic_numbers())
            is False
        ):
            raise ValueError("Atomic numbers do not match between atoms and geom_file.")

        atoms.positions = atoms_new.positions
        atoms.cell = atoms_new.cell

    return atoms


def run_ase_opt(
    atoms: Atoms,
    fmax: float = 0.01,
    max_steps: int = 500,
    optimizer: Optimizer = FIRE,
    optimizer_kwargs: dict | None = None,
<<<<<<< HEAD
    run_kwargs: dict | None = None,
=======
    create_unique_workdir: bool = SETTINGS.CREATE_UNIQUE_WORKDIR,
>>>>>>> 2711e5bb
    scratch_dir: str = SETTINGS.SCRATCH_DIR,
    gzip: bool = SETTINGS.GZIP_FILES,
    copy_files: list[str] | None = None,
) -> Optimizer:
    """
    Run an ASE-based optimization in a scratch directory and copy the results
    back to the original directory. This can be useful if file I/O is slow in
    the working directory, so long as file transfer speeds are reasonable.

    This is a wrapper around the optimizers in ASE. Note: This function does
    not modify the atoms object in-place.

    Parameters
    ----------
    atoms
        The Atoms object to run the calculation on.
    fmax
        Tolerance for the force convergence (in eV/A).
    max_steps
        Maximum number of steps to take.
    optimizer
        Optimizer class to use.
    optimizer_kwargs
        Dictionary of kwargs for the optimizer.
<<<<<<< HEAD
    run_kwargs
        Dictionary of kwargs for the run() method of the optimizer.
=======
    create_unique_workdir
        Whether to automatically create a unique working directory for each calculation.
>>>>>>> 2711e5bb
    scratch_dir
        Path where a tmpdir should be made for running the calculation. If None,
        the working directory will be used.
    gzip
        Whether to gzip the output files.
    copy_files
        Filenames to copy from source to scratch directory.

    Returns
    -------
    Optimizer
        The ASE Optimizer object.
    """

    optimizer_kwargs = optimizer_kwargs or {}
<<<<<<< HEAD
    run_kwargs = run_kwargs or {}
=======
    start_dir = os.getcwd()
>>>>>>> 2711e5bb

    # Perform staging operations
    atoms, tmpdir, results_dir = _calc_setup(
        atoms,
        create_unique_workdir=create_unique_workdir,
        copy_files=copy_files,
        scratch_dir=scratch_dir,
    )

    # Set Sella kwargs
    if (
        optimizer.__name__ == "Sella"
        and not atoms.pbc.any()
        and "internal" not in optimizer_kwargs
    ):
        optimizer_kwargs["internal"] = True

    # Set up trajectory
    if "trajectory" in optimizer_kwargs:
        raise ValueError("Quacc does not support setting the `trajectory` kwarg.")

    traj_filename = "opt.traj"
    optimizer_kwargs["trajectory"] = Trajectory(traj_filename, "w", atoms=atoms)

    # Define optimizer class
    dyn = optimizer(atoms, **optimizer_kwargs)

    # Run calculation
<<<<<<< HEAD
    os.chdir(tmpdir)
    dyn.run(fmax=fmax, steps=max_steps, **run_kwargs)
    os.chdir(cwd)
=======
    dyn.run(fmax=fmax, steps=max_steps)
>>>>>>> 2711e5bb

    # Store the trajectory atoms
    dyn.traj_atoms = read(traj_filename, index=":")

    # Perform cleanup operations
    _calc_cleanup(start_dir, tmpdir, results_dir, gzip=gzip)

    return dyn


def run_ase_vib(
    atoms: Atoms,
    vib_kwargs: dict | None = None,
    create_unique_workdir: bool = SETTINGS.CREATE_UNIQUE_WORKDIR,
    scratch_dir: str = SETTINGS.SCRATCH_DIR,
    gzip: bool = SETTINGS.GZIP_FILES,
    copy_files: list[str] | None = None,
) -> Vibrations:
    """
    Run an ASE-based vibration analysis in a scratch directory and copy the results
    back to the original directory. This can be useful if file I/O is slow in
    the working directory, so long as file transfer speeds are reasonable.

    This is a wrapper around the vibrations module in ASE. Note: This function does
    not modify the atoms object in-place.

    Parameters
    ----------
    atoms
        The Atoms object to run the calculation on.
    vib_kwargs
        Dictionary of kwargs for the vibration analysis.
    create_unique_workdir
        Whether to automatically create a unique working directory for each calculation.
    scratch_dir
        Path where a tmpdir should be made for running the calculation. If None,
        the working directory will be used.
    gzip
        Whether to gzip the output files.
    copy_files
        Filenames to copy from source to scratch directory.

    Returns
    -------
    Vibrations
        The updated Vibrations module
    """

    vib_kwargs = vib_kwargs or {}
    start_dir = os.getcwd()

    # Perform staging operations
    atoms, tmpdir, results_dir = _calc_setup(
        atoms,
        create_unique_workdir=create_unique_workdir,
        copy_files=copy_files,
        scratch_dir=scratch_dir,
    )

    # Run calculation
    vib = Vibrations(atoms, name="vib", **vib_kwargs)
    vib.run()
    vib.summary(log="vib_summary.log")

    # Perform cleanup operations
    _calc_cleanup(start_dir, tmpdir, results_dir, gzip=gzip)

    return vib


def _calc_setup(
    atoms: Atoms,
    create_unique_workdir: bool = False,
    copy_files: list[str] | None = None,
    scratch_dir: str | None = None,
) -> tuple[Atoms, str, str]:
    """
    Perform staging operations for a calculation, including copying files
    to the scratch directory, setting the calculator's directory,
    decompressing files, and creating a symlink to the scratch directory.

    Parameters
    ----------
    atoms
        The Atoms object to run the calculation on with calculator attached.
    create_unique_workdir
        Whether to automatically create a unique working directory for each calculation.
    copy_files
        Filenames to copy from source to scratch directory.
    scratch_dir
        Base path where a tmpdir should be made for running the calculation.

    Returns
    -------
    Atoms
        Copy of the Atoms object with the calculator's directory set.
    str
        The path to the tmpdir, where the calculation will be run. It will be
        deleted after the calculation is complete.
    str
        The path to the results_dir, where the files will ultimately be stored.
        A symlink to the tmpdir will be made here during the calculation for
        convenience.
    """

    if atoms.calc is None:
        raise ValueError("Atoms object must have attached calculator.")

    # Don't modify the original atoms object
    atoms = copy_atoms(atoms)

    # Set where to store the results
    results_dir = make_unique_dir() if create_unique_workdir else os.getcwd()

    # Set the base scratch directory where the tmpdir will be made
    scratch_dir = scratch_dir or os.getcwd()
    if not os.path.exists(scratch_dir):
        os.makedirs(scratch_dir)

    # Create a tmpdir for the calculation within the scratch_dir
    tmpdir = os.path.abspath(mkdtemp(prefix="quacc-tmp-", dir=scratch_dir))

    # Create a symlink (if not on Windows) to the tmpdir in the results_dir
    symlink = os.path.join(results_dir, f"{os.path.basename(tmpdir)}-symlink")
    if os.name != "nt":
        if os.path.islink(symlink):
            os.unlink(symlink)
        os.symlink(tmpdir, symlink)

    # Copy files to tmpdir and decompress them if needed
    if copy_files:
        copy_decompress(copy_files, tmpdir)

    os.chdir(tmpdir)

    return atoms, tmpdir, results_dir


def _calc_cleanup(
    start_dir: str, tmpdir: str, results_dir: str, gzip: bool = True
) -> None:
    """
    Perform cleanup operations for a calculation, including gzipping files,
    copying files back to the original directory, and removing the tmpdir.

    Parameters
    ----------
    start_dir
        The path to the directory where the calculation was started.
    tmpdir
        The path to the tmpdir, where the calculation will be run. It will be
        deleted after the calculation is complete.
    results_dir
        The path to the results_dir, where the files will ultimately be stored.
        A symlink to the tmpdir will be made here during the calculation for
        convenience.
    gzip
        Whether to gzip the output files.

    Returns
    -------
    None
    """

    # Change back to the original directory
    os.chdir(start_dir)

    # Gzip files in tmpdir
    if gzip:
        gzip_dir(tmpdir)

    # Copy files back to results_dir
    copy_r(tmpdir, results_dir)

    # Remove symlink to tmpdir
    symlink = os.path.join(results_dir, f"{os.path.basename(tmpdir)}-symlink")
    if os.path.islink(symlink):
        os.remove(symlink)

    # Remove the tmpdir
    rmtree(tmpdir)<|MERGE_RESOLUTION|>--- conflicted
+++ resolved
@@ -106,11 +106,8 @@
     max_steps: int = 500,
     optimizer: Optimizer = FIRE,
     optimizer_kwargs: dict | None = None,
-<<<<<<< HEAD
     run_kwargs: dict | None = None,
-=======
     create_unique_workdir: bool = SETTINGS.CREATE_UNIQUE_WORKDIR,
->>>>>>> 2711e5bb
     scratch_dir: str = SETTINGS.SCRATCH_DIR,
     gzip: bool = SETTINGS.GZIP_FILES,
     copy_files: list[str] | None = None,
@@ -135,13 +132,10 @@
         Optimizer class to use.
     optimizer_kwargs
         Dictionary of kwargs for the optimizer.
-<<<<<<< HEAD
     run_kwargs
         Dictionary of kwargs for the run() method of the optimizer.
-=======
     create_unique_workdir
         Whether to automatically create a unique working directory for each calculation.
->>>>>>> 2711e5bb
     scratch_dir
         Path where a tmpdir should be made for running the calculation. If None,
         the working directory will be used.
@@ -157,11 +151,6 @@
     """
 
     optimizer_kwargs = optimizer_kwargs or {}
-<<<<<<< HEAD
-    run_kwargs = run_kwargs or {}
-=======
-    start_dir = os.getcwd()
->>>>>>> 2711e5bb
 
     # Perform staging operations
     atoms, tmpdir, results_dir = _calc_setup(
@@ -190,13 +179,7 @@
     dyn = optimizer(atoms, **optimizer_kwargs)
 
     # Run calculation
-<<<<<<< HEAD
-    os.chdir(tmpdir)
     dyn.run(fmax=fmax, steps=max_steps, **run_kwargs)
-    os.chdir(cwd)
-=======
-    dyn.run(fmax=fmax, steps=max_steps)
->>>>>>> 2711e5bb
 
     # Store the trajectory atoms
     dyn.traj_atoms = read(traj_filename, index=":")
